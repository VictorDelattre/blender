/*
 * ***** BEGIN GPL LICENSE BLOCK *****
 *
 * This program is free software; you can redistribute it and/or
 * modify it under the terms of the GNU General Public License
 * as published by the Free Software Foundation; either version 2
 * of the License, or (at your option) any later version.
 *
 * This program is distributed in the hope that it will be useful,
 * but WITHOUT ANY WARRANTY; without even the implied warranty of
 * MERCHANTABILITY or FITNESS FOR A PARTICULAR PURPOSE.  See the
 * GNU General Public License for more details.
 *
 * You should have received a copy of the GNU General Public License
 * along with this program; if not, write to the Free Software Foundation,
 * Inc., 51 Franklin Street, Fifth Floor, Boston, MA 02110-1301, USA.
 *
 * Contributor(s): Blender Foundation (2008), Joshua Leung, Roland Hess
 *
 * ***** END GPL LICENSE BLOCK *****
 */

/** \file blender/makesrna/intern/rna_constraint.c
 *  \ingroup RNA
 */

#include <stdlib.h>

#include "BLI_math.h"

#include "BLT_translation.h"

#include "DNA_action_types.h"
#include "DNA_constraint_types.h"
#include "DNA_modifier_types.h"
#include "DNA_object_types.h"
#include "DNA_scene_types.h"

#include "RNA_define.h"
#include "RNA_enum_types.h"

#include "rna_internal.h"

#include "WM_types.h"

#include "ED_object.h"

/* please keep the names in sync with constraint.c */
const EnumPropertyItem rna_enum_constraint_type_items[] = {
	{0, "", 0, N_("Motion Tracking"), ""},
	{CONSTRAINT_TYPE_CAMERASOLVER, "CAMERA_SOLVER", ICON_CONSTRAINT_DATA, "Camera Solver", ""},
	{CONSTRAINT_TYPE_FOLLOWTRACK,  "FOLLOW_TRACK", ICON_CONSTRAINT_DATA, "Follow Track", ""},
	{CONSTRAINT_TYPE_OBJECTSOLVER, "OBJECT_SOLVER", ICON_CONSTRAINT_DATA, "Object Solver", ""},
	{0, "", 0, N_("Transform"), ""},
	{CONSTRAINT_TYPE_LOCLIKE,   "COPY_LOCATION", ICON_CONSTRAINT_DATA, "Copy Location",
	                            "Copy the location of a target (with an optional offset), so that they move together"},
	{CONSTRAINT_TYPE_ROTLIKE,   "COPY_ROTATION", ICON_CONSTRAINT_DATA, "Copy Rotation",
	                            "Copy the rotation of a target (with an optional offset), so that they rotate together"},
	{CONSTRAINT_TYPE_SIZELIKE,  "COPY_SCALE", ICON_CONSTRAINT_DATA, "Copy Scale",
	                            "Copy the scale factors of a target (with an optional offset), so that they are scaled by the same amount"},
	{CONSTRAINT_TYPE_TRANSLIKE, "COPY_TRANSFORMS", ICON_CONSTRAINT_DATA, "Copy Transforms",
	                            "Copy all the transformations of a target, so that they move together"},
	{CONSTRAINT_TYPE_DISTLIMIT, "LIMIT_DISTANCE", ICON_CONSTRAINT_DATA, "Limit Distance",
	                            "Restrict movements to within a certain distance of a target (at the time of constraint evaluation only)"},
	{CONSTRAINT_TYPE_LOCLIMIT,  "LIMIT_LOCATION", ICON_CONSTRAINT_DATA, "Limit Location",
	                            "Restrict movement along each axis within given ranges"},
	{CONSTRAINT_TYPE_ROTLIMIT,  "LIMIT_ROTATION", ICON_CONSTRAINT_DATA, "Limit Rotation",
	                            "Restrict rotation along each axis within given ranges"},
	{CONSTRAINT_TYPE_SIZELIMIT, "LIMIT_SCALE", ICON_CONSTRAINT_DATA, "Limit Scale",
	                            "Restrict scaling along each axis with given ranges"},
	{CONSTRAINT_TYPE_SAMEVOL,   "MAINTAIN_VOLUME", ICON_CONSTRAINT_DATA, "Maintain Volume",
	                            "Compensate for scaling one axis by applying suitable scaling to the other two axes"},
	{CONSTRAINT_TYPE_TRANSFORM, "TRANSFORM", ICON_CONSTRAINT_DATA, "Transformation",
	                            "Use one transform property from target to control another (or same) property on owner"},
	{CONSTRAINT_TYPE_TRANSFORM_CACHE, "TRANSFORM_CACHE", ICON_CONSTRAINT_DATA, "Transform Cache",
	                            "Look up the transformation matrix from an external file"},
	{0, "", 0, N_("Tracking"), ""},
	{CONSTRAINT_TYPE_CLAMPTO,   "CLAMP_TO", ICON_CONSTRAINT_DATA, "Clamp To",
	                            "Restrict movements to lie along a curve by remapping location along curve's longest axis"},
	{CONSTRAINT_TYPE_DAMPTRACK, "DAMPED_TRACK", ICON_CONSTRAINT_DATA, "Damped Track",
	                            "Point towards a target by performing the smallest rotation necessary"},
	{CONSTRAINT_TYPE_KINEMATIC, "IK", ICON_CONSTRAINT_DATA, "Inverse Kinematics",
	                            "Control a chain of bones by specifying the endpoint target (Bones only)"},
	{CONSTRAINT_TYPE_LOCKTRACK, "LOCKED_TRACK", ICON_CONSTRAINT_DATA, "Locked Track",
	                            "Rotate around the specified ('locked') axis to point towards a target"},
	{CONSTRAINT_TYPE_SPLINEIK,  "SPLINE_IK", ICON_CONSTRAINT_DATA, "Spline IK",
	                            "Align chain of bones along a curve (Bones only)"},
	{CONSTRAINT_TYPE_STRETCHTO, "STRETCH_TO", ICON_CONSTRAINT_DATA, "Stretch To",
	                            "Stretch along Y-Axis to point towards a target"},
	{CONSTRAINT_TYPE_TRACKTO,   "TRACK_TO", ICON_CONSTRAINT_DATA, "Track To",
	                            "Legacy tracking constraint prone to twisting artifacts"},
	{0, "", 0, N_("Relationship"), ""},
	{CONSTRAINT_TYPE_ACTION,     "ACTION", ICON_CONSTRAINT_DATA, "Action",
	                             "Use transform property of target to look up pose for owner from an Action"},
	{CONSTRAINT_TYPE_CHILDOF,    "CHILD_OF", ICON_CONSTRAINT_DATA, "Child Of",
	                             "Make target the 'detachable' parent of owner"},
	{CONSTRAINT_TYPE_MINMAX,     "FLOOR", ICON_CONSTRAINT_DATA, "Floor",
	                             "Use position (and optionally rotation) of target to define a 'wall' or 'floor' that the owner can not cross"},
	{CONSTRAINT_TYPE_FOLLOWPATH, "FOLLOW_PATH", ICON_CONSTRAINT_DATA, "Follow Path",
	                             "Use to animate an object/bone following a path"},
	{CONSTRAINT_TYPE_PIVOT,      "PIVOT", ICON_CONSTRAINT_DATA, "Pivot",
	                             "Change pivot point for transforms (buggy)"},
<<<<<<< HEAD
	/* {CONSTRAINT_TYPE_RIGIDBODYJOINT, "RIGID_BODY_JOINT", ICON_CONSTRAINT_DATA, "Rigid Body Joint",
	                                 "Use to define a Rigid Body Constraint (for Game Engine use only)"}, */
	/* {CONSTRAINT_TYPE_PYTHON,     "SCRIPT", ICON_CONSTRAINT_DATA, "Script", 
=======
	{CONSTRAINT_TYPE_RIGIDBODYJOINT, "RIGID_BODY_JOINT", ICON_CONSTRAINT_DATA, "Rigid Body Joint",
	                                 "Use to define a Rigid Body Constraint (for Game Engine use only)"},
	/* {CONSTRAINT_TYPE_PYTHON,     "SCRIPT", ICON_CONSTRAINT_DATA, "Script",
>>>>>>> fb565ddb
	                             "Custom constraint(s) written in Python (Not yet implemented)"}, */
	{CONSTRAINT_TYPE_SHRINKWRAP, "SHRINKWRAP", ICON_CONSTRAINT_DATA, "Shrinkwrap",
	                             "Restrict movements to surface of target mesh"},
	{0, NULL, 0, NULL, NULL}
};

static const EnumPropertyItem target_space_pchan_items[] = {
	{CONSTRAINT_SPACE_WORLD,    "WORLD", 0, "World Space",
	                            "The transformation of the target is evaluated relative to the world "
	                            "coordinate system"},
	{CONSTRAINT_SPACE_POSE,     "POSE", 0, "Pose Space",
	                            "The transformation of the target is only evaluated in the Pose Space, "
	                            "the target armature object transformation is ignored"},
	{CONSTRAINT_SPACE_PARLOCAL, "LOCAL_WITH_PARENT", 0, "Local With Parent",
	                            "The transformation of the target bone is evaluated relative its local "
	                            "coordinate system, with the parent transformation added"},
	{CONSTRAINT_SPACE_LOCAL,    "LOCAL", 0, "Local Space",
	                            "The transformation of the target is evaluated relative to its local "
	                            "coordinate system"},
	{0, NULL, 0, NULL, NULL}
};

static const EnumPropertyItem owner_space_pchan_items[] = {
	{CONSTRAINT_SPACE_WORLD,    "WORLD", 0, "World Space",
	                            "The constraint is applied relative to the world coordinate system"},
	{CONSTRAINT_SPACE_POSE,     "POSE", 0, "Pose Space",
	                            "The constraint is applied in Pose Space, the object transformation is ignored"},
	{CONSTRAINT_SPACE_PARLOCAL, "LOCAL_WITH_PARENT", 0, "Local With Parent",
	                            "The constraint is applied relative to the local coordinate system of the object, "
	                            "with the parent transformation added"},
	{CONSTRAINT_SPACE_LOCAL,    "LOCAL", 0, "Local Space",
	                            "The constraint is applied relative to the local coordinate system of the object"},
	{0, NULL, 0, NULL, NULL}
};

#ifdef RNA_RUNTIME

static const EnumPropertyItem space_object_items[] = {
	{CONSTRAINT_SPACE_WORLD, "WORLD", 0, "World Space",
	                         "The transformation of the target is evaluated relative to the world coordinate system"},
	{CONSTRAINT_SPACE_LOCAL, "LOCAL", 0, "Local Space",
	                         "The transformation of the target is evaluated relative to its local coordinate system"},
	{0, NULL, 0, NULL, NULL}
};

#include "DNA_cachefile_types.h"

#include "BKE_animsys.h"
#include "BKE_action.h"
#include "BKE_constraint.h"
#include "BKE_context.h"

#ifdef WITH_ALEMBIC
#  include "ABC_alembic.h"
#endif

static StructRNA *rna_ConstraintType_refine(struct PointerRNA *ptr)
{
	bConstraint *con = (bConstraint *)ptr->data;

	switch (con->type) {
		case CONSTRAINT_TYPE_CHILDOF:
			return &RNA_ChildOfConstraint;
		case CONSTRAINT_TYPE_TRACKTO:
			return &RNA_TrackToConstraint;
		case CONSTRAINT_TYPE_KINEMATIC:
			return &RNA_KinematicConstraint;
		case CONSTRAINT_TYPE_FOLLOWPATH:
			return &RNA_FollowPathConstraint;
		case CONSTRAINT_TYPE_ROTLIKE:
			return &RNA_CopyRotationConstraint;
		case CONSTRAINT_TYPE_LOCLIKE:
			return &RNA_CopyLocationConstraint;
		case CONSTRAINT_TYPE_SIZELIKE:
			return &RNA_CopyScaleConstraint;
		case CONSTRAINT_TYPE_SAMEVOL:
			return &RNA_MaintainVolumeConstraint;
		case CONSTRAINT_TYPE_PYTHON:
			return &RNA_PythonConstraint;
		case CONSTRAINT_TYPE_ACTION:
			return &RNA_ActionConstraint;
		case CONSTRAINT_TYPE_LOCKTRACK:
			return &RNA_LockedTrackConstraint;
		case CONSTRAINT_TYPE_STRETCHTO:
			return &RNA_StretchToConstraint;
		case CONSTRAINT_TYPE_MINMAX:
			return &RNA_FloorConstraint;
		case CONSTRAINT_TYPE_CLAMPTO:
			return &RNA_ClampToConstraint;
		case CONSTRAINT_TYPE_TRANSFORM:
			return &RNA_TransformConstraint;
		case CONSTRAINT_TYPE_ROTLIMIT:
			return &RNA_LimitRotationConstraint;
		case CONSTRAINT_TYPE_LOCLIMIT:
			return &RNA_LimitLocationConstraint;
		case CONSTRAINT_TYPE_SIZELIMIT:
			return &RNA_LimitScaleConstraint;
		case CONSTRAINT_TYPE_DISTLIMIT:
			return &RNA_LimitDistanceConstraint;
		case CONSTRAINT_TYPE_SHRINKWRAP:
			return &RNA_ShrinkwrapConstraint;
		case CONSTRAINT_TYPE_DAMPTRACK:
			return &RNA_DampedTrackConstraint;
		case CONSTRAINT_TYPE_SPLINEIK:
			return &RNA_SplineIKConstraint;
		case CONSTRAINT_TYPE_TRANSLIKE:
			return &RNA_CopyTransformsConstraint;
		case CONSTRAINT_TYPE_PIVOT:
			return &RNA_PivotConstraint;
		case CONSTRAINT_TYPE_FOLLOWTRACK:
			return &RNA_FollowTrackConstraint;
		case CONSTRAINT_TYPE_CAMERASOLVER:
			return &RNA_CameraSolverConstraint;
		case CONSTRAINT_TYPE_OBJECTSOLVER:
			return &RNA_ObjectSolverConstraint;
		case CONSTRAINT_TYPE_TRANSFORM_CACHE:
			return &RNA_TransformCacheConstraint;
		default:
			return &RNA_UnknownType;
	}
}

static void rna_Constraint_name_set(PointerRNA *ptr, const char *value)
{
	bConstraint *con = ptr->data;
	char oldname[sizeof(con->name)];

	/* make a copy of the old name first */
	BLI_strncpy(oldname, con->name, sizeof(con->name));

	/* copy the new name into the name slot */
	BLI_strncpy_utf8(con->name, value, sizeof(con->name));

	/* make sure name is unique */
	if (ptr->id.data) {
		Object *ob = ptr->id.data;
		ListBase *list = get_constraint_lb(ob, con, NULL);

		/* if we have the list, check for unique name, otherwise give up */
		if (list)
			BKE_constraint_unique_name(con, list);
	}

	/* fix all the animation data which may link to this */
	BKE_animdata_fix_paths_rename_all(NULL, "constraints", oldname, con->name);
}

static char *rna_Constraint_path(PointerRNA *ptr)
{
	Object *ob = ptr->id.data;
	bConstraint *con = ptr->data;
	bPoseChannel *pchan;
	ListBase *lb = get_constraint_lb(ob, con, &pchan);

	if (lb == NULL)
		printf("%s: internal error, constraint '%s' not found in object '%s'\n",
		       __func__, con->name, ob->id.name);

	if (pchan) {
		char name_esc_pchan[sizeof(pchan->name) * 2];
		char name_esc_const[sizeof(con->name) * 2];
		BLI_strescape(name_esc_pchan, pchan->name, sizeof(name_esc_pchan));
		BLI_strescape(name_esc_const, con->name,   sizeof(name_esc_const));
		return BLI_sprintfN("pose.bones[\"%s\"].constraints[\"%s\"]", name_esc_pchan, name_esc_const);
	}
	else {
		char name_esc_const[sizeof(con->name) * 2];
		BLI_strescape(name_esc_const, con->name,   sizeof(name_esc_const));
		return BLI_sprintfN("constraints[\"%s\"]", name_esc_const);
	}
}

static void rna_Constraint_update(Main *bmain, Scene *UNUSED(scene), PointerRNA *ptr)
{
	ED_object_constraint_tag_update(bmain, ptr->id.data, ptr->data);
}

static void rna_Constraint_dependency_update(Main *bmain, Scene *UNUSED(scene), PointerRNA *ptr)
{
	ED_object_constraint_dependency_tag_update(bmain, ptr->id.data, ptr->data);
}

static void rna_Constraint_influence_update(Main *bmain, Scene *scene, PointerRNA *ptr)
{
	Object *ob = ptr->id.data;

	if (ob->pose)
		ob->pose->flag |= (POSE_LOCKED | POSE_DO_UNLOCK);

	rna_Constraint_update(bmain, scene, ptr);
}

static void rna_Constraint_ik_type_set(struct PointerRNA *ptr, int value)
{
	bConstraint *con = ptr->data;
	bKinematicConstraint *ikdata = con->data;

	if (ikdata->type != value) {
		/* the type of IK constraint has changed, set suitable default values */
		/* in case constraints reuse same fields incompatible */
		switch (value) {
			case CONSTRAINT_IK_COPYPOSE:
				break;
			case CONSTRAINT_IK_DISTANCE:
				break;
		}
		ikdata->type = value;
	}
}

static const EnumPropertyItem *rna_Constraint_owner_space_itemf(bContext *UNUSED(C), PointerRNA *ptr,
                                                          PropertyRNA *UNUSED(prop), bool *UNUSED(r_free))
{
	Object *ob = (Object *)ptr->id.data;
	bConstraint *con = (bConstraint *)ptr->data;

	if (BLI_findindex(&ob->constraints, con) == -1)
		return owner_space_pchan_items;
	else /* object */
		return space_object_items;
}

static const EnumPropertyItem *rna_Constraint_target_space_itemf(bContext *UNUSED(C), PointerRNA *ptr,
                                                           PropertyRNA *UNUSED(prop), bool *UNUSED(r_free))
{
	bConstraint *con = (bConstraint *)ptr->data;
	const bConstraintTypeInfo *cti = BKE_constraint_typeinfo_get(con);
	ListBase targets = {NULL, NULL};
	bConstraintTarget *ct;

	if (cti && cti->get_constraint_targets) {
		cti->get_constraint_targets(con, &targets);

		for (ct = targets.first; ct; ct = ct->next)
			if (ct->tar && ct->tar->type == OB_ARMATURE)
				break;

		if (cti->flush_constraint_targets)
			cti->flush_constraint_targets(con, &targets, 1);

		if (ct)
			return target_space_pchan_items;
	}

	return space_object_items;
}

static void rna_ActionConstraint_minmax_range(PointerRNA *ptr, float *min, float *max,
                                              float *UNUSED(softmin), float *UNUSED(softmax))
{
	bConstraint *con = (bConstraint *)ptr->data;
	bActionConstraint *acon = (bActionConstraint *)con->data;

	/* 0, 1, 2 = magic numbers for rotX, rotY, rotZ */
	if (ELEM(acon->type, 0, 1, 2)) {
		*min = -180.0f;
		*max = 180.0f;
	}
	else {
		*min = -1000.f;
		*max = 1000.f;
	}
}

static int rna_SplineIKConstraint_joint_bindings_get_length(PointerRNA *ptr, int length[RNA_MAX_ARRAY_DIMENSION])
{
	bConstraint *con = (bConstraint *)ptr->data;
	bSplineIKConstraint *ikData = (bSplineIKConstraint *)con->data;

	if (ikData)
		length[0] = ikData->numpoints;
	else
		length[0] = 256;  /* for raw_access, untested */

	return length[0];
}

static void rna_SplineIKConstraint_joint_bindings_get(PointerRNA *ptr, float *values)
{
	bConstraint *con = (bConstraint *)ptr->data;
	bSplineIKConstraint *ikData = (bSplineIKConstraint *)con->data;

	memcpy(values, ikData->points, ikData->numpoints * sizeof(float));
}

static void rna_SplineIKConstraint_joint_bindings_set(PointerRNA *ptr, const float *values)
{
	bConstraint *con = (bConstraint *)ptr->data;
	bSplineIKConstraint *ikData = (bSplineIKConstraint *)con->data;

	memcpy(ikData->points, values, ikData->numpoints * sizeof(float));
}

static int rna_Constraint_cameraObject_poll(PointerRNA *ptr, PointerRNA value)
{
	Object *ob = (Object *)value.data;

	if (ob) {
		if (ob->type == OB_CAMERA && ob != (Object *)ptr->id.data) {
			return 1;
		}
	}

	return 0;
}

static void rna_Constraint_followTrack_camera_set(PointerRNA *ptr, PointerRNA value)
{
	bConstraint *con = (bConstraint *)ptr->data;
	bFollowTrackConstraint *data = (bFollowTrackConstraint *)con->data;
	Object *ob = (Object *)value.data;

	if (ob) {
		if (ob->type == OB_CAMERA && ob != (Object *)ptr->id.data) {
			data->camera = ob;
			id_lib_extern((ID *)ob);
		}
	}
	else {
		data->camera = NULL;
	}
}

static void rna_Constraint_followTrack_depthObject_set(PointerRNA *ptr, PointerRNA value)
{
	bConstraint *con = (bConstraint *)ptr->data;
	bFollowTrackConstraint *data = (bFollowTrackConstraint *)con->data;
	Object *ob = (Object *)value.data;

	if (ob) {
		if (ob->type == OB_MESH && ob != (Object *)ptr->id.data) {
			data->depth_ob = ob;
			id_lib_extern((ID *)ob);
		}
	}
	else {
		data->depth_ob = NULL;
	}
}

static int rna_Constraint_followTrack_depthObject_poll(PointerRNA *ptr, PointerRNA value)
{
	Object *ob = (Object *)value.data;

	if (ob) {
		if (ob->type == OB_MESH && ob != (Object *)ptr->id.data) {
			return 1;
		}
	}

	return 0;
}

static void rna_Constraint_objectSolver_camera_set(PointerRNA *ptr, PointerRNA value)
{
	bConstraint *con = (bConstraint *)ptr->data;
	bObjectSolverConstraint *data = (bObjectSolverConstraint *)con->data;
	Object *ob = (Object *)value.data;

	if (ob) {
		if (ob->type == OB_CAMERA && ob != (Object *)ptr->id.data) {
			data->camera = ob;
			id_lib_extern((ID *)ob);
		}
	}
	else {
		data->camera = NULL;
	}
}

static void rna_Constraint_transformCache_object_path_update(Main *bmain, Scene *scene, PointerRNA *ptr)
{
#ifdef WITH_ALEMBIC
	bConstraint *con = (bConstraint *)ptr->data;
	bTransformCacheConstraint *data = (bTransformCacheConstraint *)con->data;
	Object *ob = (Object *)ptr->id.data;

	data->reader = CacheReader_open_alembic_object(data->cache_file->handle,
	                                               data->reader,
	                                               ob,
	                                               data->object_path);
#endif

	rna_Constraint_update(bmain, scene, ptr);
}

#else

static const EnumPropertyItem constraint_distance_items[] = {
	{LIMITDIST_INSIDE, "LIMITDIST_INSIDE", 0, "Inside",
	                   "The object is constrained inside a virtual sphere around the target object, "
	                   "with a radius defined by the limit distance"},
	{LIMITDIST_OUTSIDE, "LIMITDIST_OUTSIDE", 0, "Outside",
	                    "The object is constrained outside a virtual sphere around the target object, "
	                    "with a radius defined by the limit distance"},
	{LIMITDIST_ONSURFACE, "LIMITDIST_ONSURFACE", 0, "On Surface",
	                      "The object is constrained on the surface of a virtual sphere around the target object, "
	                      "with a radius defined by the limit distance"},
	{0, NULL, 0, NULL, NULL}
};


static void rna_def_constraint_headtail_common(StructRNA *srna)
{
	PropertyRNA *prop;

	prop = RNA_def_property(srna, "head_tail", PROP_FLOAT, PROP_FACTOR);
	RNA_def_property_float_sdna(prop, "bConstraint", "headtail");
	RNA_def_property_ui_text(prop, "Head/Tail", "Target along length of bone: Head=0, Tail=1");
	RNA_def_property_update(prop, NC_OBJECT | ND_CONSTRAINT, "rna_Constraint_update");

	prop = RNA_def_property(srna, "use_bbone_shape", PROP_BOOLEAN, PROP_NONE);
	RNA_def_property_boolean_sdna(prop, "bConstraint", "flag", CONSTRAINT_BBONE_SHAPE);
	RNA_def_property_ui_text(prop, "Follow B-Bone", "Follow shape of B-Bone segments when calculating Head/Tail position");
	RNA_def_property_update(prop, NC_OBJECT | ND_CONSTRAINT, "rna_Constraint_update");
}

static void rna_def_constraint_target_common(StructRNA *srna)
{
	PropertyRNA *prop;

	prop = RNA_def_property(srna, "target", PROP_POINTER, PROP_NONE);
	RNA_def_property_pointer_sdna(prop, NULL, "tar");
	RNA_def_property_ui_text(prop, "Target", "Target object");
	RNA_def_property_flag(prop, PROP_EDITABLE);
	RNA_def_property_update(prop, NC_OBJECT | ND_CONSTRAINT, "rna_Constraint_dependency_update");

	prop = RNA_def_property(srna, "subtarget", PROP_STRING, PROP_NONE);
	RNA_def_property_string_sdna(prop, NULL, "subtarget");
	RNA_def_property_ui_text(prop, "Sub-Target", "Armature bone, mesh or lattice vertex group, ...");
	RNA_def_property_update(prop, NC_OBJECT | ND_CONSTRAINT, "rna_Constraint_dependency_update");
}

static void rna_def_constrainttarget(BlenderRNA *brna)
{
	StructRNA *srna;

	srna = RNA_def_struct(brna, "ConstraintTarget", NULL);
	RNA_def_struct_ui_text(srna, "Constraint Target", "Target object for multi-target constraints");
	RNA_def_struct_sdna(srna, "bConstraintTarget");

	rna_def_constraint_target_common(srna);

	/* space, flag and type still to do  */
}

static void rna_def_constraint_childof(BlenderRNA *brna)
{
	StructRNA *srna;
	PropertyRNA *prop;

	srna = RNA_def_struct(brna, "ChildOfConstraint", "Constraint");
	RNA_def_struct_ui_text(srna, "Child Of Constraint", "Create constraint-based parent-child relationship");
	RNA_def_struct_sdna_from(srna, "bChildOfConstraint", "data");

	rna_def_constraint_target_common(srna);

	prop = RNA_def_property(srna, "use_location_x", PROP_BOOLEAN, PROP_NONE);
	RNA_def_property_boolean_sdna(prop, NULL, "flag", CHILDOF_LOCX);
	RNA_def_property_ui_text(prop, "Location X", "Use X Location of Parent");
	RNA_def_property_update(prop, NC_OBJECT | ND_CONSTRAINT, "rna_Constraint_update");

	prop = RNA_def_property(srna, "use_location_y", PROP_BOOLEAN, PROP_NONE);
	RNA_def_property_boolean_sdna(prop, NULL, "flag", CHILDOF_LOCY);
	RNA_def_property_ui_text(prop, "Location Y", "Use Y Location of Parent");
	RNA_def_property_update(prop, NC_OBJECT | ND_CONSTRAINT, "rna_Constraint_update");

	prop = RNA_def_property(srna, "use_location_z", PROP_BOOLEAN, PROP_NONE);
	RNA_def_property_boolean_sdna(prop, NULL, "flag", CHILDOF_LOCZ);
	RNA_def_property_ui_text(prop, "Location Z", "Use Z Location of Parent");
	RNA_def_property_update(prop, NC_OBJECT | ND_CONSTRAINT, "rna_Constraint_update");

	prop = RNA_def_property(srna, "use_rotation_x", PROP_BOOLEAN, PROP_NONE);
	RNA_def_property_boolean_sdna(prop, NULL, "flag", CHILDOF_ROTX);
	RNA_def_property_ui_text(prop, "Rotation X", "Use X Rotation of Parent");
	RNA_def_property_update(prop, NC_OBJECT | ND_CONSTRAINT, "rna_Constraint_update");

	prop = RNA_def_property(srna, "use_rotation_y", PROP_BOOLEAN, PROP_NONE);
	RNA_def_property_boolean_sdna(prop, NULL, "flag", CHILDOF_ROTY);
	RNA_def_property_ui_text(prop, "Rotation Y", "Use Y Rotation of Parent");
	RNA_def_property_update(prop, NC_OBJECT | ND_CONSTRAINT, "rna_Constraint_update");

	prop = RNA_def_property(srna, "use_rotation_z", PROP_BOOLEAN, PROP_NONE);
	RNA_def_property_boolean_sdna(prop, NULL, "flag", CHILDOF_ROTZ);
	RNA_def_property_ui_text(prop, "Rotation Z", "Use Z Rotation of Parent");
	RNA_def_property_update(prop, NC_OBJECT | ND_CONSTRAINT, "rna_Constraint_update");

	prop = RNA_def_property(srna, "use_scale_x", PROP_BOOLEAN, PROP_NONE);
	RNA_def_property_boolean_sdna(prop, NULL, "flag", CHILDOF_SIZEX);
	RNA_def_property_ui_text(prop, "Scale X", "Use X Scale of Parent");
	RNA_def_property_update(prop, NC_OBJECT | ND_CONSTRAINT, "rna_Constraint_update");

	prop = RNA_def_property(srna, "use_scale_y", PROP_BOOLEAN, PROP_NONE);
	RNA_def_property_boolean_sdna(prop, NULL, "flag", CHILDOF_SIZEY);
	RNA_def_property_ui_text(prop, "Scale Y", "Use Y Scale of Parent");
	RNA_def_property_update(prop, NC_OBJECT | ND_CONSTRAINT, "rna_Constraint_update");

	prop = RNA_def_property(srna, "use_scale_z", PROP_BOOLEAN, PROP_NONE);
	RNA_def_property_boolean_sdna(prop, NULL, "flag", CHILDOF_SIZEZ);
	RNA_def_property_ui_text(prop, "Scale Z", "Use Z Scale of Parent");
	RNA_def_property_update(prop, NC_OBJECT | ND_CONSTRAINT, "rna_Constraint_update");

	prop = RNA_def_property(srna, "inverse_matrix", PROP_FLOAT, PROP_MATRIX);
	RNA_def_property_float_sdna(prop, NULL, "invmat");
	RNA_def_property_multi_array(prop, 2, rna_matrix_dimsize_4x4);
	RNA_def_property_clear_flag(prop, PROP_ANIMATABLE);
	RNA_def_property_ui_text(prop, "Inverse Matrix", "Transformation matrix to apply before");

}

static void rna_def_constraint_python(BlenderRNA *brna)
{
	StructRNA *srna;
	PropertyRNA *prop;

	srna = RNA_def_struct(brna, "PythonConstraint", "Constraint");
	RNA_def_struct_ui_text(srna, "Python Constraint", "Use Python script for constraint evaluation");
	RNA_def_struct_sdna_from(srna, "bPythonConstraint", "data");

	prop = RNA_def_property(srna, "targets", PROP_COLLECTION, PROP_NONE);
	RNA_def_property_collection_sdna(prop, NULL, "targets", NULL);
	RNA_def_property_struct_type(prop, "ConstraintTarget");
	RNA_def_property_ui_text(prop, "Targets", "Target Objects");

	prop = RNA_def_property(srna, "target_count", PROP_INT, PROP_NONE);
	RNA_def_property_int_sdna(prop, NULL, "tarnum");
	RNA_def_property_ui_text(prop, "Number of Targets", "Usually only 1-3 are needed");
	RNA_def_property_update(prop, NC_OBJECT | ND_CONSTRAINT, "rna_Constraint_dependency_update");

	prop = RNA_def_property(srna, "text", PROP_POINTER, PROP_NONE);
	RNA_def_property_ui_text(prop, "Script", "The text object that contains the Python script");
	RNA_def_property_flag(prop, PROP_EDITABLE | PROP_ID_REFCOUNT);
	RNA_def_property_update(prop, NC_OBJECT | ND_CONSTRAINT, "rna_Constraint_update");

	prop = RNA_def_property(srna, "use_targets", PROP_BOOLEAN, PROP_NONE);
	RNA_def_property_boolean_sdna(prop, NULL, "flag", PYCON_USETARGETS);
	RNA_def_property_ui_text(prop, "Use Targets", "Use the targets indicated in the constraint panel");
	RNA_def_property_update(prop, NC_OBJECT | ND_CONSTRAINT, "rna_Constraint_dependency_update");

	prop = RNA_def_property(srna, "has_script_error", PROP_BOOLEAN, PROP_NONE);
	RNA_def_property_boolean_sdna(prop, NULL, "flag", PYCON_SCRIPTERROR);
	RNA_def_property_clear_flag(prop, PROP_EDITABLE);
	RNA_def_property_ui_text(prop, "Script Error", "The linked Python script has thrown an error");
}

static void rna_def_constraint_kinematic(BlenderRNA *brna)
{
	StructRNA *srna;
	PropertyRNA *prop;

	static const EnumPropertyItem constraint_ik_axisref_items[] = {
		{0, "BONE", 0, "Bone", ""},
		{CONSTRAINT_IK_TARGETAXIS, "TARGET", 0, "Target", ""},
		{0, NULL, 0, NULL, NULL},
	};

	static const EnumPropertyItem constraint_ik_type_items[] = {
		{CONSTRAINT_IK_COPYPOSE, "COPY_POSE", 0, "Copy Pose", ""},
		{CONSTRAINT_IK_DISTANCE, "DISTANCE", 0, "Distance", ""},
		{0, NULL, 0, NULL, NULL},
	};

	srna = RNA_def_struct(brna, "KinematicConstraint", "Constraint");
	RNA_def_struct_ui_text(srna, "Kinematic Constraint", "Inverse Kinematics");
	RNA_def_struct_sdna_from(srna, "bKinematicConstraint", "data");

	rna_def_constraint_target_common(srna);

	prop = RNA_def_property(srna, "iterations", PROP_INT, PROP_NONE);
	RNA_def_property_range(prop, 0, 10000);
	RNA_def_property_ui_text(prop, "Iterations", "Maximum number of solving iterations");
	RNA_def_property_update(prop, NC_OBJECT | ND_CONSTRAINT, "rna_Constraint_update");

	prop = RNA_def_property(srna, "pole_target", PROP_POINTER, PROP_NONE);
	RNA_def_property_pointer_sdna(prop, NULL, "poletar");
	RNA_def_property_ui_text(prop, "Pole Target", "Object for pole rotation");
	RNA_def_property_flag(prop, PROP_EDITABLE);
	RNA_def_property_update(prop, NC_OBJECT | ND_CONSTRAINT, "rna_Constraint_dependency_update");

	prop = RNA_def_property(srna, "pole_subtarget", PROP_STRING, PROP_NONE);
	RNA_def_property_string_sdna(prop, NULL, "polesubtarget");
	RNA_def_property_ui_text(prop, "Pole Sub-Target", "");
	RNA_def_property_update(prop, NC_OBJECT | ND_CONSTRAINT, "rna_Constraint_dependency_update");

	prop = RNA_def_property(srna, "pole_angle", PROP_FLOAT, PROP_ANGLE);
	RNA_def_property_float_sdna(prop, NULL, "poleangle");
	RNA_def_property_range(prop, -M_PI, M_PI);
	RNA_def_property_ui_range(prop, -M_PI, M_PI, 10, 4);
	RNA_def_property_ui_text(prop, "Pole Angle", "Pole rotation offset");
	RNA_def_property_update(prop, NC_OBJECT | ND_CONSTRAINT, "rna_Constraint_update");

	prop = RNA_def_property(srna, "weight", PROP_FLOAT, PROP_NONE);
	RNA_def_property_range(prop, 0.01, 1.f);
	RNA_def_property_ui_text(prop, "Weight", "For Tree-IK: Weight of position control for this target");

	prop = RNA_def_property(srna, "orient_weight", PROP_FLOAT, PROP_NONE);
	RNA_def_property_float_sdna(prop, NULL, "orientweight");
	RNA_def_property_range(prop, 0.01, 1.f);
	RNA_def_property_ui_text(prop, "Orientation Weight", "For Tree-IK: Weight of orientation control for this target");
	RNA_def_property_update(prop, NC_OBJECT | ND_CONSTRAINT, "rna_Constraint_update");

	prop = RNA_def_property(srna, "chain_count", PROP_INT, PROP_NONE);
	RNA_def_property_int_sdna(prop, NULL, "rootbone");
	RNA_def_property_range(prop, 0, 255);
	RNA_def_property_ui_text(prop, "Chain Length", "How many bones are included in the IK effect - 0 uses all bones");
	RNA_def_property_update(prop, NC_OBJECT | ND_CONSTRAINT, "rna_Constraint_dependency_update");

	prop = RNA_def_property(srna, "use_tail", PROP_BOOLEAN, PROP_NONE);
	RNA_def_property_boolean_sdna(prop, NULL, "flag", CONSTRAINT_IK_TIP);
	RNA_def_property_ui_text(prop, "Use Tail", "Include bone's tail as last element in chain");
	RNA_def_property_update(prop, NC_OBJECT | ND_CONSTRAINT, "rna_Constraint_dependency_update");

	prop = RNA_def_property(srna, "reference_axis", PROP_ENUM, PROP_NONE);
	RNA_def_property_enum_bitflag_sdna(prop, NULL, "flag");
	RNA_def_property_enum_items(prop, constraint_ik_axisref_items);
	RNA_def_property_ui_text(prop, "Axis Reference",
	                         "Constraint axis Lock options relative to Bone or Target reference");
	RNA_def_property_update(prop, NC_OBJECT | ND_CONSTRAINT, "rna_Constraint_dependency_update");

	prop = RNA_def_property(srna, "use_location", PROP_BOOLEAN, PROP_NONE);
	RNA_def_property_boolean_sdna(prop, NULL, "flag", CONSTRAINT_IK_POS);
	RNA_def_property_ui_text(prop, "Position", "Chain follows position of target");
	RNA_def_property_update(prop, NC_OBJECT | ND_CONSTRAINT, "rna_Constraint_dependency_update");

	prop = RNA_def_property(srna, "lock_location_x", PROP_BOOLEAN, PROP_NONE);
	RNA_def_property_boolean_negative_sdna(prop, NULL, "flag", CONSTRAINT_IK_NO_POS_X);
	RNA_def_property_ui_text(prop, "Lock X Pos", "Constraint position along X axis");
	RNA_def_property_update(prop, NC_OBJECT | ND_POSE, "rna_Constraint_dependency_update");

	prop = RNA_def_property(srna, "lock_location_y", PROP_BOOLEAN, PROP_NONE);
	RNA_def_property_boolean_negative_sdna(prop, NULL, "flag", CONSTRAINT_IK_NO_POS_Y);
	RNA_def_property_ui_text(prop, "Lock Y Pos", "Constraint position along Y axis");
	RNA_def_property_update(prop, NC_OBJECT | ND_POSE, "rna_Constraint_dependency_update");

	prop = RNA_def_property(srna, "lock_location_z", PROP_BOOLEAN, PROP_NONE);
	RNA_def_property_boolean_negative_sdna(prop, NULL, "flag", CONSTRAINT_IK_NO_POS_Z);
	RNA_def_property_ui_text(prop, "Lock Z Pos", "Constraint position along Z axis");
	RNA_def_property_update(prop, NC_OBJECT | ND_POSE, "rna_Constraint_dependency_update");

	prop = RNA_def_property(srna, "use_rotation", PROP_BOOLEAN, PROP_NONE);
	RNA_def_property_boolean_sdna(prop, NULL, "flag", CONSTRAINT_IK_ROT);
	RNA_def_property_ui_text(prop, "Rotation", "Chain follows rotation of target");
	RNA_def_property_update(prop, NC_OBJECT | ND_CONSTRAINT, "rna_Constraint_dependency_update");

	prop = RNA_def_property(srna, "lock_rotation_x", PROP_BOOLEAN, PROP_NONE);
	RNA_def_property_boolean_negative_sdna(prop, NULL, "flag", CONSTRAINT_IK_NO_ROT_X);
	RNA_def_property_ui_text(prop, "Lock X Rot", "Constraint rotation along X axis");
	RNA_def_property_update(prop, NC_OBJECT | ND_POSE, "rna_Constraint_dependency_update");

	prop = RNA_def_property(srna, "lock_rotation_y", PROP_BOOLEAN, PROP_NONE);
	RNA_def_property_boolean_negative_sdna(prop, NULL, "flag", CONSTRAINT_IK_NO_ROT_Y);
	RNA_def_property_ui_text(prop, "Lock Y Rot", "Constraint rotation along Y axis");
	RNA_def_property_update(prop, NC_OBJECT | ND_POSE, "rna_Constraint_dependency_update");

	prop = RNA_def_property(srna, "lock_rotation_z", PROP_BOOLEAN, PROP_NONE);
	RNA_def_property_boolean_negative_sdna(prop, NULL, "flag", CONSTRAINT_IK_NO_ROT_Z);
	RNA_def_property_ui_text(prop, "Lock Z Rot", "Constraint rotation along Z axis");
	RNA_def_property_update(prop, NC_OBJECT | ND_POSE, "rna_Constraint_dependency_update");

	prop = RNA_def_property(srna, "use_stretch", PROP_BOOLEAN, PROP_NONE);
	RNA_def_property_boolean_sdna(prop, NULL, "flag", CONSTRAINT_IK_STRETCH);
	RNA_def_property_ui_text(prop, "Stretch", "Enable IK Stretching");
	RNA_def_property_update(prop, NC_OBJECT | ND_CONSTRAINT, "rna_Constraint_dependency_update");

	prop = RNA_def_property(srna, "ik_type", PROP_ENUM, PROP_NONE);
	RNA_def_property_enum_sdna(prop, NULL, "type");
	RNA_def_property_enum_funcs(prop, NULL, "rna_Constraint_ik_type_set", NULL);
	RNA_def_property_enum_items(prop, constraint_ik_type_items);
	RNA_def_property_ui_text(prop, "IK Type", "");
	RNA_def_property_update(prop, NC_OBJECT | ND_CONSTRAINT, "rna_Constraint_dependency_update");

	prop = RNA_def_property(srna, "limit_mode", PROP_ENUM, PROP_NONE);
	RNA_def_property_enum_sdna(prop, NULL, "mode");
	RNA_def_property_enum_items(prop, constraint_distance_items);
	RNA_def_property_ui_text(prop, "Limit Mode", "Distances in relation to sphere of influence to allow");
	RNA_def_property_update(prop, NC_OBJECT | ND_CONSTRAINT, "rna_Constraint_dependency_update");

	prop = RNA_def_property(srna, "distance", PROP_FLOAT, PROP_NONE);
	RNA_def_property_float_sdna(prop, NULL, "dist");
	RNA_def_property_range(prop, 0.0, 100.f);
	RNA_def_property_ui_text(prop, "Distance", "Radius of limiting sphere");
	RNA_def_property_update(prop, NC_OBJECT | ND_CONSTRAINT, "rna_Constraint_update");
}

static void rna_def_constraint_track_to(BlenderRNA *brna)
{
	StructRNA *srna;
	PropertyRNA *prop;

	static const EnumPropertyItem track_items[] = {
		{TRACK_X, "TRACK_X", 0, "X", ""},
		{TRACK_Y, "TRACK_Y", 0, "Y", ""},
		{TRACK_Z, "TRACK_Z", 0, "Z", ""},
		{TRACK_nX, "TRACK_NEGATIVE_X", 0, "-X", ""},
		{TRACK_nY, "TRACK_NEGATIVE_Y", 0, "-Y", ""},
		{TRACK_nZ, "TRACK_NEGATIVE_Z", 0, "-Z", ""},
		{0, NULL, 0, NULL, NULL}
	};

	static const EnumPropertyItem up_items[] = {
		{TRACK_X, "UP_X", 0, "X", ""},
		{TRACK_Y, "UP_Y", 0, "Y", ""},
		{TRACK_Z, "UP_Z", 0, "Z", ""},
		{0, NULL, 0, NULL, NULL}
	};

	srna = RNA_def_struct(brna, "TrackToConstraint", "Constraint");
	RNA_def_struct_ui_text(srna, "Track To Constraint", "Aim the constrained object toward the target");

	rna_def_constraint_headtail_common(srna);

	RNA_def_struct_sdna_from(srna, "bTrackToConstraint", "data");

	rna_def_constraint_target_common(srna);

	prop = RNA_def_property(srna, "track_axis", PROP_ENUM, PROP_NONE);
	RNA_def_property_enum_sdna(prop, NULL, "reserved1");
	RNA_def_property_enum_items(prop, track_items);
	RNA_def_property_ui_text(prop, "Track Axis", "Axis that points to the target object");
	RNA_def_property_update(prop, NC_OBJECT | ND_CONSTRAINT, "rna_Constraint_update");

	prop = RNA_def_property(srna, "up_axis", PROP_ENUM, PROP_NONE);
	RNA_def_property_enum_sdna(prop, NULL, "reserved2");
	RNA_def_property_enum_items(prop, up_items);
	RNA_def_property_ui_text(prop, "Up Axis", "Axis that points upward");
	RNA_def_property_update(prop, NC_OBJECT | ND_CONSTRAINT, "rna_Constraint_update");

	prop = RNA_def_property(srna, "use_target_z", PROP_BOOLEAN, PROP_NONE);
	RNA_def_property_boolean_sdna(prop, NULL, "flags", TARGET_Z_UP);
	RNA_def_property_ui_text(prop, "Target Z", "Target's Z axis, not World Z axis, will constraint the Up direction");
	RNA_def_property_update(prop, NC_OBJECT | ND_CONSTRAINT, "rna_Constraint_update");
}

static void rna_def_constraint_locate_like(BlenderRNA *brna)
{
	StructRNA *srna;
	PropertyRNA *prop;

	srna = RNA_def_struct(brna, "CopyLocationConstraint", "Constraint");
	RNA_def_struct_ui_text(srna, "Copy Location Constraint", "Copy the location of the target");

	rna_def_constraint_headtail_common(srna);

	RNA_def_struct_sdna_from(srna, "bLocateLikeConstraint", "data");

	rna_def_constraint_target_common(srna);

	prop = RNA_def_property(srna, "use_x", PROP_BOOLEAN, PROP_NONE);
	RNA_def_property_boolean_sdna(prop, NULL, "flag", LOCLIKE_X);
	RNA_def_property_ui_text(prop, "Copy X", "Copy the target's X location");
	RNA_def_property_update(prop, NC_OBJECT | ND_CONSTRAINT, "rna_Constraint_update");

	prop = RNA_def_property(srna, "use_y", PROP_BOOLEAN, PROP_NONE);
	RNA_def_property_boolean_sdna(prop, NULL, "flag", LOCLIKE_Y);
	RNA_def_property_ui_text(prop, "Copy Y", "Copy the target's Y location");
	RNA_def_property_update(prop, NC_OBJECT | ND_CONSTRAINT, "rna_Constraint_update");

	prop = RNA_def_property(srna, "use_z", PROP_BOOLEAN, PROP_NONE);
	RNA_def_property_boolean_sdna(prop, NULL, "flag", LOCLIKE_Z);
	RNA_def_property_ui_text(prop, "Copy Z", "Copy the target's Z location");
	RNA_def_property_update(prop, NC_OBJECT | ND_CONSTRAINT, "rna_Constraint_update");

	prop = RNA_def_property(srna, "invert_x", PROP_BOOLEAN, PROP_NONE);
	RNA_def_property_boolean_sdna(prop, NULL, "flag", LOCLIKE_X_INVERT);
	RNA_def_property_ui_text(prop, "Invert X", "Invert the X location");
	RNA_def_property_update(prop, NC_OBJECT | ND_CONSTRAINT, "rna_Constraint_update");

	prop = RNA_def_property(srna, "invert_y", PROP_BOOLEAN, PROP_NONE);
	RNA_def_property_boolean_sdna(prop, NULL, "flag", LOCLIKE_Y_INVERT);
	RNA_def_property_ui_text(prop, "Invert Y", "Invert the Y location");
	RNA_def_property_update(prop, NC_OBJECT | ND_CONSTRAINT, "rna_Constraint_update");

	prop = RNA_def_property(srna, "invert_z", PROP_BOOLEAN, PROP_NONE);
	RNA_def_property_boolean_sdna(prop, NULL, "flag", LOCLIKE_Z_INVERT);
	RNA_def_property_ui_text(prop, "Invert Z", "Invert the Z location");
	RNA_def_property_update(prop, NC_OBJECT | ND_CONSTRAINT, "rna_Constraint_update");

	prop = RNA_def_property(srna, "use_offset", PROP_BOOLEAN, PROP_NONE);
	RNA_def_property_boolean_sdna(prop, NULL, "flag", LOCLIKE_OFFSET);
	RNA_def_property_ui_text(prop, "Offset", "Add original location into copied location");
	RNA_def_property_update(prop, NC_OBJECT | ND_CONSTRAINT, "rna_Constraint_update");
}

static void rna_def_constraint_rotate_like(BlenderRNA *brna)
{
	StructRNA *srna;
	PropertyRNA *prop;

	srna = RNA_def_struct(brna, "CopyRotationConstraint", "Constraint");
	RNA_def_struct_ui_text(srna, "Copy Rotation Constraint", "Copy the rotation of the target");
	RNA_def_struct_sdna_from(srna, "bRotateLikeConstraint", "data");

	rna_def_constraint_target_common(srna);

	prop = RNA_def_property(srna, "use_x", PROP_BOOLEAN, PROP_NONE);
	RNA_def_property_boolean_sdna(prop, NULL, "flag", ROTLIKE_X);
	RNA_def_property_ui_text(prop, "Copy X", "Copy the target's X rotation");
	RNA_def_property_update(prop, NC_OBJECT | ND_CONSTRAINT, "rna_Constraint_update");

	prop = RNA_def_property(srna, "use_y", PROP_BOOLEAN, PROP_NONE);
	RNA_def_property_boolean_sdna(prop, NULL, "flag", ROTLIKE_Y);
	RNA_def_property_ui_text(prop, "Copy Y", "Copy the target's Y rotation");
	RNA_def_property_update(prop, NC_OBJECT | ND_CONSTRAINT, "rna_Constraint_update");

	prop = RNA_def_property(srna, "use_z", PROP_BOOLEAN, PROP_NONE);
	RNA_def_property_boolean_sdna(prop, NULL, "flag", ROTLIKE_Z);
	RNA_def_property_ui_text(prop, "Copy Z", "Copy the target's Z rotation");
	RNA_def_property_update(prop, NC_OBJECT | ND_CONSTRAINT, "rna_Constraint_update");

	prop = RNA_def_property(srna, "invert_x", PROP_BOOLEAN, PROP_NONE);
	RNA_def_property_boolean_sdna(prop, NULL, "flag", ROTLIKE_X_INVERT);
	RNA_def_property_ui_text(prop, "Invert X", "Invert the X rotation");
	RNA_def_property_update(prop, NC_OBJECT | ND_CONSTRAINT, "rna_Constraint_update");

	prop = RNA_def_property(srna, "invert_y", PROP_BOOLEAN, PROP_NONE);
	RNA_def_property_boolean_sdna(prop, NULL, "flag", ROTLIKE_Y_INVERT);
	RNA_def_property_ui_text(prop, "Invert Y", "Invert the Y rotation");
	RNA_def_property_update(prop, NC_OBJECT | ND_CONSTRAINT, "rna_Constraint_update");

	prop = RNA_def_property(srna, "invert_z", PROP_BOOLEAN, PROP_NONE);
	RNA_def_property_boolean_sdna(prop, NULL, "flag", ROTLIKE_Z_INVERT);
	RNA_def_property_ui_text(prop, "Invert Z", "Invert the Z rotation");
	RNA_def_property_update(prop, NC_OBJECT | ND_CONSTRAINT, "rna_Constraint_update");

	prop = RNA_def_property(srna, "use_offset", PROP_BOOLEAN, PROP_NONE);
	RNA_def_property_boolean_sdna(prop, NULL, "flag", ROTLIKE_OFFSET);
	RNA_def_property_ui_text(prop, "Offset", "Add original rotation into copied rotation");
	RNA_def_property_update(prop, NC_OBJECT | ND_CONSTRAINT, "rna_Constraint_update");
}

static void rna_def_constraint_size_like(BlenderRNA *brna)
{
	StructRNA *srna;
	PropertyRNA *prop;

	srna = RNA_def_struct(brna, "CopyScaleConstraint", "Constraint");
	RNA_def_struct_ui_text(srna, "Copy Scale Constraint", "Copy the scale of the target");
	RNA_def_struct_sdna_from(srna, "bSizeLikeConstraint", "data");

	rna_def_constraint_target_common(srna);

	prop = RNA_def_property(srna, "use_x", PROP_BOOLEAN, PROP_NONE);
	RNA_def_property_boolean_sdna(prop, NULL, "flag", SIZELIKE_X);
	RNA_def_property_ui_text(prop, "Copy X", "Copy the target's X scale");
	RNA_def_property_update(prop, NC_OBJECT | ND_CONSTRAINT, "rna_Constraint_update");

	prop = RNA_def_property(srna, "use_y", PROP_BOOLEAN, PROP_NONE);
	RNA_def_property_boolean_sdna(prop, NULL, "flag", SIZELIKE_Y);
	RNA_def_property_ui_text(prop, "Copy Y", "Copy the target's Y scale");
	RNA_def_property_update(prop, NC_OBJECT | ND_CONSTRAINT, "rna_Constraint_update");

	prop = RNA_def_property(srna, "use_z", PROP_BOOLEAN, PROP_NONE);
	RNA_def_property_boolean_sdna(prop, NULL, "flag", SIZELIKE_Z);
	RNA_def_property_ui_text(prop, "Copy Z", "Copy the target's Z scale");
	RNA_def_property_update(prop, NC_OBJECT | ND_CONSTRAINT, "rna_Constraint_update");

	prop = RNA_def_property(srna, "use_offset", PROP_BOOLEAN, PROP_NONE);
	RNA_def_property_boolean_sdna(prop, NULL, "flag", SIZELIKE_OFFSET);
	RNA_def_property_ui_text(prop, "Offset", "Add original scale into copied scale");
	RNA_def_property_update(prop, NC_OBJECT | ND_CONSTRAINT, "rna_Constraint_update");
}

static void rna_def_constraint_same_volume(BlenderRNA *brna)
{
	StructRNA *srna;
	PropertyRNA *prop;

	static const EnumPropertyItem volume_items[] = {
		{SAMEVOL_X, "SAMEVOL_X", 0, "X", ""},
		{SAMEVOL_Y, "SAMEVOL_Y", 0, "Y", ""},
		{SAMEVOL_Z, "SAMEVOL_Z", 0, "Z", ""},
		{0, NULL, 0, NULL, NULL}
	};

	srna = RNA_def_struct(brna, "MaintainVolumeConstraint", "Constraint");
	RNA_def_struct_ui_text(srna, "Maintain Volume Constraint",
	                       "Maintain a constant volume along a single scaling axis");
	RNA_def_struct_sdna_from(srna, "bSameVolumeConstraint", "data");

	prop = RNA_def_property(srna, "free_axis", PROP_ENUM, PROP_NONE);
	RNA_def_property_enum_sdna(prop, NULL, "flag");
	RNA_def_property_enum_items(prop, volume_items);
	RNA_def_property_ui_text(prop, "Free Axis", "The free scaling axis of the object");
	RNA_def_property_update(prop, NC_OBJECT | ND_CONSTRAINT, "rna_Constraint_update");

	prop = RNA_def_property(srna, "volume", PROP_FLOAT, PROP_DISTANCE);
	RNA_def_property_range(prop, 0.001f, 100.0f);
	RNA_def_property_ui_text(prop, "Volume", "Volume of the bone at rest");
	RNA_def_property_update(prop, NC_OBJECT | ND_CONSTRAINT, "rna_Constraint_update");

}

static void rna_def_constraint_transform_like(BlenderRNA *brna)
{
	StructRNA *srna;

	srna = RNA_def_struct(brna, "CopyTransformsConstraint", "Constraint");
	RNA_def_struct_ui_text(srna, "Copy Transforms Constraint", "Copy all the transforms of the target");

	rna_def_constraint_headtail_common(srna);

	RNA_def_struct_sdna_from(srna, "bTransLikeConstraint", "data");

	rna_def_constraint_target_common(srna);
}

static void rna_def_constraint_minmax(BlenderRNA *brna)
{
	StructRNA *srna;
	PropertyRNA *prop;

	static const EnumPropertyItem minmax_items[] = {
		{TRACK_X, "FLOOR_X", 0, "X", ""},
		{TRACK_Y, "FLOOR_Y", 0, "Y", ""},
		{TRACK_Z, "FLOOR_Z", 0, "Z", ""},
		{TRACK_nX, "FLOOR_NEGATIVE_X", 0, "-X", ""},
		{TRACK_nY, "FLOOR_NEGATIVE_Y", 0, "-Y", ""},
		{TRACK_nZ, "FLOOR_NEGATIVE_Z", 0, "-Z", ""},
		{0, NULL, 0, NULL, NULL}
	};

	srna = RNA_def_struct(brna, "FloorConstraint", "Constraint");
	RNA_def_struct_ui_text(srna, "Floor Constraint", "Use the target object for location limitation");
	RNA_def_struct_sdna_from(srna, "bMinMaxConstraint", "data");

	rna_def_constraint_target_common(srna);

	prop = RNA_def_property(srna, "floor_location", PROP_ENUM, PROP_NONE);
	RNA_def_property_enum_sdna(prop, NULL, "minmaxflag");
	RNA_def_property_enum_items(prop, minmax_items);
	RNA_def_property_ui_text(prop, "Floor Location", "Location of target that object will not pass through");
	RNA_def_property_update(prop, NC_OBJECT | ND_CONSTRAINT, "rna_Constraint_update");

	prop = RNA_def_property(srna, "use_sticky", PROP_BOOLEAN, PROP_NONE);
	RNA_def_property_boolean_sdna(prop, NULL, "flag", MINMAX_STICKY);
	RNA_def_property_ui_text(prop, "Sticky", "Immobilize object while constrained");
	RNA_def_property_update(prop, NC_OBJECT | ND_CONSTRAINT, "rna_Constraint_update");

	prop = RNA_def_property(srna, "use_rotation", PROP_BOOLEAN, PROP_NONE);
	RNA_def_property_boolean_sdna(prop, NULL, "flag", MINMAX_USEROT);
	RNA_def_property_ui_text(prop, "Use Rotation", "Use the target's rotation to determine floor");
	RNA_def_property_update(prop, NC_OBJECT | ND_CONSTRAINT, "rna_Constraint_update");

	prop = RNA_def_property(srna, "offset", PROP_FLOAT, PROP_DISTANCE);
	RNA_def_property_ui_range(prop, -100.0f, 100.0f, 1, -1);
	RNA_def_property_ui_text(prop, "Offset", "Offset of floor from object origin");
	RNA_def_property_update(prop, NC_OBJECT | ND_CONSTRAINT, "rna_Constraint_update");
}

static void rna_def_constraint_action(BlenderRNA *brna)
{
	StructRNA *srna;
	PropertyRNA *prop;

	static const EnumPropertyItem transform_channel_items[] = {
		{20, "LOCATION_X", 0, "X Location", ""},
		{21, "LOCATION_Y", 0, "Y Location", ""},
		{22, "LOCATION_Z", 0, "Z Location", ""},
		{00, "ROTATION_X", 0, "X Rotation", ""},
		{01, "ROTATION_Y", 0, "Y Rotation", ""},
		{02, "ROTATION_Z", 0, "Z Rotation", ""},
		{10, "SCALE_X", 0, "X Scale", ""},
		{11, "SCALE_Y", 0, "Y Scale", ""},
		{12, "SCALE_Z", 0, "Z Scale", ""},
		{0, NULL, 0, NULL, NULL}
	};

	srna = RNA_def_struct(brna, "ActionConstraint", "Constraint");
	RNA_def_struct_ui_text(srna, "Action Constraint", "Map an action to the transform axes of a bone");
	RNA_def_struct_sdna_from(srna, "bActionConstraint", "data");

	rna_def_constraint_target_common(srna);

	prop = RNA_def_property(srna, "transform_channel", PROP_ENUM, PROP_NONE);
	RNA_def_property_enum_sdna(prop, NULL, "type");
	RNA_def_property_enum_items(prop, transform_channel_items);
	RNA_def_property_ui_text(prop, "Transform Channel",
	                         "Transformation channel from the target that is used to key the Action");
	RNA_def_property_update(prop, NC_OBJECT | ND_CONSTRAINT, "rna_Constraint_update");

	prop = RNA_def_property(srna, "action", PROP_POINTER, PROP_NONE);
	RNA_def_property_pointer_sdna(prop, NULL, "act");
	RNA_def_property_pointer_funcs(prop, NULL, NULL, NULL, "rna_Action_id_poll");
	RNA_def_property_ui_text(prop, "Action", "The constraining action");
	RNA_def_property_flag(prop, PROP_EDITABLE | PROP_ID_REFCOUNT);
	RNA_def_property_update(prop, NC_OBJECT | ND_CONSTRAINT, "rna_Constraint_update");

	prop = RNA_def_property(srna, "use_bone_object_action", PROP_BOOLEAN, PROP_NONE);
	RNA_def_property_boolean_sdna(prop, NULL, "flag", ACTCON_BONE_USE_OBJECT_ACTION);
	RNA_def_property_ui_text(prop, "Object Action",
	                         "Bones only: apply the object's transformation channels of the action "
	                         "to the constrained bone, instead of bone's channels");
	RNA_def_property_update(prop, NC_OBJECT | ND_CONSTRAINT, "rna_Constraint_update");

	prop = RNA_def_property(srna, "frame_start", PROP_INT, PROP_TIME);
	RNA_def_property_int_sdna(prop, NULL, "start");
	RNA_def_property_range(prop, MINAFRAME, MAXFRAME);
	RNA_def_property_ui_text(prop, "Start Frame", "First frame of the Action to use");
	RNA_def_property_update(prop, NC_OBJECT | ND_CONSTRAINT, "rna_Constraint_update");

	prop = RNA_def_property(srna, "frame_end", PROP_INT, PROP_TIME);
	RNA_def_property_int_sdna(prop, NULL, "end");
	RNA_def_property_range(prop, MINAFRAME, MAXFRAME);
	RNA_def_property_ui_text(prop, "End Frame", "Last frame of the Action to use");
	RNA_def_property_update(prop, NC_OBJECT | ND_CONSTRAINT, "rna_Constraint_update");

	prop = RNA_def_property(srna, "max", PROP_FLOAT, PROP_NONE);
	RNA_def_property_float_sdna(prop, NULL, "max");
	RNA_def_property_range(prop, -1000.f, 1000.f);
	RNA_def_property_ui_text(prop, "Maximum", "Maximum value for target channel range");
	RNA_def_property_update(prop, NC_OBJECT | ND_CONSTRAINT, "rna_Constraint_update");
	RNA_def_property_float_funcs(prop, NULL, NULL, "rna_ActionConstraint_minmax_range");

	prop = RNA_def_property(srna, "min", PROP_FLOAT, PROP_NONE);
	RNA_def_property_float_sdna(prop, NULL, "min");
	RNA_def_property_range(prop, -1000.f, 1000.f);
	RNA_def_property_ui_text(prop, "Minimum", "Minimum value for target channel range");
	RNA_def_property_update(prop, NC_OBJECT | ND_CONSTRAINT, "rna_Constraint_update");
	RNA_def_property_float_funcs(prop, NULL, NULL, "rna_ActionConstraint_minmax_range");
}

static void rna_def_constraint_locked_track(BlenderRNA *brna)
{
	StructRNA *srna;
	PropertyRNA *prop;

	static const EnumPropertyItem locktrack_items[] = {
		{TRACK_X, "TRACK_X", 0, "X", ""},
		{TRACK_Y, "TRACK_Y", 0, "Y", ""},
		{TRACK_Z, "TRACK_Z", 0, "Z", ""},
		{TRACK_nX, "TRACK_NEGATIVE_X", 0, "-X", ""},
		{TRACK_nY, "TRACK_NEGATIVE_Y", 0, "-Y", ""},
		{TRACK_nZ, "TRACK_NEGATIVE_Z", 0, "-Z", ""},
		{0, NULL, 0, NULL, NULL}
	};

	static const EnumPropertyItem lock_items[] = {
		{TRACK_X, "LOCK_X", 0, "X", ""},
		{TRACK_Y, "LOCK_Y", 0, "Y", ""},
		{TRACK_Z, "LOCK_Z", 0, "Z", ""},
		{0, NULL, 0, NULL, NULL}
	};

	srna = RNA_def_struct(brna, "LockedTrackConstraint", "Constraint");
	RNA_def_struct_ui_text(srna, "Locked Track Constraint",
	                       "Point toward the target along the track axis, while locking the other axis");

	rna_def_constraint_headtail_common(srna);

	RNA_def_struct_sdna_from(srna, "bLockTrackConstraint", "data");

	rna_def_constraint_target_common(srna);

	prop = RNA_def_property(srna, "track_axis", PROP_ENUM, PROP_NONE);
	RNA_def_property_enum_sdna(prop, NULL, "trackflag");
	RNA_def_property_enum_items(prop, locktrack_items);
	RNA_def_property_ui_text(prop, "Track Axis", "Axis that points to the target object");
	RNA_def_property_update(prop, NC_OBJECT | ND_CONSTRAINT, "rna_Constraint_update");

	prop = RNA_def_property(srna, "lock_axis", PROP_ENUM, PROP_NONE);
	RNA_def_property_enum_sdna(prop, NULL, "lockflag");
	RNA_def_property_enum_items(prop, lock_items);
	RNA_def_property_ui_text(prop, "Locked Axis", "Axis that points upward");
	RNA_def_property_update(prop, NC_OBJECT | ND_CONSTRAINT, "rna_Constraint_update");
}

static void rna_def_constraint_follow_path(BlenderRNA *brna)
{
	StructRNA *srna;
	PropertyRNA *prop;

	static const EnumPropertyItem forwardpath_items[] = {
		{TRACK_X, "FORWARD_X", 0, "X", ""},
		{TRACK_Y, "FORWARD_Y", 0, "Y", ""},
		{TRACK_Z, "FORWARD_Z", 0, "Z", ""},
		{TRACK_nX, "TRACK_NEGATIVE_X", 0, "-X", ""},
		{TRACK_nY, "TRACK_NEGATIVE_Y", 0, "-Y", ""},
		{TRACK_nZ, "TRACK_NEGATIVE_Z", 0, "-Z", ""},
		{0, NULL, 0, NULL, NULL}
	};

	static const EnumPropertyItem pathup_items[] = {
		{TRACK_X, "UP_X", 0, "X", ""},
		{TRACK_Y, "UP_Y", 0, "Y", ""},
		{TRACK_Z, "UP_Z", 0, "Z", ""},
		{0, NULL, 0, NULL, NULL}
	};

	srna = RNA_def_struct(brna, "FollowPathConstraint", "Constraint");
	RNA_def_struct_ui_text(srna, "Follow Path Constraint", "Lock motion to the target path");
	RNA_def_struct_sdna_from(srna, "bFollowPathConstraint", "data");

	prop = RNA_def_property(srna, "target", PROP_POINTER, PROP_NONE);
	RNA_def_property_pointer_sdna(prop, NULL, "tar");
	RNA_def_property_pointer_funcs(prop, NULL, NULL, NULL, "rna_Curve_object_poll");
	RNA_def_property_ui_text(prop, "Target", "Target Curve object");
	RNA_def_property_flag(prop, PROP_EDITABLE);
	RNA_def_property_update(prop, NC_OBJECT | ND_CONSTRAINT, "rna_Constraint_dependency_update");

	prop = RNA_def_property(srna, "offset", PROP_FLOAT, PROP_TIME);
	RNA_def_property_range(prop, MINAFRAME, MAXFRAME);
	RNA_def_property_ui_text(prop, "Offset", "Offset from the position corresponding to the time frame");
	RNA_def_property_update(prop, NC_OBJECT | ND_CONSTRAINT, "rna_Constraint_update");

	prop = RNA_def_property(srna, "offset_factor", PROP_FLOAT, PROP_FACTOR);
	RNA_def_property_float_sdna(prop, NULL, "offset_fac");
	RNA_def_property_range(prop, 0.0f, 1.0f);
	RNA_def_property_ui_text(prop, "Offset Factor", "Percentage value defining target position along length of curve");
	RNA_def_property_update(prop, NC_OBJECT | ND_CONSTRAINT, "rna_Constraint_update");

	prop = RNA_def_property(srna, "forward_axis", PROP_ENUM, PROP_NONE);
	RNA_def_property_enum_sdna(prop, NULL, "trackflag");
	RNA_def_property_enum_items(prop, forwardpath_items);
	RNA_def_property_ui_text(prop, "Forward Axis", "Axis that points forward along the path");
	RNA_def_property_update(prop, NC_OBJECT | ND_CONSTRAINT, "rna_Constraint_update");

	prop = RNA_def_property(srna, "up_axis", PROP_ENUM, PROP_NONE);
	RNA_def_property_enum_sdna(prop, NULL, "upflag");
	RNA_def_property_enum_items(prop, pathup_items);
	RNA_def_property_ui_text(prop, "Up Axis", "Axis that points upward");
	RNA_def_property_update(prop, NC_OBJECT | ND_CONSTRAINT, "rna_Constraint_update");

	prop = RNA_def_property(srna, "use_curve_follow", PROP_BOOLEAN, PROP_NONE);
	RNA_def_property_boolean_sdna(prop, NULL, "followflag", FOLLOWPATH_FOLLOW);
	RNA_def_property_ui_text(prop, "Follow Curve", "Object will follow the heading and banking of the curve");
	RNA_def_property_update(prop, NC_OBJECT | ND_CONSTRAINT, "rna_Constraint_update");

	prop = RNA_def_property(srna, "use_fixed_location", PROP_BOOLEAN, PROP_NONE);
	RNA_def_property_boolean_sdna(prop, NULL, "followflag", FOLLOWPATH_STATIC);
	RNA_def_property_ui_text(prop, "Fixed Position",
	                         "Object will stay locked to a single point somewhere along the length of the curve "
	                         "regardless of time");
	RNA_def_property_update(prop, NC_OBJECT | ND_CONSTRAINT, "rna_Constraint_update");

	prop = RNA_def_property(srna, "use_curve_radius", PROP_BOOLEAN, PROP_NONE);
	RNA_def_property_boolean_sdna(prop, NULL, "followflag", FOLLOWPATH_RADIUS);
	RNA_def_property_ui_text(prop, "Curve Radius", "Object is scaled by the curve radius");
	RNA_def_property_update(prop, NC_OBJECT | ND_CONSTRAINT, "rna_Constraint_update");
}

static void rna_def_constraint_stretch_to(BlenderRNA *brna)
{
	StructRNA *srna;
	PropertyRNA *prop;

	static const EnumPropertyItem volume_items[] = {
		{VOLUME_XZ, "VOLUME_XZX", 0, "XZ", ""},
		{VOLUME_X, "VOLUME_X", 0, "X", ""},
		{VOLUME_Z, "VOLUME_Z", 0, "Z", ""},
		{NO_VOLUME, "NO_VOLUME", 0, "None", ""},
		{0, NULL, 0, NULL, NULL}
	};

	static const EnumPropertyItem plane_items[] = {
		{PLANE_X, "PLANE_X", 0, "X", "Keep X Axis"},
		{PLANE_Z, "PLANE_Z", 0, "Z", "Keep Z Axis"},
		{0, NULL, 0, NULL, NULL}
	};

	srna = RNA_def_struct(brna, "StretchToConstraint", "Constraint");
	RNA_def_struct_ui_text(srna, "Stretch To Constraint", "Stretch to meet the target object");

	rna_def_constraint_headtail_common(srna);

	RNA_def_struct_sdna_from(srna, "bStretchToConstraint", "data");

	rna_def_constraint_target_common(srna);

	prop = RNA_def_property(srna, "volume", PROP_ENUM, PROP_NONE);
	RNA_def_property_enum_sdna(prop, NULL, "volmode");
	RNA_def_property_enum_items(prop, volume_items);
	RNA_def_property_ui_text(prop, "Maintain Volume", "Maintain the object's volume as it stretches");
	RNA_def_property_update(prop, NC_OBJECT | ND_CONSTRAINT, "rna_Constraint_update");

	prop = RNA_def_property(srna, "keep_axis", PROP_ENUM, PROP_NONE);
	RNA_def_property_enum_sdna(prop, NULL, "plane");
	RNA_def_property_enum_items(prop, plane_items);
	RNA_def_property_ui_text(prop, "Keep Axis", "Axis to maintain during stretch");
	RNA_def_property_update(prop, NC_OBJECT | ND_CONSTRAINT, "rna_Constraint_update");

	prop = RNA_def_property(srna, "rest_length", PROP_FLOAT, PROP_DISTANCE);
	RNA_def_property_float_sdna(prop, NULL, "orglength");
	RNA_def_property_range(prop, 0.0f, 1000.0f);
	RNA_def_property_ui_range(prop, 0, 100.0f, 10, RNA_TRANSLATION_PREC_DEFAULT);
	RNA_def_property_ui_text(prop, "Original Length", "Length at rest position");
	RNA_def_property_update(prop, NC_OBJECT | ND_CONSTRAINT, "rna_Constraint_update");

	prop = RNA_def_property(srna, "bulge", PROP_FLOAT, PROP_NONE);
	RNA_def_property_range(prop, 0.0, 100.f);
	RNA_def_property_ui_text(prop, "Volume Variation", "Factor between volume variation and stretching");
	RNA_def_property_update(prop, NC_OBJECT | ND_CONSTRAINT, "rna_Constraint_update");

	prop = RNA_def_property(srna, "use_bulge_min", PROP_BOOLEAN, PROP_NONE);
	RNA_def_property_boolean_sdna(prop, NULL, "flag", STRETCHTOCON_USE_BULGE_MIN);
	RNA_def_property_ui_text(prop, "Use Volume Variation Minimum", "Use lower limit for volume variation");
	RNA_def_property_update(prop, NC_OBJECT | ND_CONSTRAINT, "rna_Constraint_update");

	prop = RNA_def_property(srna, "use_bulge_max", PROP_BOOLEAN, PROP_NONE);
	RNA_def_property_boolean_sdna(prop, NULL, "flag", STRETCHTOCON_USE_BULGE_MAX);
	RNA_def_property_ui_text(prop, "Use Volume Variation Maximum", "Use upper limit for volume variation");
	RNA_def_property_update(prop, NC_OBJECT | ND_CONSTRAINT, "rna_Constraint_update");

	prop = RNA_def_property(srna, "bulge_min", PROP_FLOAT, PROP_NONE);
	RNA_def_property_range(prop, 0.0, 1.0f);
	RNA_def_property_ui_text(prop, "Volume Variation Minimum", "Minimum volume stretching factor");
	RNA_def_property_update(prop, NC_OBJECT | ND_CONSTRAINT, "rna_Constraint_update");

	prop = RNA_def_property(srna, "bulge_max", PROP_FLOAT, PROP_NONE);
	RNA_def_property_range(prop, 1.0, 100.0f);
	RNA_def_property_ui_text(prop, "Volume Variation Maximum", "Maximum volume stretching factor");
	RNA_def_property_update(prop, NC_OBJECT | ND_CONSTRAINT, "rna_Constraint_update");

	prop = RNA_def_property(srna, "bulge_smooth", PROP_FLOAT, PROP_FACTOR);
	RNA_def_property_range(prop, 0.0, 1.0f);
	RNA_def_property_ui_text(prop, "Volume Variation Smoothness", "Strength of volume stretching clamping");
	RNA_def_property_update(prop, NC_OBJECT | ND_CONSTRAINT, "rna_Constraint_update");
}

<<<<<<< HEAD
=======
static void rna_def_constraint_rigid_body_joint(BlenderRNA *brna)
{
	StructRNA *srna;
	PropertyRNA *prop;

	static const EnumPropertyItem pivot_items[] = {
		{CONSTRAINT_RB_BALL, "BALL", 0, "Ball", "Allow rotations around all axes"},
		{CONSTRAINT_RB_HINGE, "HINGE", 0, "Hinge", "Work in one plane, allow rotations around one axis only"},
		{CONSTRAINT_RB_CONETWIST, "CONE_TWIST", 0, "Cone Twist",
		                          "Allow rotations around all axes with limits for the cone and twist axes"},
		{CONSTRAINT_RB_GENERIC6DOF, "GENERIC_6_DOF", 0, "Generic 6 DoF",
		                            "No constraints by default, limits can be set individually"},
		{0, NULL, 0, NULL, NULL}
	};

	srna = RNA_def_struct(brna, "RigidBodyJointConstraint", "Constraint");
	RNA_def_struct_ui_text(srna, "Rigid Body Joint Constraint", "For use with the Game Engine");
	RNA_def_struct_sdna_from(srna, "bRigidBodyJointConstraint", "data");

	prop = RNA_def_property(srna, "target", PROP_POINTER, PROP_NONE);
	RNA_def_property_pointer_sdna(prop, NULL, "tar");
	RNA_def_property_ui_text(prop, "Target", "Target Object");
	RNA_def_property_flag(prop, PROP_EDITABLE);
	RNA_def_property_update(prop, NC_OBJECT | ND_CONSTRAINT, "rna_Constraint_dependency_update");

	prop = RNA_def_property(srna, "child", PROP_POINTER, PROP_NONE);
	RNA_def_property_ui_text(prop, "Child Object", "Child object");
	RNA_def_property_flag(prop, PROP_EDITABLE);
	RNA_def_property_update(prop, NC_OBJECT | ND_CONSTRAINT, "rna_Constraint_dependency_update");

	prop = RNA_def_property(srna, "pivot_type", PROP_ENUM, PROP_NONE);
	RNA_def_property_enum_sdna(prop, NULL, "type");
	RNA_def_property_enum_items(prop, pivot_items);
	RNA_def_property_ui_text(prop, "Pivot Type", "");
	RNA_def_property_update(prop, NC_OBJECT | ND_CONSTRAINT, "rna_Constraint_update");

	prop = RNA_def_property(srna, "pivot_x", PROP_FLOAT, PROP_DISTANCE);
	RNA_def_property_float_sdna(prop, NULL, "pivX");
	RNA_def_property_range(prop, -1000.0, 1000.f);
	RNA_def_property_ui_text(prop, "Pivot X", "Offset pivot on X");
	RNA_def_property_update(prop, NC_OBJECT | ND_CONSTRAINT, "rna_Constraint_update");

	prop = RNA_def_property(srna, "pivot_y", PROP_FLOAT, PROP_DISTANCE);
	RNA_def_property_float_sdna(prop, NULL, "pivY");
	RNA_def_property_range(prop, -1000.0, 1000.f);
	RNA_def_property_ui_text(prop, "Pivot Y", "Offset pivot on Y");
	RNA_def_property_update(prop, NC_OBJECT | ND_CONSTRAINT, "rna_Constraint_update");

	prop = RNA_def_property(srna, "pivot_z", PROP_FLOAT, PROP_DISTANCE);
	RNA_def_property_float_sdna(prop, NULL, "pivZ");
	RNA_def_property_range(prop, -1000.0, 1000.f);
	RNA_def_property_ui_text(prop, "Pivot Z", "Offset pivot on Z");
	RNA_def_property_update(prop, NC_OBJECT | ND_CONSTRAINT, "rna_Constraint_update");

	prop = RNA_def_property(srna, "axis_x", PROP_FLOAT, PROP_ANGLE);
	RNA_def_property_float_sdna(prop, NULL, "axX");
	RNA_def_property_range(prop, -M_PI * 2, M_PI * 2);
	RNA_def_property_ui_text(prop, "Axis X", "Rotate pivot on X axis");
	RNA_def_property_update(prop, NC_OBJECT | ND_CONSTRAINT, "rna_Constraint_update");

	prop = RNA_def_property(srna, "axis_y", PROP_FLOAT, PROP_ANGLE);
	RNA_def_property_float_sdna(prop, NULL, "axY");
	RNA_def_property_range(prop, -M_PI * 2, M_PI * 2);
	RNA_def_property_ui_text(prop, "Axis Y", "Rotate pivot on Y axis");
	RNA_def_property_update(prop, NC_OBJECT | ND_CONSTRAINT, "rna_Constraint_update");

	prop = RNA_def_property(srna, "axis_z", PROP_FLOAT, PROP_ANGLE);
	RNA_def_property_float_sdna(prop, NULL, "axZ");
	RNA_def_property_range(prop, -M_PI * 2, M_PI * 2);
	RNA_def_property_ui_text(prop, "Axis Z", "Rotate pivot on Z axis");
	RNA_def_property_update(prop, NC_OBJECT | ND_CONSTRAINT, "rna_Constraint_update");

	prop = RNA_def_property(srna, "use_linked_collision", PROP_BOOLEAN, PROP_NONE);
	RNA_def_property_boolean_sdna(prop, NULL, "flag", CONSTRAINT_DISABLE_LINKED_COLLISION);
	RNA_def_property_ui_text(prop, "Disable Linked Collision", "Disable collision between linked bodies");
	RNA_def_property_update(prop, NC_OBJECT | ND_CONSTRAINT, "rna_Constraint_update");

	prop = RNA_def_property(srna, "show_pivot", PROP_BOOLEAN, PROP_NONE);
	RNA_def_property_boolean_sdna(prop, NULL, "flag", CONSTRAINT_DRAW_PIVOT);
	RNA_def_property_ui_text(prop, "Draw Pivot", "Display the pivot point and rotation in 3D view");
	RNA_def_property_update(prop, NC_OBJECT | ND_CONSTRAINT, "rna_Constraint_update");


	/* Limits */
	/* Limit Min/Max */
	prop = RNA_def_property(srna, "limit_min_x", PROP_FLOAT, PROP_NONE);
	RNA_def_property_float_sdna(prop, NULL, "minLimit[0]");
	RNA_def_property_ui_text(prop, "Minimum Limit X", "");

	prop = RNA_def_property(srna, "limit_min_y", PROP_FLOAT, PROP_NONE);
	RNA_def_property_float_sdna(prop, NULL, "minLimit[1]");
	RNA_def_property_ui_text(prop, "Minimum Limit Y", "");

	prop = RNA_def_property(srna, "limit_min_z", PROP_FLOAT, PROP_NONE);
	RNA_def_property_float_sdna(prop, NULL, "minLimit[2]");
	RNA_def_property_ui_text(prop, "Minimum Limit Z", "");

	prop = RNA_def_property(srna, "limit_max_x", PROP_FLOAT, PROP_NONE);
	RNA_def_property_float_sdna(prop, NULL, "maxLimit[0]");
	RNA_def_property_ui_text(prop, "Maximum Limit X", "");

	prop = RNA_def_property(srna, "limit_max_y", PROP_FLOAT, PROP_NONE);
	RNA_def_property_float_sdna(prop, NULL, "maxLimit[1]");
	RNA_def_property_ui_text(prop, "Maximum Limit Y", "");

	prop = RNA_def_property(srna, "limit_max_z", PROP_FLOAT, PROP_NONE);
	RNA_def_property_float_sdna(prop, NULL, "maxLimit[2]");
	RNA_def_property_ui_text(prop, "Maximum Limit Z", "");

	/* Limit Min/Max for angle */
	prop = RNA_def_property(srna, "limit_angle_min_x", PROP_FLOAT, PROP_ANGLE);
	RNA_def_property_float_sdna(prop, NULL, "minLimit[3]");
	RNA_def_property_range(prop, -M_PI * 2, M_PI * 2);
	RNA_def_property_ui_text(prop, "Minimum Angular Limit X", "");

	prop = RNA_def_property(srna, "limit_angle_min_y", PROP_FLOAT, PROP_ANGLE);
	RNA_def_property_float_sdna(prop, NULL, "minLimit[4]");
	RNA_def_property_range(prop, -M_PI * 2, M_PI * 2);
	RNA_def_property_ui_text(prop, "Minimum Angular Limit Y", "");

	prop = RNA_def_property(srna, "limit_angle_min_z", PROP_FLOAT, PROP_ANGLE);
	RNA_def_property_float_sdna(prop, NULL, "minLimit[5]");
	RNA_def_property_range(prop, -M_PI * 2, M_PI * 2);
	RNA_def_property_ui_text(prop, "Minimum Angular Limit Z", "");

	prop = RNA_def_property(srna, "limit_angle_max_x", PROP_FLOAT, PROP_ANGLE);
	RNA_def_property_float_sdna(prop, NULL, "maxLimit[3]");
	RNA_def_property_range(prop, -M_PI * 2, M_PI * 2);
	RNA_def_property_ui_text(prop, "Maximum Angular Limit X", "");

	prop = RNA_def_property(srna, "limit_angle_max_y", PROP_FLOAT, PROP_ANGLE);
	RNA_def_property_float_sdna(prop, NULL, "maxLimit[4]");
	RNA_def_property_range(prop, -M_PI * 2, M_PI * 2);
	RNA_def_property_ui_text(prop, "Maximum Angular Limit Y", "");

	prop = RNA_def_property(srna, "limit_angle_max_z", PROP_FLOAT, PROP_ANGLE);
	RNA_def_property_float_sdna(prop, NULL, "maxLimit[5]");
	RNA_def_property_range(prop, -M_PI * 2, M_PI * 2);
	RNA_def_property_ui_text(prop, "Maximum Angular Limit Z", "");

	/* Limit Booleans */
	prop = RNA_def_property(srna, "use_limit_x", PROP_BOOLEAN, PROP_NONE);
	RNA_def_property_boolean_sdna(prop, NULL, "flag", 1);
	RNA_def_property_ui_text(prop, "Limit X", "Use minimum/maximum X limit");
	RNA_def_property_update(prop, NC_OBJECT | ND_CONSTRAINT, "rna_Constraint_update");

	prop = RNA_def_property(srna, "use_limit_y", PROP_BOOLEAN, PROP_NONE);
	RNA_def_property_boolean_sdna(prop, NULL, "flag", 2);
	RNA_def_property_ui_text(prop, "Limit Y", "Use minimum/maximum y limit");
	RNA_def_property_update(prop, NC_OBJECT | ND_CONSTRAINT, "rna_Constraint_update");

	prop = RNA_def_property(srna, "use_limit_z", PROP_BOOLEAN, PROP_NONE);
	RNA_def_property_boolean_sdna(prop, NULL, "flag", 4);
	RNA_def_property_ui_text(prop, "Limit Z", "Use minimum/maximum z limit");
	RNA_def_property_update(prop, NC_OBJECT | ND_CONSTRAINT, "rna_Constraint_update");

	prop = RNA_def_property(srna, "use_angular_limit_x", PROP_BOOLEAN, PROP_NONE);
	RNA_def_property_boolean_sdna(prop, NULL, "flag", 8);
	RNA_def_property_ui_text(prop, "Angular X Limit", "Use minimum/maximum X angular limit");
	RNA_def_property_update(prop, NC_OBJECT | ND_CONSTRAINT, "rna_Constraint_update");

	prop = RNA_def_property(srna, "use_angular_limit_y", PROP_BOOLEAN, PROP_NONE);
	RNA_def_property_boolean_sdna(prop, NULL, "flag", 16);
	RNA_def_property_ui_text(prop, "Angular Y Limit", "Use minimum/maximum Y angular limit");
	RNA_def_property_update(prop, NC_OBJECT | ND_CONSTRAINT, "rna_Constraint_update");

	prop = RNA_def_property(srna, "use_angular_limit_z", PROP_BOOLEAN, PROP_NONE);
	RNA_def_property_boolean_sdna(prop, NULL, "flag", 32);
	RNA_def_property_ui_text(prop, "Angular Z Limit", "Use minimum/maximum Z angular limit");
	RNA_def_property_update(prop, NC_OBJECT | ND_CONSTRAINT, "rna_Constraint_update");
}

>>>>>>> fb565ddb
static void rna_def_constraint_clamp_to(BlenderRNA *brna)
{
	StructRNA *srna;
	PropertyRNA *prop;

	static const EnumPropertyItem clamp_items[] = {
		{CLAMPTO_AUTO, "CLAMPTO_AUTO", 0, "Auto", ""},
		{CLAMPTO_X, "CLAMPTO_X", 0, "X", ""},
		{CLAMPTO_Y, "CLAMPTO_Y", 0, "Y", ""},
		{CLAMPTO_Z, "CLAMPTO_Z", 0, "Z", ""},
		{0, NULL, 0, NULL, NULL}
	};

	srna = RNA_def_struct(brna, "ClampToConstraint", "Constraint");
	RNA_def_struct_ui_text(srna, "Clamp To Constraint",
	                       "Constrain an object's location to the nearest point along the target path");
	RNA_def_struct_sdna_from(srna, "bClampToConstraint", "data");

	prop = RNA_def_property(srna, "target", PROP_POINTER, PROP_NONE);
	RNA_def_property_pointer_sdna(prop, NULL, "tar");
	RNA_def_property_pointer_funcs(prop, NULL, NULL, NULL, "rna_Curve_object_poll");
	RNA_def_property_ui_text(prop, "Target", "Target Object (Curves only)");
	RNA_def_property_flag(prop, PROP_EDITABLE);
	RNA_def_property_update(prop, NC_OBJECT | ND_CONSTRAINT, "rna_Constraint_dependency_update");

	prop = RNA_def_property(srna, "main_axis", PROP_ENUM, PROP_NONE);
	RNA_def_property_enum_sdna(prop, NULL, "flag");
	RNA_def_property_enum_items(prop, clamp_items);
	RNA_def_property_ui_text(prop, "Main Axis", "Main axis of movement");
	RNA_def_property_update(prop, NC_OBJECT | ND_CONSTRAINT, "rna_Constraint_update");

	prop = RNA_def_property(srna, "use_cyclic", PROP_BOOLEAN, PROP_NONE);
	RNA_def_property_boolean_sdna(prop, NULL, "flag2", CLAMPTO_CYCLIC);
	RNA_def_property_ui_text(prop, "Cyclic", "Treat curve as cyclic curve (no clamping to curve bounding box)");
	RNA_def_property_update(prop, NC_OBJECT | ND_CONSTRAINT, "rna_Constraint_update");
}

static void rna_def_constraint_transform(BlenderRNA *brna)
{
	StructRNA *srna;
	PropertyRNA *prop;

	static const EnumPropertyItem transform_items[] = {
		{TRANS_LOCATION, "LOCATION", 0, "Loc", ""},
		{TRANS_ROTATION, "ROTATION", 0, "Rot", ""},
		{TRANS_SCALE, "SCALE", 0, "Scale", ""},
		{0, NULL, 0, NULL, NULL}
	};

	srna = RNA_def_struct(brna, "TransformConstraint", "Constraint");
	RNA_def_struct_ui_text(srna, "Transformation Constraint", "Map transformations of the target to the object");
	RNA_def_struct_sdna_from(srna, "bTransformConstraint", "data");

	rna_def_constraint_target_common(srna);

	prop = RNA_def_property(srna, "map_from", PROP_ENUM, PROP_NONE);
	RNA_def_property_enum_sdna(prop, NULL, "from");
	RNA_def_property_enum_items(prop, transform_items);
	RNA_def_property_ui_text(prop, "Map From", "The transformation type to use from the target");
	RNA_def_property_update(prop, NC_OBJECT | ND_CONSTRAINT, "rna_Constraint_update");

	prop = RNA_def_property(srna, "map_to", PROP_ENUM, PROP_NONE);
	RNA_def_property_enum_sdna(prop, NULL, "to");
	RNA_def_property_enum_items(prop, transform_items);
	RNA_def_property_ui_text(prop, "Map To", "The transformation type to affect of the constrained object");
	RNA_def_property_update(prop, NC_OBJECT | ND_CONSTRAINT, "rna_Constraint_update");

	prop = RNA_def_property(srna, "map_to_x_from", PROP_ENUM, PROP_NONE);
	RNA_def_property_enum_sdna(prop, NULL, "map[0]");
	RNA_def_property_enum_items(prop, rna_enum_axis_xyz_items);
	RNA_def_property_ui_text(prop, "Map To X From", "The source axis constrained object's X axis uses");
	RNA_def_property_update(prop, NC_OBJECT | ND_CONSTRAINT, "rna_Constraint_update");

	prop = RNA_def_property(srna, "map_to_y_from", PROP_ENUM, PROP_NONE);
	RNA_def_property_enum_sdna(prop, NULL, "map[1]");
	RNA_def_property_enum_items(prop, rna_enum_axis_xyz_items);
	RNA_def_property_ui_text(prop, "Map To Y From", "The source axis constrained object's Y axis uses");
	RNA_def_property_update(prop, NC_OBJECT | ND_CONSTRAINT, "rna_Constraint_update");

	prop = RNA_def_property(srna, "map_to_z_from", PROP_ENUM, PROP_NONE);
	RNA_def_property_enum_sdna(prop, NULL, "map[2]");
	RNA_def_property_enum_items(prop, rna_enum_axis_xyz_items);
	RNA_def_property_ui_text(prop, "Map To Z From", "The source axis constrained object's Z axis uses");
	RNA_def_property_update(prop, NC_OBJECT | ND_CONSTRAINT, "rna_Constraint_update");

	prop = RNA_def_property(srna, "use_motion_extrapolate", PROP_BOOLEAN, PROP_NONE);
	RNA_def_property_boolean_sdna(prop, NULL, "expo", CLAMPTO_CYCLIC);
	RNA_def_property_ui_text(prop, "Extrapolate Motion", "Extrapolate ranges");
	RNA_def_property_update(prop, NC_OBJECT | ND_CONSTRAINT, "rna_Constraint_update");

	/* Loc */
	prop = RNA_def_property(srna, "from_min_x", PROP_FLOAT, PROP_DISTANCE);
	RNA_def_property_float_sdna(prop, NULL, "from_min[0]");
	RNA_def_property_ui_range(prop, -1000.0f, 1000.0f, 10, 3);
	RNA_def_property_ui_text(prop, "From Minimum X", "Bottom range of X axis source motion");
	RNA_def_property_update(prop, NC_OBJECT | ND_CONSTRAINT, "rna_Constraint_update");

	prop = RNA_def_property(srna, "from_min_y", PROP_FLOAT, PROP_DISTANCE);
	RNA_def_property_float_sdna(prop, NULL, "from_min[1]");
	RNA_def_property_ui_range(prop, -1000.0f, 1000.0f, 10, 3);
	RNA_def_property_ui_text(prop, "From Minimum Y", "Bottom range of Y axis source motion");
	RNA_def_property_update(prop, NC_OBJECT | ND_CONSTRAINT, "rna_Constraint_update");

	prop = RNA_def_property(srna, "from_min_z", PROP_FLOAT, PROP_DISTANCE);
	RNA_def_property_float_sdna(prop, NULL, "from_min[2]");
	RNA_def_property_ui_range(prop, -1000.0f, 1000.0f, 10, 3);
	RNA_def_property_ui_text(prop, "From Minimum Z", "Bottom range of Z axis source motion");
	RNA_def_property_update(prop, NC_OBJECT | ND_CONSTRAINT, "rna_Constraint_update");

	prop = RNA_def_property(srna, "from_max_x", PROP_FLOAT, PROP_DISTANCE);
	RNA_def_property_float_sdna(prop, NULL, "from_max[0]");
	RNA_def_property_ui_range(prop, -1000.0f, 1000.0f, 10, 3);
	RNA_def_property_ui_text(prop, "From Maximum X", "Top range of X axis source motion");
	RNA_def_property_update(prop, NC_OBJECT | ND_CONSTRAINT, "rna_Constraint_update");

	prop = RNA_def_property(srna, "from_max_y", PROP_FLOAT, PROP_DISTANCE);
	RNA_def_property_float_sdna(prop, NULL, "from_max[1]");
	RNA_def_property_ui_range(prop, -1000.0f, 1000.0f, 10, 3);
	RNA_def_property_ui_text(prop, "From Maximum Y", "Top range of Y axis source motion");
	RNA_def_property_update(prop, NC_OBJECT | ND_CONSTRAINT, "rna_Constraint_update");

	prop = RNA_def_property(srna, "from_max_z", PROP_FLOAT, PROP_DISTANCE);
	RNA_def_property_float_sdna(prop, NULL, "from_max[2]");
	RNA_def_property_ui_range(prop, -1000.0f, 1000.0f, 10, 3);
	RNA_def_property_ui_text(prop, "From Maximum Z", "Top range of Z axis source motion");
	RNA_def_property_update(prop, NC_OBJECT | ND_CONSTRAINT, "rna_Constraint_update");

	prop = RNA_def_property(srna, "to_min_x", PROP_FLOAT, PROP_DISTANCE);
	RNA_def_property_float_sdna(prop, NULL, "to_min[0]");
	RNA_def_property_ui_range(prop, -1000.0f, 1000.0f, 10, 3);
	RNA_def_property_ui_text(prop, "To Minimum X", "Bottom range of X axis destination motion");
	RNA_def_property_update(prop, NC_OBJECT | ND_CONSTRAINT, "rna_Constraint_update");

	prop = RNA_def_property(srna, "to_min_y", PROP_FLOAT, PROP_DISTANCE);
	RNA_def_property_float_sdna(prop, NULL, "to_min[1]");
	RNA_def_property_ui_range(prop, -1000.0f, 1000.0f, 10, 3);
	RNA_def_property_ui_text(prop, "To Minimum Y", "Bottom range of Y axis destination motion");
	RNA_def_property_update(prop, NC_OBJECT | ND_CONSTRAINT, "rna_Constraint_update");

	prop = RNA_def_property(srna, "to_min_z", PROP_FLOAT, PROP_DISTANCE);
	RNA_def_property_float_sdna(prop, NULL, "to_min[2]");
	RNA_def_property_ui_range(prop, -1000.0f, 1000.0f, 10, 3);
	RNA_def_property_ui_text(prop, "To Minimum Z", "Bottom range of Z axis destination motion");
	RNA_def_property_update(prop, NC_OBJECT | ND_CONSTRAINT, "rna_Constraint_update");

	prop = RNA_def_property(srna, "to_max_x", PROP_FLOAT, PROP_DISTANCE);
	RNA_def_property_float_sdna(prop, NULL, "to_max[0]");
	RNA_def_property_ui_range(prop, -1000.0f, 1000.0f, 10, 3);
	RNA_def_property_ui_text(prop, "To Maximum X", "Top range of X axis destination motion");
	RNA_def_property_update(prop, NC_OBJECT | ND_CONSTRAINT, "rna_Constraint_update");

	prop = RNA_def_property(srna, "to_max_y", PROP_FLOAT, PROP_DISTANCE);
	RNA_def_property_float_sdna(prop, NULL, "to_max[1]");
	RNA_def_property_ui_range(prop, -1000.0f, 1000.0f, 10, 3);
	RNA_def_property_ui_text(prop, "To Maximum Y", "Top range of Y axis destination motion");
	RNA_def_property_update(prop, NC_OBJECT | ND_CONSTRAINT, "rna_Constraint_update");

	prop = RNA_def_property(srna, "to_max_z", PROP_FLOAT, PROP_DISTANCE);
	RNA_def_property_float_sdna(prop, NULL, "to_max[2]");
	RNA_def_property_ui_range(prop, -1000.0f, 1000.0f, 10, 3);
	RNA_def_property_ui_text(prop, "To Maximum Z", "Top range of Z axis destination motion");
	RNA_def_property_update(prop, NC_OBJECT | ND_CONSTRAINT, "rna_Constraint_update");

	/* Rot */
	prop = RNA_def_property(srna, "from_min_x_rot", PROP_FLOAT, PROP_ANGLE);
	RNA_def_property_float_sdna(prop, NULL, "from_min_rot[0]");
	RNA_def_property_ui_range(prop, DEG2RADF(-180.0f), DEG2RADF(180.0f), 10, 3);
	RNA_def_property_ui_text(prop, "From Minimum X", "Bottom range of X axis source motion");
	RNA_def_property_update(prop, NC_OBJECT | ND_CONSTRAINT, "rna_Constraint_update");

	prop = RNA_def_property(srna, "from_min_y_rot", PROP_FLOAT, PROP_ANGLE);
	RNA_def_property_float_sdna(prop, NULL, "from_min_rot[1]");
	RNA_def_property_ui_range(prop, DEG2RADF(-180.0f), DEG2RADF(180.0f), 10, 3);
	RNA_def_property_ui_text(prop, "From Minimum Y", "Bottom range of Y axis source motion");
	RNA_def_property_update(prop, NC_OBJECT | ND_CONSTRAINT, "rna_Constraint_update");

	prop = RNA_def_property(srna, "from_min_z_rot", PROP_FLOAT, PROP_ANGLE);
	RNA_def_property_float_sdna(prop, NULL, "from_min_rot[2]");
	RNA_def_property_ui_range(prop, DEG2RADF(-180.0f), DEG2RADF(180.0f), 10, 3);
	RNA_def_property_ui_text(prop, "From Minimum Z", "Bottom range of Z axis source motion");
	RNA_def_property_update(prop, NC_OBJECT | ND_CONSTRAINT, "rna_Constraint_update");

	prop = RNA_def_property(srna, "from_max_x_rot", PROP_FLOAT, PROP_ANGLE);
	RNA_def_property_float_sdna(prop, NULL, "from_max_rot[0]");
	RNA_def_property_ui_range(prop, DEG2RADF(-180.0f), DEG2RADF(180.0f), 10, 3);
	RNA_def_property_ui_text(prop, "From Maximum X", "Top range of X axis source motion");
	RNA_def_property_update(prop, NC_OBJECT | ND_CONSTRAINT, "rna_Constraint_update");

	prop = RNA_def_property(srna, "from_max_y_rot", PROP_FLOAT, PROP_ANGLE);
	RNA_def_property_float_sdna(prop, NULL, "from_max_rot[1]");
	RNA_def_property_ui_range(prop, DEG2RADF(-180.0f), DEG2RADF(180.0f), 10, 3);
	RNA_def_property_ui_text(prop, "From Maximum Y", "Top range of Y axis source motion");
	RNA_def_property_update(prop, NC_OBJECT | ND_CONSTRAINT, "rna_Constraint_update");

	prop = RNA_def_property(srna, "from_max_z_rot", PROP_FLOAT, PROP_ANGLE);
	RNA_def_property_float_sdna(prop, NULL, "from_max_rot[2]");
	RNA_def_property_ui_range(prop, DEG2RADF(-180.0f), DEG2RADF(180.0f), 10, 3);
	RNA_def_property_ui_text(prop, "From Maximum Z", "Top range of Z axis source motion");
	RNA_def_property_update(prop, NC_OBJECT | ND_CONSTRAINT, "rna_Constraint_update");

	prop = RNA_def_property(srna, "to_min_x_rot", PROP_FLOAT, PROP_ANGLE);
	RNA_def_property_float_sdna(prop, NULL, "to_min_rot[0]");
	RNA_def_property_ui_range(prop, DEG2RADF(-180.0f), DEG2RADF(180.0f), 10, 3);
	RNA_def_property_ui_text(prop, "To Minimum X", "Bottom range of X axis destination motion");
	RNA_def_property_update(prop, NC_OBJECT | ND_CONSTRAINT, "rna_Constraint_update");

	prop = RNA_def_property(srna, "to_min_y_rot", PROP_FLOAT, PROP_ANGLE);
	RNA_def_property_float_sdna(prop, NULL, "to_min_rot[1]");
	RNA_def_property_ui_range(prop, DEG2RADF(-180.0f), DEG2RADF(180.0f), 10, 3);
	RNA_def_property_ui_text(prop, "To Minimum Y", "Bottom range of Y axis destination motion");
	RNA_def_property_update(prop, NC_OBJECT | ND_CONSTRAINT, "rna_Constraint_update");

	prop = RNA_def_property(srna, "to_min_z_rot", PROP_FLOAT, PROP_ANGLE);
	RNA_def_property_float_sdna(prop, NULL, "to_min_rot[2]");
	RNA_def_property_ui_range(prop, DEG2RADF(-180.0f), DEG2RADF(180.0f), 10, 3);
	RNA_def_property_ui_text(prop, "To Minimum Z", "Bottom range of Z axis destination motion");
	RNA_def_property_update(prop, NC_OBJECT | ND_CONSTRAINT, "rna_Constraint_update");

	prop = RNA_def_property(srna, "to_max_x_rot", PROP_FLOAT, PROP_ANGLE);
	RNA_def_property_float_sdna(prop, NULL, "to_max_rot[0]");
	RNA_def_property_ui_range(prop, DEG2RADF(-180.0f), DEG2RADF(180.0f), 10, 3);
	RNA_def_property_ui_text(prop, "To Maximum X", "Top range of X axis destination motion");
	RNA_def_property_update(prop, NC_OBJECT | ND_CONSTRAINT, "rna_Constraint_update");

	prop = RNA_def_property(srna, "to_max_y_rot", PROP_FLOAT, PROP_ANGLE);
	RNA_def_property_float_sdna(prop, NULL, "to_max_rot[1]");
	RNA_def_property_ui_range(prop, DEG2RADF(-180.0f), DEG2RADF(180.0f), 10, 3);
	RNA_def_property_ui_text(prop, "To Maximum Y", "Top range of Y axis destination motion");
	RNA_def_property_update(prop, NC_OBJECT | ND_CONSTRAINT, "rna_Constraint_update");

	prop = RNA_def_property(srna, "to_max_z_rot", PROP_FLOAT, PROP_ANGLE);
	RNA_def_property_float_sdna(prop, NULL, "to_max_rot[2]");
	RNA_def_property_ui_range(prop, DEG2RADF(-180.0f), DEG2RADF(180.0f), 10, 3);
	RNA_def_property_ui_text(prop, "To Maximum Z", "Top range of Z axis destination motion");
	RNA_def_property_update(prop, NC_OBJECT | ND_CONSTRAINT, "rna_Constraint_update");

	/* Scale */
	prop = RNA_def_property(srna, "from_min_x_scale", PROP_FLOAT, PROP_NONE);
	RNA_def_property_float_sdna(prop, NULL, "from_min_scale[0]");
	RNA_def_property_ui_range(prop, -1000.0f, 1000.0f, 10, 3);
	RNA_def_property_ui_text(prop, "From Minimum X", "Bottom range of X axis source motion");
	RNA_def_property_update(prop, NC_OBJECT | ND_CONSTRAINT, "rna_Constraint_update");

	prop = RNA_def_property(srna, "from_min_y_scale", PROP_FLOAT, PROP_NONE);
	RNA_def_property_float_sdna(prop, NULL, "from_min_scale[1]");
	RNA_def_property_ui_range(prop, -1000.0f, 1000.0f, 10, 3);
	RNA_def_property_ui_text(prop, "From Minimum Y", "Bottom range of Y axis source motion");
	RNA_def_property_update(prop, NC_OBJECT | ND_CONSTRAINT, "rna_Constraint_update");

	prop = RNA_def_property(srna, "from_min_z_scale", PROP_FLOAT, PROP_NONE);
	RNA_def_property_float_sdna(prop, NULL, "from_min_scale[2]");
	RNA_def_property_ui_range(prop, -1000.0f, 1000.0f, 10, 3);
	RNA_def_property_ui_text(prop, "From Minimum Z", "Bottom range of Z axis source motion");
	RNA_def_property_update(prop, NC_OBJECT | ND_CONSTRAINT, "rna_Constraint_update");

	prop = RNA_def_property(srna, "from_max_x_scale", PROP_FLOAT, PROP_NONE);
	RNA_def_property_float_sdna(prop, NULL, "from_max_scale[0]");
	RNA_def_property_ui_range(prop, -1000.0f, 1000.0f, 10, 3);
	RNA_def_property_ui_text(prop, "From Maximum X", "Top range of X axis source motion");
	RNA_def_property_update(prop, NC_OBJECT | ND_CONSTRAINT, "rna_Constraint_update");

	prop = RNA_def_property(srna, "from_max_y_scale", PROP_FLOAT, PROP_NONE);
	RNA_def_property_float_sdna(prop, NULL, "from_max_scale[1]");
	RNA_def_property_ui_range(prop, -1000.0f, 1000.0f, 10, 3);
	RNA_def_property_ui_text(prop, "From Maximum Y", "Top range of Y axis source motion");
	RNA_def_property_update(prop, NC_OBJECT | ND_CONSTRAINT, "rna_Constraint_update");

	prop = RNA_def_property(srna, "from_max_z_scale", PROP_FLOAT, PROP_NONE);
	RNA_def_property_float_sdna(prop, NULL, "from_max_scale[2]");
	RNA_def_property_ui_range(prop, -1000.0f, 1000.0f, 10, 3);
	RNA_def_property_ui_text(prop, "From Maximum Z", "Top range of Z axis source motion");
	RNA_def_property_update(prop, NC_OBJECT | ND_CONSTRAINT, "rna_Constraint_update");

	prop = RNA_def_property(srna, "to_min_x_scale", PROP_FLOAT, PROP_NONE);
	RNA_def_property_float_sdna(prop, NULL, "to_min_scale[0]");
	RNA_def_property_ui_range(prop, -1000.0f, 1000.0f, 10, 3);
	RNA_def_property_ui_text(prop, "To Minimum X", "Bottom range of X axis destination motion");
	RNA_def_property_update(prop, NC_OBJECT | ND_CONSTRAINT, "rna_Constraint_update");

	prop = RNA_def_property(srna, "to_min_y_scale", PROP_FLOAT, PROP_NONE);
	RNA_def_property_float_sdna(prop, NULL, "to_min_scale[1]");
	RNA_def_property_ui_range(prop, -1000.0f, 1000.0f, 10, 3);
	RNA_def_property_ui_text(prop, "To Minimum Y", "Bottom range of Y axis destination motion");
	RNA_def_property_update(prop, NC_OBJECT | ND_CONSTRAINT, "rna_Constraint_update");

	prop = RNA_def_property(srna, "to_min_z_scale", PROP_FLOAT, PROP_NONE);
	RNA_def_property_float_sdna(prop, NULL, "to_min_scale[2]");
	RNA_def_property_ui_range(prop, -1000.0f, 1000.0f, 10, 3);
	RNA_def_property_ui_text(prop, "To Minimum Z", "Bottom range of Z axis destination motion");
	RNA_def_property_update(prop, NC_OBJECT | ND_CONSTRAINT, "rna_Constraint_update");

	prop = RNA_def_property(srna, "to_max_x_scale", PROP_FLOAT, PROP_NONE);
	RNA_def_property_float_sdna(prop, NULL, "to_max_scale[0]");
	RNA_def_property_ui_range(prop, -1000.0f, 1000.0f, 10, 3);
	RNA_def_property_ui_text(prop, "To Maximum X", "Top range of X axis destination motion");
	RNA_def_property_update(prop, NC_OBJECT | ND_CONSTRAINT, "rna_Constraint_update");

	prop = RNA_def_property(srna, "to_max_y_scale", PROP_FLOAT, PROP_NONE);
	RNA_def_property_float_sdna(prop, NULL, "to_max_scale[1]");
	RNA_def_property_ui_range(prop, -1000.0f, 1000.0f, 10, 3);
	RNA_def_property_ui_text(prop, "To Maximum Y", "Top range of Y axis destination motion");
	RNA_def_property_update(prop, NC_OBJECT | ND_CONSTRAINT, "rna_Constraint_update");

	prop = RNA_def_property(srna, "to_max_z_scale", PROP_FLOAT, PROP_NONE);
	RNA_def_property_float_sdna(prop, NULL, "to_max_scale[2]");
	RNA_def_property_ui_range(prop, -1000.0f, 1000.0f, 10, 3);
	RNA_def_property_ui_text(prop, "To Maximum Z", "Top range of Z axis destination motion");
	RNA_def_property_update(prop, NC_OBJECT | ND_CONSTRAINT, "rna_Constraint_update");
}

static void rna_def_constraint_location_limit(BlenderRNA *brna)
{
	StructRNA *srna;
	PropertyRNA *prop;

	srna = RNA_def_struct(brna, "LimitLocationConstraint", "Constraint");
	RNA_def_struct_ui_text(srna, "Limit Location Constraint", "Limit the location of the constrained object");
	RNA_def_struct_sdna_from(srna, "bLocLimitConstraint", "data");

	prop = RNA_def_property(srna, "use_min_x", PROP_BOOLEAN, PROP_NONE);
	RNA_def_property_boolean_sdna(prop, NULL, "flag", LIMIT_XMIN);
	RNA_def_property_ui_text(prop, "Minimum X", "Use the minimum X value");
	RNA_def_property_update(prop, NC_OBJECT | ND_CONSTRAINT, "rna_Constraint_update");

	prop = RNA_def_property(srna, "use_min_y", PROP_BOOLEAN, PROP_NONE);
	RNA_def_property_boolean_sdna(prop, NULL, "flag", LIMIT_YMIN);
	RNA_def_property_ui_text(prop, "Minimum Y", "Use the minimum Y value");
	RNA_def_property_update(prop, NC_OBJECT | ND_CONSTRAINT, "rna_Constraint_update");

	prop = RNA_def_property(srna, "use_min_z", PROP_BOOLEAN, PROP_NONE);
	RNA_def_property_boolean_sdna(prop, NULL, "flag", LIMIT_ZMIN);
	RNA_def_property_ui_text(prop, "Minimum Z", "Use the minimum Z value");
	RNA_def_property_update(prop, NC_OBJECT | ND_CONSTRAINT, "rna_Constraint_update");

	prop = RNA_def_property(srna, "use_max_x", PROP_BOOLEAN, PROP_NONE);
	RNA_def_property_boolean_sdna(prop, NULL, "flag", LIMIT_XMAX);
	RNA_def_property_ui_text(prop, "Maximum X", "Use the maximum X value");
	RNA_def_property_update(prop, NC_OBJECT | ND_CONSTRAINT, "rna_Constraint_update");

	prop = RNA_def_property(srna, "use_max_y", PROP_BOOLEAN, PROP_NONE);
	RNA_def_property_boolean_sdna(prop, NULL, "flag", LIMIT_YMAX);
	RNA_def_property_ui_text(prop, "Maximum Y", "Use the maximum Y value");
	RNA_def_property_update(prop, NC_OBJECT | ND_CONSTRAINT, "rna_Constraint_update");

	prop = RNA_def_property(srna, "use_max_z", PROP_BOOLEAN, PROP_NONE);
	RNA_def_property_boolean_sdna(prop, NULL, "flag", LIMIT_ZMAX);
	RNA_def_property_ui_text(prop, "Maximum Z", "Use the maximum Z value");
	RNA_def_property_update(prop, NC_OBJECT | ND_CONSTRAINT, "rna_Constraint_update");

	prop = RNA_def_property(srna, "min_x", PROP_FLOAT, PROP_DISTANCE);
	RNA_def_property_float_sdna(prop, NULL, "xmin");
	RNA_def_property_ui_range(prop, -1000.0f, 1000.0f, 10, 3);
	RNA_def_property_ui_text(prop, "Minimum X", "Lowest X value to allow");
	RNA_def_property_update(prop, NC_OBJECT | ND_CONSTRAINT, "rna_Constraint_update");

	prop = RNA_def_property(srna, "min_y", PROP_FLOAT, PROP_DISTANCE);
	RNA_def_property_float_sdna(prop, NULL, "ymin");
	RNA_def_property_ui_range(prop, -1000.0f, 1000.0f, 10, 3);
	RNA_def_property_ui_text(prop, "Minimum Y", "Lowest Y value to allow");
	RNA_def_property_update(prop, NC_OBJECT | ND_CONSTRAINT, "rna_Constraint_update");

	prop = RNA_def_property(srna, "min_z", PROP_FLOAT, PROP_DISTANCE);
	RNA_def_property_float_sdna(prop, NULL, "zmin");
	RNA_def_property_ui_range(prop, -1000.0f, 1000.0f, 10, 3);
	RNA_def_property_ui_text(prop, "Minimum Z", "Lowest Z value to allow");
	RNA_def_property_update(prop, NC_OBJECT | ND_CONSTRAINT, "rna_Constraint_update");

	prop = RNA_def_property(srna, "max_x", PROP_FLOAT, PROP_DISTANCE);
	RNA_def_property_float_sdna(prop, NULL, "xmax");
	RNA_def_property_ui_range(prop, -1000.0f, 1000.0f, 10, 3);
	RNA_def_property_ui_text(prop, "Maximum X", "Highest X value to allow");
	RNA_def_property_update(prop, NC_OBJECT | ND_CONSTRAINT, "rna_Constraint_update");

	prop = RNA_def_property(srna, "max_y", PROP_FLOAT, PROP_DISTANCE);
	RNA_def_property_float_sdna(prop, NULL, "ymax");
	RNA_def_property_ui_range(prop, -1000.0f, 1000.0f, 10, 3);
	RNA_def_property_ui_text(prop, "Maximum Y", "Highest Y value to allow");
	RNA_def_property_update(prop, NC_OBJECT | ND_CONSTRAINT, "rna_Constraint_update");

	prop = RNA_def_property(srna, "max_z", PROP_FLOAT, PROP_DISTANCE);
	RNA_def_property_float_sdna(prop, NULL, "zmax");
	RNA_def_property_ui_range(prop, -1000.0f, 1000.0f, 10, 3);
	RNA_def_property_ui_text(prop, "Maximum Z", "Highest Z value to allow");
	RNA_def_property_update(prop, NC_OBJECT | ND_CONSTRAINT, "rna_Constraint_update");

	prop = RNA_def_property(srna, "use_transform_limit", PROP_BOOLEAN, PROP_NONE);
	RNA_def_property_boolean_sdna(prop, NULL, "flag2", LIMIT_TRANSFORM);
	RNA_def_property_ui_text(prop, "For Transform", "Transforms are affected by this constraint as well");
	RNA_def_property_update(prop, NC_OBJECT | ND_CONSTRAINT, "rna_Constraint_update");
}

static void rna_def_constraint_rotation_limit(BlenderRNA *brna)
{
	StructRNA *srna;
	PropertyRNA *prop;

	srna = RNA_def_struct(brna, "LimitRotationConstraint", "Constraint");
	RNA_def_struct_ui_text(srna, "Limit Rotation Constraint", "Limit the rotation of the constrained object");
	RNA_def_struct_sdna_from(srna, "bRotLimitConstraint", "data");

	prop = RNA_def_property(srna, "use_limit_x", PROP_BOOLEAN, PROP_NONE);
	RNA_def_property_boolean_sdna(prop, NULL, "flag", LIMIT_XROT);
	RNA_def_property_ui_text(prop, "Limit X", "Use the minimum X value");
	RNA_def_property_update(prop, NC_OBJECT | ND_CONSTRAINT, "rna_Constraint_update");

	prop = RNA_def_property(srna, "use_limit_y", PROP_BOOLEAN, PROP_NONE);
	RNA_def_property_boolean_sdna(prop, NULL, "flag", LIMIT_YROT);
	RNA_def_property_ui_text(prop, "Limit Y", "Use the minimum Y value");
	RNA_def_property_update(prop, NC_OBJECT | ND_CONSTRAINT, "rna_Constraint_update");

	prop = RNA_def_property(srna, "use_limit_z", PROP_BOOLEAN, PROP_NONE);
	RNA_def_property_boolean_sdna(prop, NULL, "flag", LIMIT_ZROT);
	RNA_def_property_ui_text(prop, "Limit Z", "Use the minimum Z value");
	RNA_def_property_update(prop, NC_OBJECT | ND_CONSTRAINT, "rna_Constraint_update");

	prop = RNA_def_property(srna, "min_x", PROP_FLOAT, PROP_ANGLE);
	RNA_def_property_float_sdna(prop, NULL, "xmin");
	RNA_def_property_range(prop, -1000.0, 1000.f);
	RNA_def_property_ui_text(prop, "Minimum X", "Lowest X value to allow");
	RNA_def_property_update(prop, NC_OBJECT | ND_CONSTRAINT, "rna_Constraint_update");

	prop = RNA_def_property(srna, "min_y", PROP_FLOAT, PROP_ANGLE);
	RNA_def_property_float_sdna(prop, NULL, "ymin");
	RNA_def_property_range(prop, -1000.0, 1000.f);
	RNA_def_property_ui_text(prop, "Minimum Y", "Lowest Y value to allow");
	RNA_def_property_update(prop, NC_OBJECT | ND_CONSTRAINT, "rna_Constraint_update");

	prop = RNA_def_property(srna, "min_z", PROP_FLOAT, PROP_ANGLE);
	RNA_def_property_float_sdna(prop, NULL, "zmin");
	RNA_def_property_range(prop, -1000.0, 1000.f);
	RNA_def_property_ui_text(prop, "Minimum Z", "Lowest Z value to allow");
	RNA_def_property_update(prop, NC_OBJECT | ND_CONSTRAINT, "rna_Constraint_update");

	prop = RNA_def_property(srna, "max_x", PROP_FLOAT, PROP_ANGLE);
	RNA_def_property_float_sdna(prop, NULL, "xmax");
	RNA_def_property_range(prop, -1000.0, 1000.f);
	RNA_def_property_ui_text(prop, "Maximum X", "Highest X value to allow");
	RNA_def_property_update(prop, NC_OBJECT | ND_CONSTRAINT, "rna_Constraint_update");

	prop = RNA_def_property(srna, "max_y", PROP_FLOAT, PROP_ANGLE);
	RNA_def_property_float_sdna(prop, NULL, "ymax");
	RNA_def_property_range(prop, -1000.0, 1000.f);
	RNA_def_property_ui_text(prop, "Maximum Y", "Highest Y value to allow");
	RNA_def_property_update(prop, NC_OBJECT | ND_CONSTRAINT, "rna_Constraint_update");

	prop = RNA_def_property(srna, "max_z", PROP_FLOAT, PROP_ANGLE);
	RNA_def_property_float_sdna(prop, NULL, "zmax");
	RNA_def_property_range(prop, -1000.0, 1000.f);
	RNA_def_property_ui_text(prop, "Maximum Z", "Highest Z value to allow");
	RNA_def_property_update(prop, NC_OBJECT | ND_CONSTRAINT, "rna_Constraint_update");

	prop = RNA_def_property(srna, "use_transform_limit", PROP_BOOLEAN, PROP_NONE);
	RNA_def_property_boolean_sdna(prop, NULL, "flag2", LIMIT_TRANSFORM);
	RNA_def_property_ui_text(prop, "For Transform", "Transforms are affected by this constraint as well");
	RNA_def_property_update(prop, NC_OBJECT | ND_CONSTRAINT, "rna_Constraint_update");
}

static void rna_def_constraint_size_limit(BlenderRNA *brna)
{
	StructRNA *srna;
	PropertyRNA *prop;

	srna = RNA_def_struct(brna, "LimitScaleConstraint", "Constraint");
	RNA_def_struct_ui_text(srna, "Limit Size Constraint", "Limit the scaling of the constrained object");
	RNA_def_struct_sdna_from(srna, "bSizeLimitConstraint", "data");

	prop = RNA_def_property(srna, "use_min_x", PROP_BOOLEAN, PROP_NONE);
	RNA_def_property_boolean_sdna(prop, NULL, "flag", LIMIT_XMIN);
	RNA_def_property_ui_text(prop, "Minimum X", "Use the minimum X value");
	RNA_def_property_update(prop, NC_OBJECT | ND_CONSTRAINT, "rna_Constraint_update");

	prop = RNA_def_property(srna, "use_min_y", PROP_BOOLEAN, PROP_NONE);
	RNA_def_property_boolean_sdna(prop, NULL, "flag", LIMIT_YMIN);
	RNA_def_property_ui_text(prop, "Minimum Y", "Use the minimum Y value");
	RNA_def_property_update(prop, NC_OBJECT | ND_CONSTRAINT, "rna_Constraint_update");

	prop = RNA_def_property(srna, "use_min_z", PROP_BOOLEAN, PROP_NONE);
	RNA_def_property_boolean_sdna(prop, NULL, "flag", LIMIT_ZMIN);
	RNA_def_property_ui_text(prop, "Minimum Z", "Use the minimum Z value");
	RNA_def_property_update(prop, NC_OBJECT | ND_CONSTRAINT, "rna_Constraint_update");

	prop = RNA_def_property(srna, "use_max_x", PROP_BOOLEAN, PROP_NONE);
	RNA_def_property_boolean_sdna(prop, NULL, "flag", LIMIT_XMAX);
	RNA_def_property_ui_text(prop, "Maximum X", "Use the maximum X value");
	RNA_def_property_update(prop, NC_OBJECT | ND_CONSTRAINT, "rna_Constraint_update");

	prop = RNA_def_property(srna, "use_max_y", PROP_BOOLEAN, PROP_NONE);
	RNA_def_property_boolean_sdna(prop, NULL, "flag", LIMIT_YMAX);
	RNA_def_property_ui_text(prop, "Maximum Y", "Use the maximum Y value");
	RNA_def_property_update(prop, NC_OBJECT | ND_CONSTRAINT, "rna_Constraint_update");

	prop = RNA_def_property(srna, "use_max_z", PROP_BOOLEAN, PROP_NONE);
	RNA_def_property_boolean_sdna(prop, NULL, "flag", LIMIT_ZMAX);
	RNA_def_property_ui_text(prop, "Maximum Z", "Use the maximum Z value");
	RNA_def_property_update(prop, NC_OBJECT | ND_CONSTRAINT, "rna_Constraint_update");

	prop = RNA_def_property(srna, "min_x", PROP_FLOAT, PROP_NONE);
	RNA_def_property_float_sdna(prop, NULL, "xmin");
	RNA_def_property_range(prop, -1000.0, 1000.f);
	RNA_def_property_ui_text(prop, "Minimum X", "Lowest X value to allow");
	RNA_def_property_update(prop, NC_OBJECT | ND_CONSTRAINT, "rna_Constraint_update");

	prop = RNA_def_property(srna, "min_y", PROP_FLOAT, PROP_NONE);
	RNA_def_property_float_sdna(prop, NULL, "ymin");
	RNA_def_property_range(prop, -1000.0, 1000.f);
	RNA_def_property_ui_text(prop, "Minimum Y", "Lowest Y value to allow");
	RNA_def_property_update(prop, NC_OBJECT | ND_CONSTRAINT, "rna_Constraint_update");

	prop = RNA_def_property(srna, "min_z", PROP_FLOAT, PROP_NONE);
	RNA_def_property_float_sdna(prop, NULL, "zmin");
	RNA_def_property_range(prop, -1000.0, 1000.f);
	RNA_def_property_ui_text(prop, "Minimum Z", "Lowest Z value to allow");
	RNA_def_property_update(prop, NC_OBJECT | ND_CONSTRAINT, "rna_Constraint_update");

	prop = RNA_def_property(srna, "max_x", PROP_FLOAT, PROP_NONE);
	RNA_def_property_float_sdna(prop, NULL, "xmax");
	RNA_def_property_range(prop, -1000.0, 1000.f);
	RNA_def_property_ui_text(prop, "Maximum X", "Highest X value to allow");
	RNA_def_property_update(prop, NC_OBJECT | ND_CONSTRAINT, "rna_Constraint_update");

	prop = RNA_def_property(srna, "max_y", PROP_FLOAT, PROP_NONE);
	RNA_def_property_float_sdna(prop, NULL, "ymax");
	RNA_def_property_range(prop, -1000.0, 1000.f);
	RNA_def_property_ui_text(prop, "Maximum Y", "Highest Y value to allow");
	RNA_def_property_update(prop, NC_OBJECT | ND_CONSTRAINT, "rna_Constraint_update");

	prop = RNA_def_property(srna, "max_z", PROP_FLOAT, PROP_NONE);
	RNA_def_property_float_sdna(prop, NULL, "zmax");
	RNA_def_property_range(prop, -1000.0, 1000.f);
	RNA_def_property_ui_text(prop, "Maximum Z", "Highest Z value to allow");
	RNA_def_property_update(prop, NC_OBJECT | ND_CONSTRAINT, "rna_Constraint_update");

	prop = RNA_def_property(srna, "use_transform_limit", PROP_BOOLEAN, PROP_NONE);
	RNA_def_property_boolean_sdna(prop, NULL, "flag2", LIMIT_TRANSFORM);
	RNA_def_property_ui_text(prop, "For Transform", "Transforms are affected by this constraint as well");
	RNA_def_property_update(prop, NC_OBJECT | ND_CONSTRAINT, "rna_Constraint_update");
}

static void rna_def_constraint_distance_limit(BlenderRNA *brna)
{
	StructRNA *srna;
	PropertyRNA *prop;

	srna = RNA_def_struct(brna, "LimitDistanceConstraint", "Constraint");
	RNA_def_struct_ui_text(srna, "Limit Distance Constraint", "Limit the distance from target object");

	rna_def_constraint_headtail_common(srna);

	RNA_def_struct_sdna_from(srna, "bDistLimitConstraint", "data");

	rna_def_constraint_target_common(srna);

	prop = RNA_def_property(srna, "distance", PROP_FLOAT, PROP_DISTANCE);
	RNA_def_property_float_sdna(prop, NULL, "dist");
	RNA_def_property_ui_range(prop, 0.0f, 100.0f, 10, 3);
	RNA_def_property_ui_text(prop, "Distance", "Radius of limiting sphere");
	RNA_def_property_update(prop, NC_OBJECT | ND_CONSTRAINT, "rna_Constraint_update");

	prop = RNA_def_property(srna, "limit_mode", PROP_ENUM, PROP_NONE);
	RNA_def_property_enum_sdna(prop, NULL, "mode");
	RNA_def_property_enum_items(prop, constraint_distance_items);
	RNA_def_property_ui_text(prop, "Limit Mode", "Distances in relation to sphere of influence to allow");
	RNA_def_property_update(prop, NC_OBJECT | ND_CONSTRAINT, "rna_Constraint_update");

	prop = RNA_def_property(srna, "use_transform_limit", PROP_BOOLEAN, PROP_NONE);
	RNA_def_property_boolean_sdna(prop, NULL, "flag", LIMITDIST_TRANSFORM);
	RNA_def_property_ui_text(prop, "For Transform", "Transforms are affected by this constraint as well");
	RNA_def_property_update(prop, NC_OBJECT | ND_CONSTRAINT, "rna_Constraint_update");
}

static void rna_def_constraint_shrinkwrap(BlenderRNA *brna)
{
	StructRNA *srna;
	PropertyRNA *prop;

	static const EnumPropertyItem type_items[] = {
		{MOD_SHRINKWRAP_NEAREST_SURFACE, "NEAREST_SURFACE", 0, "Nearest Surface Point",
		                                 "Shrink the location to the nearest target surface"},
		{MOD_SHRINKWRAP_PROJECT, "PROJECT", 0, "Project",
		                         "Shrink the location to the nearest target surface along a given axis"},
		{MOD_SHRINKWRAP_NEAREST_VERTEX, "NEAREST_VERTEX", 0, "Nearest Vertex",
		                                "Shrink the location to the nearest target vertex"},
		{0, NULL, 0, NULL, NULL}
	};

	srna = RNA_def_struct(brna, "ShrinkwrapConstraint", "Constraint");
	RNA_def_struct_ui_text(srna, "Shrinkwrap Constraint", "Create constraint-based shrinkwrap relationship");
	RNA_def_struct_sdna_from(srna, "bShrinkwrapConstraint", "data");

	prop = RNA_def_property(srna, "target", PROP_POINTER, PROP_NONE);
	RNA_def_property_pointer_sdna(prop, NULL, "target"); /* TODO, mesh type */
	RNA_def_property_pointer_funcs(prop, NULL, NULL, NULL, "rna_Mesh_object_poll");
	RNA_def_property_ui_text(prop, "Target", "Target Mesh object");
	RNA_def_property_flag(prop, PROP_EDITABLE);
	RNA_def_property_update(prop, NC_OBJECT | ND_CONSTRAINT, "rna_Constraint_dependency_update");

	prop = RNA_def_property(srna, "shrinkwrap_type", PROP_ENUM, PROP_NONE);
	RNA_def_property_enum_sdna(prop, NULL, "shrinkType");
	RNA_def_property_enum_items(prop, type_items);
	RNA_def_property_ui_text(prop, "Shrinkwrap Type", "Select type of shrinkwrap algorithm for target position");
	RNA_def_property_update(prop, NC_OBJECT | ND_CONSTRAINT, "rna_Constraint_update");

	prop = RNA_def_property(srna, "distance", PROP_FLOAT, PROP_DISTANCE);
	RNA_def_property_float_sdna(prop, NULL, "dist");
	RNA_def_property_range(prop, 0.0f, FLT_MAX);
	RNA_def_property_ui_range(prop, 0.0f, 100.0f, 10, 3);
	RNA_def_property_ui_text(prop, "Distance", "Distance to Target");
	RNA_def_property_update(prop, NC_OBJECT | ND_CONSTRAINT, "rna_Constraint_update");

	prop = RNA_def_property(srna, "project_axis", PROP_ENUM, PROP_NONE);
	RNA_def_property_enum_sdna(prop, NULL, "projAxis");
	RNA_def_property_enum_items(prop, rna_enum_object_axis_items);
	RNA_def_property_ui_text(prop, "Project Axis", "Axis constrain to");
	RNA_def_property_update(prop, NC_OBJECT | ND_CONSTRAINT, "rna_Constraint_update");

	prop = RNA_def_property(srna, "project_axis_space", PROP_ENUM, PROP_NONE);
	RNA_def_property_enum_sdna(prop, NULL, "projAxisSpace");
	RNA_def_property_enum_items(prop, owner_space_pchan_items);
	RNA_def_property_enum_funcs(prop, NULL, NULL, "rna_Constraint_owner_space_itemf");
	RNA_def_property_ui_text(prop, "Axis Space", "Space for the projection axis");

	prop = RNA_def_property(srna, "project_limit", PROP_FLOAT, PROP_DISTANCE);
	RNA_def_property_float_sdna(prop, NULL, "projLimit");
	RNA_def_property_range(prop, 0.0f, FLT_MAX);
	RNA_def_property_ui_range(prop, 0.0f, 100.0f, 10, 3);
	RNA_def_property_ui_text(prop, "Project Distance", "Limit the distance used for projection (zero disables)");
	RNA_def_property_update(prop, NC_OBJECT | ND_CONSTRAINT, "rna_Constraint_update");
}

static void rna_def_constraint_damped_track(BlenderRNA *brna)
{
	StructRNA *srna;
	PropertyRNA *prop;

	static const EnumPropertyItem damptrack_items[] = {
		{TRACK_X, "TRACK_X", 0, "X", ""},
		{TRACK_Y, "TRACK_Y", 0, "Y", ""},
		{TRACK_Z, "TRACK_Z", 0, "Z", ""},
		{TRACK_nX, "TRACK_NEGATIVE_X", 0, "-X", ""},
		{TRACK_nY, "TRACK_NEGATIVE_Y", 0, "-Y", ""},
		{TRACK_nZ, "TRACK_NEGATIVE_Z", 0, "-Z", ""},
		{0, NULL, 0, NULL, NULL}
	};

	srna = RNA_def_struct(brna, "DampedTrackConstraint", "Constraint");
	RNA_def_struct_ui_text(srna, "Damped Track Constraint",
	                       "Point toward target by taking the shortest rotation path");

rna_def_constraint_headtail_common(srna);

	RNA_def_struct_sdna_from(srna, "bDampTrackConstraint", "data");

	rna_def_constraint_target_common(srna);

	prop = RNA_def_property(srna, "track_axis", PROP_ENUM, PROP_NONE);
	RNA_def_property_enum_sdna(prop, NULL, "trackflag");
	RNA_def_property_enum_items(prop, damptrack_items);
	RNA_def_property_ui_text(prop, "Track Axis", "Axis that points to the target object");
	RNA_def_property_update(prop, NC_OBJECT | ND_CONSTRAINT, "rna_Constraint_update");
}

static void rna_def_constraint_spline_ik(BlenderRNA *brna)
{
	StructRNA *srna;
	PropertyRNA *prop;

	static const EnumPropertyItem splineik_xz_scale_mode[] = {
		{CONSTRAINT_SPLINEIK_XZS_NONE, "NONE", 0, "None", "Don't scale the X and Z axes (Default)"},
		{CONSTRAINT_SPLINEIK_XZS_ORIGINAL, "BONE_ORIGINAL", 0, "Bone Original",
		                                   "Use the original scaling of the bones"},
		{CONSTRAINT_SPLINEIK_XZS_INVERSE,  "INVERSE_PRESERVE", 0, "Inverse Scale",
		                                    "Scale of the X and Z axes is the inverse of the Y-Scale"},
		{CONSTRAINT_SPLINEIK_XZS_VOLUMETRIC, "VOLUME_PRESERVE", 0, "Volume Preservation",
		                                     "Scale of the X and Z axes are adjusted to preserve the volume of the bones"},
		{0, NULL, 0, NULL, NULL}
	};

	srna = RNA_def_struct(brna, "SplineIKConstraint", "Constraint");
	RNA_def_struct_ui_text(srna, "Spline IK Constraint", "Align 'n' bones along a curve");
	RNA_def_struct_sdna_from(srna, "bSplineIKConstraint", "data");

	/* target chain */
	prop = RNA_def_property(srna, "target", PROP_POINTER, PROP_NONE);
	RNA_def_property_pointer_sdna(prop, NULL, "tar");
	RNA_def_property_pointer_funcs(prop, NULL, NULL, NULL, "rna_Curve_object_poll");
	RNA_def_property_ui_text(prop, "Target", "Curve that controls this relationship");
	RNA_def_property_flag(prop, PROP_EDITABLE);
	RNA_def_property_update(prop, NC_OBJECT | ND_CONSTRAINT, "rna_Constraint_dependency_update");

	prop = RNA_def_property(srna, "chain_count", PROP_INT, PROP_NONE);
	RNA_def_property_int_sdna(prop, NULL, "chainlen");
	/* TODO: this should really check the max length of the chain the constraint is attached to */
	RNA_def_property_range(prop, 1, 255);
	RNA_def_property_ui_text(prop, "Chain Length", "How many bones are included in the chain");
	/* XXX: this update goes wrong... needs extra flush? */
	RNA_def_property_update(prop, NC_OBJECT | ND_CONSTRAINT, "rna_Constraint_dependency_update");

	/* direct access to bindings */
	/* NOTE: only to be used by experienced users */
	prop = RNA_def_property(srna, "joint_bindings", PROP_FLOAT, PROP_FACTOR);
	RNA_def_property_array(prop, 32); /* XXX this is the maximum value allowed - why?  */
	RNA_def_property_flag(prop, PROP_DYNAMIC);
	RNA_def_property_dynamic_array_funcs(prop, "rna_SplineIKConstraint_joint_bindings_get_length");
	RNA_def_property_float_funcs(prop, "rna_SplineIKConstraint_joint_bindings_get",
	                             "rna_SplineIKConstraint_joint_bindings_set", NULL);
	RNA_def_property_ui_text(prop, "Joint Bindings",
	                         "(EXPERIENCED USERS ONLY) The relative positions of the joints along the chain, "
	                         "as percentages");
	RNA_def_property_update(prop, NC_OBJECT | ND_CONSTRAINT, "rna_Constraint_update");

	/* settings */
	prop = RNA_def_property(srna, "use_chain_offset", PROP_BOOLEAN, PROP_NONE);
	RNA_def_property_boolean_sdna(prop, NULL, "flag", CONSTRAINT_SPLINEIK_NO_ROOT);
	RNA_def_property_ui_text(prop, "Chain Offset", "Offset the entire chain relative to the root joint");
	RNA_def_property_update(prop, NC_OBJECT | ND_CONSTRAINT, "rna_Constraint_update");

	prop = RNA_def_property(srna, "use_even_divisions", PROP_BOOLEAN, PROP_NONE);
	RNA_def_property_boolean_sdna(prop, NULL, "flag", CONSTRAINT_SPLINEIK_EVENSPLITS);
	RNA_def_property_ui_text(prop, "Even Divisions",
	                         "Ignore the relative lengths of the bones when fitting to the curve");
	RNA_def_property_update(prop, NC_OBJECT | ND_CONSTRAINT, "rna_Constraint_update");

	prop = RNA_def_property(srna, "use_y_stretch", PROP_BOOLEAN, PROP_NONE);
	RNA_def_property_boolean_negative_sdna(prop, NULL, "flag", CONSTRAINT_SPLINEIK_SCALE_LIMITED);
	RNA_def_property_ui_text(prop, "Y Stretch", "Stretch the Y axis of the bones to fit the curve");
	RNA_def_property_update(prop, NC_OBJECT | ND_CONSTRAINT, "rna_Constraint_update");

	prop = RNA_def_property(srna, "use_curve_radius", PROP_BOOLEAN, PROP_NONE);
	RNA_def_property_boolean_negative_sdna(prop, NULL, "flag", CONSTRAINT_SPLINEIK_NO_CURVERAD);
	RNA_def_property_ui_text(prop, "Use Curve Radius",
	                         "Average radius of the endpoints is used to tweak the X and Z Scaling of the bones, "
	                         "on top of XZ Scale mode");
	RNA_def_property_update(prop, NC_OBJECT | ND_CONSTRAINT, "rna_Constraint_update");

	/* xz scaling mode */
	prop = RNA_def_property(srna, "xz_scale_mode", PROP_ENUM, PROP_NONE);
	RNA_def_property_enum_sdna(prop, NULL, "xzScaleMode");
	RNA_def_property_enum_items(prop, splineik_xz_scale_mode);
	RNA_def_property_ui_text(prop, "XZ Scale Mode",
	                         "Method used for determining the scaling of the X and Z axes of the bones");
	RNA_def_property_update(prop, NC_OBJECT | ND_CONSTRAINT, "rna_Constraint_update");

	/* volume presevation for "volumetric" scale mode */
	prop = RNA_def_property(srna, "bulge", PROP_FLOAT, PROP_NONE);
	RNA_def_property_range(prop, 0.0, 100.f);
	RNA_def_property_ui_text(prop, "Volume Variation", "Factor between volume variation and stretching");
	RNA_def_property_update(prop, NC_OBJECT | ND_CONSTRAINT, "rna_Constraint_update");

	prop = RNA_def_property(srna, "use_bulge_min", PROP_BOOLEAN, PROP_NONE);
	RNA_def_property_boolean_sdna(prop, NULL, "flag", CONSTRAINT_SPLINEIK_USE_BULGE_MIN);
	RNA_def_property_ui_text(prop, "Use Volume Variation Minimum", "Use lower limit for volume variation");
	RNA_def_property_update(prop, NC_OBJECT | ND_CONSTRAINT, "rna_Constraint_update");

	prop = RNA_def_property(srna, "use_bulge_max", PROP_BOOLEAN, PROP_NONE);
	RNA_def_property_boolean_sdna(prop, NULL, "flag", CONSTRAINT_SPLINEIK_USE_BULGE_MAX);
	RNA_def_property_ui_text(prop, "Use Volume Variation Maximum", "Use upper limit for volume variation");
	RNA_def_property_update(prop, NC_OBJECT | ND_CONSTRAINT, "rna_Constraint_update");

	prop = RNA_def_property(srna, "bulge_min", PROP_FLOAT, PROP_NONE);
	RNA_def_property_range(prop, 0.0, 1.0f);
	RNA_def_property_ui_text(prop, "Volume Variation Minimum", "Minimum volume stretching factor");
	RNA_def_property_update(prop, NC_OBJECT | ND_CONSTRAINT, "rna_Constraint_update");

	prop = RNA_def_property(srna, "bulge_max", PROP_FLOAT, PROP_NONE);
	RNA_def_property_range(prop, 1.0, 100.0f);
	RNA_def_property_ui_text(prop, "Volume Variation Maximum", "Maximum volume stretching factor");
	RNA_def_property_update(prop, NC_OBJECT | ND_CONSTRAINT, "rna_Constraint_update");

	prop = RNA_def_property(srna, "bulge_smooth", PROP_FLOAT, PROP_FACTOR);
	RNA_def_property_range(prop, 0.0, 1.0f);
	RNA_def_property_ui_text(prop, "Volume Variation Smoothness", "Strength of volume stretching clamping");
	RNA_def_property_update(prop, NC_OBJECT | ND_CONSTRAINT, "rna_Constraint_update");
}

static void rna_def_constraint_pivot(BlenderRNA *brna)
{
	StructRNA *srna;
	PropertyRNA *prop;

	static const EnumPropertyItem pivot_rotAxis_items[] = {
		{PIVOTCON_AXIS_NONE, "ALWAYS_ACTIVE", 0, "Always", "Use the pivot point in every rotation"},
		{PIVOTCON_AXIS_X_NEG, "NX", 0, "-X Rot",
		                      "Use the pivot point in the negative rotation range around the X-axis"},
		{PIVOTCON_AXIS_Y_NEG, "NY", 0, "-Y Rot",
		                      "Use the pivot point in the negative rotation range around the Y-axis"},
		{PIVOTCON_AXIS_Z_NEG, "NZ", 0, "-Z Rot",
		                      "Use the pivot point in the negative rotation range around the Z-axis"},
		{PIVOTCON_AXIS_X, "X", 0, "X Rot", "Use the pivot point in the positive rotation range around the X-axis"},
		{PIVOTCON_AXIS_Y, "Y", 0, "Y Rot", "Use the pivot point in the positive rotation range around the Y-axis"},
		{PIVOTCON_AXIS_Z, "Z", 0, "Z Rot", "Use the pivot point in the positive rotation range around the Z-axis"},
		{0, NULL, 0, NULL, NULL}
	};

	srna = RNA_def_struct(brna, "PivotConstraint", "Constraint");
	RNA_def_struct_ui_text(srna, "Pivot Constraint", "Rotate around a different point");

	rna_def_constraint_headtail_common(srna);

	RNA_def_struct_sdna_from(srna, "bPivotConstraint", "data");

	/* target-defined pivot */
	prop = RNA_def_property(srna, "target", PROP_POINTER, PROP_NONE);
	RNA_def_property_pointer_sdna(prop, NULL, "tar");
	RNA_def_property_ui_text(prop, "Target", "Target Object, defining the position of the pivot when defined");
	RNA_def_property_flag(prop, PROP_EDITABLE);
	RNA_def_property_update(prop, NC_OBJECT | ND_CONSTRAINT, "rna_Constraint_dependency_update");

	prop = RNA_def_property(srna, "subtarget", PROP_STRING, PROP_NONE);
	RNA_def_property_string_sdna(prop, NULL, "subtarget");
	RNA_def_property_ui_text(prop, "Sub-Target", "");
	RNA_def_property_update(prop, NC_OBJECT | ND_CONSTRAINT, "rna_Constraint_dependency_update");

	/* pivot offset */
	prop = RNA_def_property(srna, "use_relative_location", PROP_BOOLEAN, PROP_NONE);
	RNA_def_property_boolean_negative_sdna(prop, NULL, "flag", PIVOTCON_FLAG_OFFSET_ABS);
	RNA_def_property_ui_text(prop, "Use Relative Offset",
	                         "Offset will be an absolute point in space instead of relative to the target");
	RNA_def_property_update(prop, NC_OBJECT | ND_CONSTRAINT, "rna_Constraint_update");

	prop = RNA_def_property(srna, "offset", PROP_FLOAT, PROP_XYZ);
	RNA_def_property_float_sdna(prop, NULL, "offset");
	RNA_def_property_ui_text(prop, "Offset",
	                         "Offset of pivot from target (when set), or from owner's location "
	                         "(when Fixed Position is off), or the absolute pivot point");
	RNA_def_property_update(prop, NC_OBJECT | ND_CONSTRAINT, "rna_Constraint_update");

	/* rotation-based activation */
	prop = RNA_def_property(srna, "rotation_range", PROP_ENUM, PROP_NONE);
	RNA_def_property_enum_sdna(prop, NULL, "rotAxis");
	RNA_def_property_enum_items(prop, pivot_rotAxis_items);
	RNA_def_property_ui_text(prop, "Enabled Rotation Range", "Rotation range on which pivoting should occur");
	RNA_def_property_update(prop, NC_OBJECT | ND_CONSTRAINT, "rna_Constraint_update");
}

static void rna_def_constraint_follow_track(BlenderRNA *brna)
{
	StructRNA *srna;
	PropertyRNA *prop;

	static const EnumPropertyItem frame_method_items[] = {
		{FOLLOWTRACK_FRAME_STRETCH, "STRETCH", 0, "Stretch", ""},
		{FOLLOWTRACK_FRAME_FIT, "FIT", 0, "Fit", ""},
		{FOLLOWTRACK_FRAME_CROP, "CROP", 0, "Crop", ""},
		{0, NULL, 0, NULL, NULL}
	};

	srna = RNA_def_struct(brna, "FollowTrackConstraint", "Constraint");
	RNA_def_struct_ui_text(srna, "Follow Track Constraint", "Lock motion to the target motion track");
	RNA_def_struct_sdna_from(srna, "bFollowTrackConstraint", "data");

	/* movie clip */
	prop = RNA_def_property(srna, "clip", PROP_POINTER, PROP_NONE);
	RNA_def_property_pointer_sdna(prop, NULL, "clip");
	RNA_def_property_ui_text(prop, "Movie Clip", "Movie Clip to get tracking data from");
	RNA_def_property_flag(prop, PROP_EDITABLE);
	RNA_def_property_update(prop, NC_OBJECT | ND_CONSTRAINT, "rna_Constraint_dependency_update");

	/* track */
	prop = RNA_def_property(srna, "track", PROP_STRING, PROP_NONE);
	RNA_def_property_string_sdna(prop, NULL, "track");
	RNA_def_property_ui_text(prop, "Track", "Movie tracking track to follow");
	RNA_def_property_update(prop, NC_OBJECT | ND_CONSTRAINT, "rna_Constraint_dependency_update");

	/* use default clip */
	prop = RNA_def_property(srna, "use_active_clip", PROP_BOOLEAN, PROP_NONE);
	RNA_def_property_boolean_sdna(prop, NULL, "flag", FOLLOWTRACK_ACTIVECLIP);
	RNA_def_property_ui_text(prop, "Active Clip", "Use active clip defined in scene");
	RNA_def_property_update(prop, NC_OBJECT | ND_CONSTRAINT, "rna_Constraint_update");

	/* use 3d position */
	prop = RNA_def_property(srna, "use_3d_position", PROP_BOOLEAN, PROP_NONE);
	RNA_def_property_boolean_sdna(prop, NULL, "flag", FOLLOWTRACK_USE_3D_POSITION);
	RNA_def_property_ui_text(prop, "3D Position", "Use 3D position of track to parent to");
	RNA_def_property_update(prop, NC_OBJECT | ND_CONSTRAINT, "rna_Constraint_update");

	/* object */
	prop = RNA_def_property(srna, "object", PROP_STRING, PROP_NONE);
	RNA_def_property_string_sdna(prop, NULL, "object");
	RNA_def_property_ui_text(prop, "Object", "Movie tracking object to follow (if empty, camera object is used)");
	RNA_def_property_update(prop, NC_OBJECT | ND_CONSTRAINT, "rna_Constraint_dependency_update");

	/* camera */
	prop = RNA_def_property(srna, "camera", PROP_POINTER, PROP_NONE);
	RNA_def_property_pointer_sdna(prop, NULL, "camera");
	RNA_def_property_ui_text(prop, "Camera",
	                         "Camera to which motion is parented (if empty active scene camera is used)");
	RNA_def_property_flag(prop, PROP_EDITABLE);
	RNA_def_property_update(prop, NC_OBJECT | ND_CONSTRAINT, "rna_Constraint_dependency_update");
	RNA_def_property_pointer_funcs(prop, NULL, "rna_Constraint_followTrack_camera_set", NULL,
	                               "rna_Constraint_cameraObject_poll");

	/* depth object */
	prop = RNA_def_property(srna, "depth_object", PROP_POINTER, PROP_NONE);
	RNA_def_property_pointer_sdna(prop, NULL, "depth_ob");
	RNA_def_property_ui_text(prop, "Depth Object",
	                         "Object used to define depth in camera space by projecting onto surface of this object");
	RNA_def_property_flag(prop, PROP_EDITABLE);
	RNA_def_property_update(prop, NC_OBJECT | ND_CONSTRAINT, "rna_Constraint_dependency_update");
	RNA_def_property_pointer_funcs(prop, NULL, "rna_Constraint_followTrack_depthObject_set", NULL,
	                               "rna_Constraint_followTrack_depthObject_poll");

	/* frame method */
	prop = RNA_def_property(srna, "frame_method", PROP_ENUM, PROP_NONE);
	RNA_def_property_enum_bitflag_sdna(prop, NULL, "frame_method");
	RNA_def_property_enum_items(prop, frame_method_items);
	RNA_def_property_ui_text(prop, "Frame Method", "How the footage fits in the camera frame");
	RNA_def_property_update(prop, NC_OBJECT | ND_CONSTRAINT, "rna_Constraint_dependency_update");

	/* use undistortion */
	prop = RNA_def_property(srna, "use_undistorted_position", PROP_BOOLEAN, PROP_NONE);
	RNA_def_property_boolean_sdna(prop, NULL, "flag", FOLLOWTRACK_USE_UNDISTORTION);
	RNA_def_property_ui_text(prop, "Undistort", "Parent to undistorted position of 2D track");
	RNA_def_property_update(prop, NC_OBJECT | ND_CONSTRAINT, "rna_Constraint_update");
}

static void rna_def_constraint_camera_solver(BlenderRNA *brna)
{
	StructRNA *srna;
	PropertyRNA *prop;

	srna = RNA_def_struct(brna, "CameraSolverConstraint", "Constraint");
	RNA_def_struct_ui_text(srna, "Camera Solver Constraint", "Lock motion to the reconstructed camera movement");
	RNA_def_struct_sdna_from(srna, "bCameraSolverConstraint", "data");

	/* movie clip */
	prop = RNA_def_property(srna, "clip", PROP_POINTER, PROP_NONE);
	RNA_def_property_pointer_sdna(prop, NULL, "clip");
	RNA_def_property_ui_text(prop, "Movie Clip", "Movie Clip to get tracking data from");
	RNA_def_property_flag(prop, PROP_EDITABLE);
	RNA_def_property_update(prop, NC_OBJECT | ND_CONSTRAINT, "rna_Constraint_dependency_update");

	/* use default clip */
	prop = RNA_def_property(srna, "use_active_clip", PROP_BOOLEAN, PROP_NONE);
	RNA_def_property_boolean_sdna(prop, NULL, "flag", CAMERASOLVER_ACTIVECLIP);
	RNA_def_property_ui_text(prop, "Active Clip", "Use active clip defined in scene");
	RNA_def_property_update(prop, NC_OBJECT | ND_CONSTRAINT, "rna_Constraint_update");
}

static void rna_def_constraint_object_solver(BlenderRNA *brna)
{
	StructRNA *srna;
	PropertyRNA *prop;

	srna = RNA_def_struct(brna, "ObjectSolverConstraint", "Constraint");
	RNA_def_struct_ui_text(srna, "Object Solver Constraint", "Lock motion to the reconstructed object movement");
	RNA_def_struct_sdna_from(srna, "bObjectSolverConstraint", "data");

	/* movie clip */
	prop = RNA_def_property(srna, "clip", PROP_POINTER, PROP_NONE);
	RNA_def_property_pointer_sdna(prop, NULL, "clip");
	RNA_def_property_ui_text(prop, "Movie Clip", "Movie Clip to get tracking data from");
	RNA_def_property_flag(prop, PROP_EDITABLE);
	RNA_def_property_update(prop, NC_OBJECT | ND_CONSTRAINT, "rna_Constraint_dependency_update");

	/* use default clip */
	prop = RNA_def_property(srna, "use_active_clip", PROP_BOOLEAN, PROP_NONE);
	RNA_def_property_boolean_sdna(prop, NULL, "flag", CAMERASOLVER_ACTIVECLIP);
	RNA_def_property_ui_text(prop, "Active Clip", "Use active clip defined in scene");
	RNA_def_property_update(prop, NC_OBJECT | ND_CONSTRAINT, "rna_Constraint_update");

	/* object */
	prop = RNA_def_property(srna, "object", PROP_STRING, PROP_NONE);
	RNA_def_property_string_sdna(prop, NULL, "object");
	RNA_def_property_ui_text(prop, "Object", "Movie tracking object to follow");
	RNA_def_property_update(prop, NC_OBJECT | ND_CONSTRAINT, "rna_Constraint_dependency_update");

	/* camera */
	prop = RNA_def_property(srna, "camera", PROP_POINTER, PROP_NONE);
	RNA_def_property_pointer_sdna(prop, NULL, "camera");
	RNA_def_property_ui_text(prop, "Camera",
	                         "Camera to which motion is parented (if empty active scene camera is used)");
	RNA_def_property_flag(prop, PROP_EDITABLE);
	RNA_def_property_update(prop, NC_OBJECT | ND_CONSTRAINT, "rna_Constraint_dependency_update");
	RNA_def_property_pointer_funcs(prop, NULL, "rna_Constraint_objectSolver_camera_set", NULL,
	                               "rna_Constraint_cameraObject_poll");
}

static void rna_def_constraint_transform_cache(BlenderRNA *brna)
{
	StructRNA *srna;
	PropertyRNA *prop;

	srna = RNA_def_struct(brna, "TransformCacheConstraint", "Constraint");
	RNA_def_struct_ui_text(srna, "Transform Cache Constraint", "Look up transformation from an external file");
	RNA_def_struct_sdna_from(srna, "bTransformCacheConstraint", "data");

	prop = RNA_def_property(srna, "cache_file", PROP_POINTER, PROP_NONE);
	RNA_def_property_pointer_sdna(prop, NULL, "cache_file");
	RNA_def_property_struct_type(prop, "CacheFile");
	RNA_def_property_ui_text(prop, "Cache File", "");
	RNA_def_property_flag(prop, PROP_EDITABLE | PROP_ID_SELF_CHECK);
	RNA_def_property_update(prop, 0, "rna_Constraint_dependency_update");

	prop = RNA_def_property(srna, "object_path", PROP_STRING, PROP_NONE);
	RNA_def_property_ui_text(prop, "Object Path", "Path to the object in the Alembic archive used to lookup the transform matrix");
	RNA_def_property_update(prop, 0, "rna_Constraint_transformCache_object_path_update");
}

/* base struct for constraints */
void RNA_def_constraint(BlenderRNA *brna)
{
	StructRNA *srna;
	PropertyRNA *prop;

	/* data */
	srna = RNA_def_struct(brna, "Constraint", NULL);
	RNA_def_struct_ui_text(srna, "Constraint", "Constraint modifying the transformation of objects and bones");
	RNA_def_struct_refine_func(srna, "rna_ConstraintType_refine");
	RNA_def_struct_path_func(srna, "rna_Constraint_path");
	RNA_def_struct_sdna(srna, "bConstraint");

	/* strings */
	prop = RNA_def_property(srna, "name", PROP_STRING, PROP_NONE);
	RNA_def_property_string_funcs(prop, NULL, NULL, "rna_Constraint_name_set");
	RNA_def_property_ui_text(prop, "Name", "Constraint name");
	RNA_def_struct_name_property(srna, prop);
	RNA_def_property_update(prop, NC_OBJECT | ND_CONSTRAINT | NA_RENAME, NULL);

	/* enums */
	prop = RNA_def_property(srna, "type", PROP_ENUM, PROP_NONE);
	RNA_def_property_clear_flag(prop, PROP_EDITABLE);
	RNA_def_property_enum_sdna(prop, NULL, "type");
	RNA_def_property_enum_items(prop, rna_enum_constraint_type_items);
	RNA_def_property_ui_text(prop, "Type", "");

	prop = RNA_def_property(srna, "owner_space", PROP_ENUM, PROP_NONE);
	RNA_def_property_enum_sdna(prop, NULL, "ownspace");
	RNA_def_property_enum_items(prop, owner_space_pchan_items);
	RNA_def_property_enum_funcs(prop, NULL, NULL, "rna_Constraint_owner_space_itemf");
	RNA_def_property_ui_text(prop, "Owner Space", "Space that owner is evaluated in");

	prop = RNA_def_property(srna, "target_space", PROP_ENUM, PROP_NONE);
	RNA_def_property_enum_sdna(prop, NULL, "tarspace");
	RNA_def_property_enum_items(prop, target_space_pchan_items);
	RNA_def_property_enum_funcs(prop, NULL, NULL, "rna_Constraint_target_space_itemf");
	RNA_def_property_ui_text(prop, "Target Space", "Space that target is evaluated in");

	/* flags */
	prop = RNA_def_property(srna, "mute", PROP_BOOLEAN, PROP_NONE);
	RNA_def_property_boolean_sdna(prop, NULL, "flag", CONSTRAINT_OFF);
	RNA_def_property_override_flag(prop, PROPOVERRIDE_OVERRIDABLE_STATIC);
	RNA_def_property_ui_text(prop, "Disable", "Enable/Disable Constraint");

	prop = RNA_def_property(srna, "show_expanded", PROP_BOOLEAN, PROP_NONE);
	RNA_def_property_boolean_sdna(prop, NULL, "flag", CONSTRAINT_EXPAND);
	RNA_def_property_override_flag(prop, PROPOVERRIDE_OVERRIDABLE_STATIC);
	RNA_def_property_ui_text(prop, "Expanded", "Constraint's panel is expanded in UI");
	RNA_def_property_ui_icon(prop, ICON_TRIA_RIGHT, 1);

	/* XXX this is really an internal flag, but it may be useful for some tools to be able to access this... */
	prop = RNA_def_property(srna, "is_valid", PROP_BOOLEAN, PROP_NONE);
	RNA_def_property_clear_flag(prop, PROP_EDITABLE);
	RNA_def_property_boolean_negative_sdna(prop, NULL, "flag", CONSTRAINT_DISABLE);
	RNA_def_property_ui_text(prop, "Valid", "Constraint has valid settings and can be evaluated");

	/* TODO: setting this to true must ensure that all others in stack are turned off too... */
	prop = RNA_def_property(srna, "active", PROP_BOOLEAN, PROP_NONE);
	RNA_def_property_boolean_sdna(prop, NULL, "flag", CONSTRAINT_ACTIVE);
	RNA_def_property_ui_text(prop, "Active", "Constraint is the one being edited ");

	prop = RNA_def_property(srna, "is_proxy_local", PROP_BOOLEAN, PROP_NONE);
	RNA_def_property_boolean_sdna(prop, NULL, "flag", CONSTRAINT_PROXY_LOCAL);
	RNA_def_property_ui_text(prop, "Proxy Local",
	                         "Constraint was added in this proxy instance (i.e. did not belong to source Armature)");

	/* values */
	prop = RNA_def_property(srna, "influence", PROP_FLOAT, PROP_FACTOR);
	RNA_def_property_float_sdna(prop, NULL, "enforce");
	RNA_def_property_range(prop, 0.0f, 1.0f);
	RNA_def_property_ui_text(prop, "Influence", "Amount of influence constraint will have on the final solution");
	RNA_def_property_update(prop, NC_OBJECT | ND_CONSTRAINT, "rna_Constraint_influence_update");

	/* readonly values */
	prop = RNA_def_property(srna, "error_location", PROP_FLOAT, PROP_NONE);
	RNA_def_property_float_sdna(prop, NULL, "lin_error");
	RNA_def_property_clear_flag(prop, PROP_EDITABLE);
	RNA_def_property_ui_text(prop, "Lin error",
	                         "Amount of residual error in Blender space unit for constraints that work on position");

	prop = RNA_def_property(srna, "error_rotation", PROP_FLOAT, PROP_NONE);
	RNA_def_property_float_sdna(prop, NULL, "rot_error");
	RNA_def_property_clear_flag(prop, PROP_EDITABLE);
	RNA_def_property_ui_text(prop, "Rot error",
	                         "Amount of residual error in radians for constraints that work on orientation");

	/* pointers */
	rna_def_constrainttarget(brna);

	rna_def_constraint_childof(brna);
	rna_def_constraint_python(brna);
	rna_def_constraint_stretch_to(brna);
	rna_def_constraint_follow_path(brna);
	rna_def_constraint_locked_track(brna);
	rna_def_constraint_action(brna);
	rna_def_constraint_size_like(brna);
	rna_def_constraint_same_volume(brna);
	rna_def_constraint_locate_like(brna);
	rna_def_constraint_rotate_like(brna);
	rna_def_constraint_transform_like(brna);
	rna_def_constraint_minmax(brna);
	rna_def_constraint_track_to(brna);
	rna_def_constraint_kinematic(brna);
	rna_def_constraint_clamp_to(brna);
	rna_def_constraint_distance_limit(brna);
	rna_def_constraint_size_limit(brna);
	rna_def_constraint_rotation_limit(brna);
	rna_def_constraint_location_limit(brna);
	rna_def_constraint_transform(brna);
	rna_def_constraint_shrinkwrap(brna);
	rna_def_constraint_damped_track(brna);
	rna_def_constraint_spline_ik(brna);
	rna_def_constraint_pivot(brna);
	rna_def_constraint_follow_track(brna);
	rna_def_constraint_camera_solver(brna);
	rna_def_constraint_object_solver(brna);
	rna_def_constraint_transform_cache(brna);
}

#endif<|MERGE_RESOLUTION|>--- conflicted
+++ resolved
@@ -100,15 +100,9 @@
 	                             "Use to animate an object/bone following a path"},
 	{CONSTRAINT_TYPE_PIVOT,      "PIVOT", ICON_CONSTRAINT_DATA, "Pivot",
 	                             "Change pivot point for transforms (buggy)"},
-<<<<<<< HEAD
 	/* {CONSTRAINT_TYPE_RIGIDBODYJOINT, "RIGID_BODY_JOINT", ICON_CONSTRAINT_DATA, "Rigid Body Joint",
 	                                 "Use to define a Rigid Body Constraint (for Game Engine use only)"}, */
-	/* {CONSTRAINT_TYPE_PYTHON,     "SCRIPT", ICON_CONSTRAINT_DATA, "Script", 
-=======
-	{CONSTRAINT_TYPE_RIGIDBODYJOINT, "RIGID_BODY_JOINT", ICON_CONSTRAINT_DATA, "Rigid Body Joint",
-	                                 "Use to define a Rigid Body Constraint (for Game Engine use only)"},
 	/* {CONSTRAINT_TYPE_PYTHON,     "SCRIPT", ICON_CONSTRAINT_DATA, "Script",
->>>>>>> fb565ddb
 	                             "Custom constraint(s) written in Python (Not yet implemented)"}, */
 	{CONSTRAINT_TYPE_SHRINKWRAP, "SHRINKWRAP", ICON_CONSTRAINT_DATA, "Shrinkwrap",
 	                             "Restrict movements to surface of target mesh"},
@@ -1327,181 +1321,6 @@
 	RNA_def_property_update(prop, NC_OBJECT | ND_CONSTRAINT, "rna_Constraint_update");
 }
 
-<<<<<<< HEAD
-=======
-static void rna_def_constraint_rigid_body_joint(BlenderRNA *brna)
-{
-	StructRNA *srna;
-	PropertyRNA *prop;
-
-	static const EnumPropertyItem pivot_items[] = {
-		{CONSTRAINT_RB_BALL, "BALL", 0, "Ball", "Allow rotations around all axes"},
-		{CONSTRAINT_RB_HINGE, "HINGE", 0, "Hinge", "Work in one plane, allow rotations around one axis only"},
-		{CONSTRAINT_RB_CONETWIST, "CONE_TWIST", 0, "Cone Twist",
-		                          "Allow rotations around all axes with limits for the cone and twist axes"},
-		{CONSTRAINT_RB_GENERIC6DOF, "GENERIC_6_DOF", 0, "Generic 6 DoF",
-		                            "No constraints by default, limits can be set individually"},
-		{0, NULL, 0, NULL, NULL}
-	};
-
-	srna = RNA_def_struct(brna, "RigidBodyJointConstraint", "Constraint");
-	RNA_def_struct_ui_text(srna, "Rigid Body Joint Constraint", "For use with the Game Engine");
-	RNA_def_struct_sdna_from(srna, "bRigidBodyJointConstraint", "data");
-
-	prop = RNA_def_property(srna, "target", PROP_POINTER, PROP_NONE);
-	RNA_def_property_pointer_sdna(prop, NULL, "tar");
-	RNA_def_property_ui_text(prop, "Target", "Target Object");
-	RNA_def_property_flag(prop, PROP_EDITABLE);
-	RNA_def_property_update(prop, NC_OBJECT | ND_CONSTRAINT, "rna_Constraint_dependency_update");
-
-	prop = RNA_def_property(srna, "child", PROP_POINTER, PROP_NONE);
-	RNA_def_property_ui_text(prop, "Child Object", "Child object");
-	RNA_def_property_flag(prop, PROP_EDITABLE);
-	RNA_def_property_update(prop, NC_OBJECT | ND_CONSTRAINT, "rna_Constraint_dependency_update");
-
-	prop = RNA_def_property(srna, "pivot_type", PROP_ENUM, PROP_NONE);
-	RNA_def_property_enum_sdna(prop, NULL, "type");
-	RNA_def_property_enum_items(prop, pivot_items);
-	RNA_def_property_ui_text(prop, "Pivot Type", "");
-	RNA_def_property_update(prop, NC_OBJECT | ND_CONSTRAINT, "rna_Constraint_update");
-
-	prop = RNA_def_property(srna, "pivot_x", PROP_FLOAT, PROP_DISTANCE);
-	RNA_def_property_float_sdna(prop, NULL, "pivX");
-	RNA_def_property_range(prop, -1000.0, 1000.f);
-	RNA_def_property_ui_text(prop, "Pivot X", "Offset pivot on X");
-	RNA_def_property_update(prop, NC_OBJECT | ND_CONSTRAINT, "rna_Constraint_update");
-
-	prop = RNA_def_property(srna, "pivot_y", PROP_FLOAT, PROP_DISTANCE);
-	RNA_def_property_float_sdna(prop, NULL, "pivY");
-	RNA_def_property_range(prop, -1000.0, 1000.f);
-	RNA_def_property_ui_text(prop, "Pivot Y", "Offset pivot on Y");
-	RNA_def_property_update(prop, NC_OBJECT | ND_CONSTRAINT, "rna_Constraint_update");
-
-	prop = RNA_def_property(srna, "pivot_z", PROP_FLOAT, PROP_DISTANCE);
-	RNA_def_property_float_sdna(prop, NULL, "pivZ");
-	RNA_def_property_range(prop, -1000.0, 1000.f);
-	RNA_def_property_ui_text(prop, "Pivot Z", "Offset pivot on Z");
-	RNA_def_property_update(prop, NC_OBJECT | ND_CONSTRAINT, "rna_Constraint_update");
-
-	prop = RNA_def_property(srna, "axis_x", PROP_FLOAT, PROP_ANGLE);
-	RNA_def_property_float_sdna(prop, NULL, "axX");
-	RNA_def_property_range(prop, -M_PI * 2, M_PI * 2);
-	RNA_def_property_ui_text(prop, "Axis X", "Rotate pivot on X axis");
-	RNA_def_property_update(prop, NC_OBJECT | ND_CONSTRAINT, "rna_Constraint_update");
-
-	prop = RNA_def_property(srna, "axis_y", PROP_FLOAT, PROP_ANGLE);
-	RNA_def_property_float_sdna(prop, NULL, "axY");
-	RNA_def_property_range(prop, -M_PI * 2, M_PI * 2);
-	RNA_def_property_ui_text(prop, "Axis Y", "Rotate pivot on Y axis");
-	RNA_def_property_update(prop, NC_OBJECT | ND_CONSTRAINT, "rna_Constraint_update");
-
-	prop = RNA_def_property(srna, "axis_z", PROP_FLOAT, PROP_ANGLE);
-	RNA_def_property_float_sdna(prop, NULL, "axZ");
-	RNA_def_property_range(prop, -M_PI * 2, M_PI * 2);
-	RNA_def_property_ui_text(prop, "Axis Z", "Rotate pivot on Z axis");
-	RNA_def_property_update(prop, NC_OBJECT | ND_CONSTRAINT, "rna_Constraint_update");
-
-	prop = RNA_def_property(srna, "use_linked_collision", PROP_BOOLEAN, PROP_NONE);
-	RNA_def_property_boolean_sdna(prop, NULL, "flag", CONSTRAINT_DISABLE_LINKED_COLLISION);
-	RNA_def_property_ui_text(prop, "Disable Linked Collision", "Disable collision between linked bodies");
-	RNA_def_property_update(prop, NC_OBJECT | ND_CONSTRAINT, "rna_Constraint_update");
-
-	prop = RNA_def_property(srna, "show_pivot", PROP_BOOLEAN, PROP_NONE);
-	RNA_def_property_boolean_sdna(prop, NULL, "flag", CONSTRAINT_DRAW_PIVOT);
-	RNA_def_property_ui_text(prop, "Draw Pivot", "Display the pivot point and rotation in 3D view");
-	RNA_def_property_update(prop, NC_OBJECT | ND_CONSTRAINT, "rna_Constraint_update");
-
-
-	/* Limits */
-	/* Limit Min/Max */
-	prop = RNA_def_property(srna, "limit_min_x", PROP_FLOAT, PROP_NONE);
-	RNA_def_property_float_sdna(prop, NULL, "minLimit[0]");
-	RNA_def_property_ui_text(prop, "Minimum Limit X", "");
-
-	prop = RNA_def_property(srna, "limit_min_y", PROP_FLOAT, PROP_NONE);
-	RNA_def_property_float_sdna(prop, NULL, "minLimit[1]");
-	RNA_def_property_ui_text(prop, "Minimum Limit Y", "");
-
-	prop = RNA_def_property(srna, "limit_min_z", PROP_FLOAT, PROP_NONE);
-	RNA_def_property_float_sdna(prop, NULL, "minLimit[2]");
-	RNA_def_property_ui_text(prop, "Minimum Limit Z", "");
-
-	prop = RNA_def_property(srna, "limit_max_x", PROP_FLOAT, PROP_NONE);
-	RNA_def_property_float_sdna(prop, NULL, "maxLimit[0]");
-	RNA_def_property_ui_text(prop, "Maximum Limit X", "");
-
-	prop = RNA_def_property(srna, "limit_max_y", PROP_FLOAT, PROP_NONE);
-	RNA_def_property_float_sdna(prop, NULL, "maxLimit[1]");
-	RNA_def_property_ui_text(prop, "Maximum Limit Y", "");
-
-	prop = RNA_def_property(srna, "limit_max_z", PROP_FLOAT, PROP_NONE);
-	RNA_def_property_float_sdna(prop, NULL, "maxLimit[2]");
-	RNA_def_property_ui_text(prop, "Maximum Limit Z", "");
-
-	/* Limit Min/Max for angle */
-	prop = RNA_def_property(srna, "limit_angle_min_x", PROP_FLOAT, PROP_ANGLE);
-	RNA_def_property_float_sdna(prop, NULL, "minLimit[3]");
-	RNA_def_property_range(prop, -M_PI * 2, M_PI * 2);
-	RNA_def_property_ui_text(prop, "Minimum Angular Limit X", "");
-
-	prop = RNA_def_property(srna, "limit_angle_min_y", PROP_FLOAT, PROP_ANGLE);
-	RNA_def_property_float_sdna(prop, NULL, "minLimit[4]");
-	RNA_def_property_range(prop, -M_PI * 2, M_PI * 2);
-	RNA_def_property_ui_text(prop, "Minimum Angular Limit Y", "");
-
-	prop = RNA_def_property(srna, "limit_angle_min_z", PROP_FLOAT, PROP_ANGLE);
-	RNA_def_property_float_sdna(prop, NULL, "minLimit[5]");
-	RNA_def_property_range(prop, -M_PI * 2, M_PI * 2);
-	RNA_def_property_ui_text(prop, "Minimum Angular Limit Z", "");
-
-	prop = RNA_def_property(srna, "limit_angle_max_x", PROP_FLOAT, PROP_ANGLE);
-	RNA_def_property_float_sdna(prop, NULL, "maxLimit[3]");
-	RNA_def_property_range(prop, -M_PI * 2, M_PI * 2);
-	RNA_def_property_ui_text(prop, "Maximum Angular Limit X", "");
-
-	prop = RNA_def_property(srna, "limit_angle_max_y", PROP_FLOAT, PROP_ANGLE);
-	RNA_def_property_float_sdna(prop, NULL, "maxLimit[4]");
-	RNA_def_property_range(prop, -M_PI * 2, M_PI * 2);
-	RNA_def_property_ui_text(prop, "Maximum Angular Limit Y", "");
-
-	prop = RNA_def_property(srna, "limit_angle_max_z", PROP_FLOAT, PROP_ANGLE);
-	RNA_def_property_float_sdna(prop, NULL, "maxLimit[5]");
-	RNA_def_property_range(prop, -M_PI * 2, M_PI * 2);
-	RNA_def_property_ui_text(prop, "Maximum Angular Limit Z", "");
-
-	/* Limit Booleans */
-	prop = RNA_def_property(srna, "use_limit_x", PROP_BOOLEAN, PROP_NONE);
-	RNA_def_property_boolean_sdna(prop, NULL, "flag", 1);
-	RNA_def_property_ui_text(prop, "Limit X", "Use minimum/maximum X limit");
-	RNA_def_property_update(prop, NC_OBJECT | ND_CONSTRAINT, "rna_Constraint_update");
-
-	prop = RNA_def_property(srna, "use_limit_y", PROP_BOOLEAN, PROP_NONE);
-	RNA_def_property_boolean_sdna(prop, NULL, "flag", 2);
-	RNA_def_property_ui_text(prop, "Limit Y", "Use minimum/maximum y limit");
-	RNA_def_property_update(prop, NC_OBJECT | ND_CONSTRAINT, "rna_Constraint_update");
-
-	prop = RNA_def_property(srna, "use_limit_z", PROP_BOOLEAN, PROP_NONE);
-	RNA_def_property_boolean_sdna(prop, NULL, "flag", 4);
-	RNA_def_property_ui_text(prop, "Limit Z", "Use minimum/maximum z limit");
-	RNA_def_property_update(prop, NC_OBJECT | ND_CONSTRAINT, "rna_Constraint_update");
-
-	prop = RNA_def_property(srna, "use_angular_limit_x", PROP_BOOLEAN, PROP_NONE);
-	RNA_def_property_boolean_sdna(prop, NULL, "flag", 8);
-	RNA_def_property_ui_text(prop, "Angular X Limit", "Use minimum/maximum X angular limit");
-	RNA_def_property_update(prop, NC_OBJECT | ND_CONSTRAINT, "rna_Constraint_update");
-
-	prop = RNA_def_property(srna, "use_angular_limit_y", PROP_BOOLEAN, PROP_NONE);
-	RNA_def_property_boolean_sdna(prop, NULL, "flag", 16);
-	RNA_def_property_ui_text(prop, "Angular Y Limit", "Use minimum/maximum Y angular limit");
-	RNA_def_property_update(prop, NC_OBJECT | ND_CONSTRAINT, "rna_Constraint_update");
-
-	prop = RNA_def_property(srna, "use_angular_limit_z", PROP_BOOLEAN, PROP_NONE);
-	RNA_def_property_boolean_sdna(prop, NULL, "flag", 32);
-	RNA_def_property_ui_text(prop, "Angular Z Limit", "Use minimum/maximum Z angular limit");
-	RNA_def_property_update(prop, NC_OBJECT | ND_CONSTRAINT, "rna_Constraint_update");
-}
-
->>>>>>> fb565ddb
 static void rna_def_constraint_clamp_to(BlenderRNA *brna)
 {
 	StructRNA *srna;
