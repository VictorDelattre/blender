/*
 * ***** BEGIN GPL LICENSE BLOCK *****
 *
 * This program is free software; you can redistribute it and/or
 * modify it under the terms of the GNU General Public License
 * as published by the Free Software Foundation; either version 2
 * of the License, or (at your option) any later version.
 *
 * This program is distributed in the hope that it will be useful,
 * but WITHOUT ANY WARRANTY; without even the implied warranty of
 * MERCHANTABILITY or FITNESS FOR A PARTICULAR PURPOSE.  See the
 * GNU General Public License for more details.
 *
 * You should have received a copy of the GNU General Public License
 * along with this program; if not, write to the Free Software Foundation,
 * Inc., 51 Franklin Street, Fifth Floor, Boston, MA 02110-1301, USA.
 *
 * The Original Code is Copyright (C) 2009 Blender Foundation.
 * All rights reserved.
 *
 *
 * Contributor(s): Blender Foundation
 *
 * ***** END GPL LICENSE BLOCK *****
 */

/** \file blender/makesrna/intern/rna_main_api.c
 *  \ingroup RNA
 */


#include <stdlib.h>
#include <stdio.h>
#include <errno.h>

#include "DNA_ID.h"
#include "DNA_modifier_types.h"
#include "DNA_space_types.h"
#include "DNA_object_types.h"

#include "BLI_utildefines.h"
#include "BLI_path_util.h"

#include "RNA_define.h"
#include "RNA_access.h"
#include "RNA_enum_types.h"

#include "rna_internal.h"

#ifdef RNA_RUNTIME

#include "BKE_main.h"
#include "BKE_camera.h"
#include "BKE_curve.h"
#include "BKE_DerivedMesh.h"
#include "BKE_displist.h"
#include "BKE_mesh.h"
#include "BKE_armature.h"
#include "BKE_lamp.h"
#include "BKE_library.h"
#include "BKE_library_remap.h"
#include "BKE_object.h"
#include "BKE_material.h"
#include "BKE_icons.h"
#include "BKE_idcode.h"
#include "BKE_image.h"
#include "BKE_texture.h"
#include "BKE_scene.h"
#include "BKE_sound.h"
#include "BKE_text.h"
#include "BKE_action.h"
#include "BKE_group.h"
#include "BKE_brush.h"
#include "BKE_lattice.h"
#include "BKE_mball.h"
#include "BKE_world.h"
#include "BKE_paint.h"
#include "BKE_font.h"
#include "BKE_node.h"
#include "BKE_depsgraph.h"
#include "BKE_speaker.h"
#include "BKE_movieclip.h"
#include "BKE_mask.h"
#include "BKE_gpencil.h"
#include "BKE_linestyle.h"

#include "DNA_armature_types.h"
#include "DNA_camera_types.h"
#include "DNA_curve_types.h"
#include "DNA_lamp_types.h"
#include "DNA_material_types.h"
#include "DNA_mesh_types.h"
#include "DNA_speaker_types.h"
#include "DNA_sound_types.h"
#include "DNA_text_types.h"
#include "DNA_texture_types.h"
#include "DNA_group_types.h"
#include "DNA_brush_types.h"
#include "DNA_lattice_types.h"
#include "DNA_meta_types.h"
#include "DNA_world_types.h"
#include "DNA_vfont_types.h"
#include "DNA_node_types.h"
#include "DNA_movieclip_types.h"
#include "DNA_mask_types.h"
#include "DNA_gpencil_types.h"

#include "ED_screen.h"

#include "BLT_translation.h"

#ifdef WITH_PYTHON
#  include "BPY_extern.h"
#endif


static void rna_Main_ID_remove(Main *bmain, ReportList *reports, PointerRNA *id_ptr, int do_unlink)
{
	ID *id = id_ptr->data;
	if (do_unlink) {
		BKE_libblock_delete(bmain, id);
		RNA_POINTER_INVALIDATE(id_ptr);
	}
	else if (ID_REAL_USERS(id) <= 0) {
		BKE_libblock_free(bmain, id);
		RNA_POINTER_INVALIDATE(id_ptr);
	}
	else {
		BKE_reportf(reports, RPT_ERROR,
		            "%s '%s' must have zero users to be removed, found %d (try with do_unlink=True parameter)",
		            BKE_idcode_to_name(GS(id->name)), id->name + 2, ID_REAL_USERS(id));
	}
}


static Camera *rna_Main_cameras_new(Main *bmain, const char *name)
{
	ID *id = BKE_camera_add(bmain, name);
	id_us_min(id);
	return (Camera *)id;
}

static Scene *rna_Main_scenes_new(Main *bmain, const char *name)
{
	return BKE_scene_add(bmain, name);
}
static void rna_Main_scenes_remove(Main *bmain, bContext *C, ReportList *reports, PointerRNA *scene_ptr, int do_unlink)
{
	/* don't call BKE_libblock_free(...) directly */
	Scene *scene = scene_ptr->data;
	Scene *scene_new;

	if ((scene_new = scene->id.prev) ||
	    (scene_new = scene->id.next))
	{
		if (do_unlink) {
			bScreen *sc = CTX_wm_screen(C);
			if (sc->scene == scene) {

#ifdef WITH_PYTHON
				BPy_BEGIN_ALLOW_THREADS;
#endif

				ED_screen_set_scene(C, sc, scene_new);

#ifdef WITH_PYTHON
				BPy_END_ALLOW_THREADS;
#endif

			}
		}
		rna_Main_ID_remove(bmain, reports, scene_ptr, do_unlink);
	}
	else {
		BKE_reportf(reports, RPT_ERROR, "Scene '%s' is the last, cannot be removed", scene->id.name + 2);
	}
}

static Object *rna_Main_objects_new(Main *bmain, ReportList *reports, const char *name, ID *data)
{
	Object *ob;
	int type = OB_EMPTY;
	if (data) {
		/* keep in sync with OB_DATA_SUPPORT_ID() macro */
		switch (GS(data->name)) {
			case ID_ME:
				type = OB_MESH;
				break;
			case ID_CU:
				type = BKE_curve_type_get((Curve *)data);
				break;
			case ID_MB:
				type = OB_MBALL;
				break;
			case ID_LA:
				type = OB_LAMP;
				break;
			case ID_SPK:
				type = OB_SPEAKER;
				break;
			case ID_CA:
				type = OB_CAMERA;
				break;
			case ID_LT:
				type = OB_LATTICE;
				break;
			case ID_AR:
				type = OB_ARMATURE;
				break;
			default:
			{
				const char *idname;
				if (RNA_enum_id_from_value(rna_enum_id_type_items, GS(data->name), &idname) == 0)
					idname = "UNKNOWN";

				BKE_reportf(reports, RPT_ERROR, "ID type '%s' is not valid for an object", idname);
				return NULL;
			}
		}

		id_us_plus(data);
	}

	ob = BKE_object_add_only_object(bmain, type, name);
	id_us_min(&ob->id);

	ob->data = data;
	test_object_materials(ob, ob->data);

	return ob;
}

static Material *rna_Main_materials_new(Main *bmain, const char *name)
{
	ID *id = (ID *)BKE_material_add(bmain, name);
	id_us_min(id);
	return (Material *)id;
}

static EnumPropertyItem *rna_Main_nodetree_type_itemf(bContext *UNUSED(C), PointerRNA *UNUSED(ptr), PropertyRNA *UNUSED(prop), bool *r_free)
{
	return rna_node_tree_type_itemf(NULL, NULL, r_free);
}
static struct bNodeTree *rna_Main_nodetree_new(Main *bmain, const char *name, int type)
{
	bNodeTreeType *typeinfo = rna_node_tree_type_from_enum(type);
	if (typeinfo) {
		bNodeTree *ntree = ntreeAddTree(bmain, name, typeinfo->idname);

		id_us_min(&ntree->id);
		return ntree;
	}
	else
		return NULL;
}

static Mesh *rna_Main_meshes_new(Main *bmain, const char *name)
{
	Mesh *me = BKE_mesh_add(bmain, name);
	id_us_min(&me->id);
	return me;
}

/* copied from Mesh_getFromObject and adapted to RNA interface */
/* settings: 1 - preview, 2 - render */
Mesh *rna_Main_meshes_new_from_object(
        Main *bmain, ReportList *reports, Scene *sce,
        Object *ob, int apply_modifiers, int settings, int calc_tessface, int calc_undeformed)
{
	switch (ob->type) {
		case OB_FONT:
		case OB_CURVE:
		case OB_SURF:
		case OB_MBALL:
		case OB_MESH:
			break;
		default:
			BKE_report(reports, RPT_ERROR, "Object does not have geometry data");
			return NULL;
	}

	return BKE_mesh_new_from_object(bmain, sce, ob, apply_modifiers, settings, calc_tessface, calc_undeformed);
}

static Lamp *rna_Main_lamps_new(Main *bmain, const char *name, int type)
{
	Lamp *lamp = BKE_lamp_add(bmain, name);
	lamp->type = type;
	id_us_min(&lamp->id);
	return lamp;
}

static Image *rna_Main_images_new(Main *bmain, const char *name, int width, int height, int alpha, int float_buffer, int stereo3d)
{
	float color[4] = {0.0, 0.0, 0.0, 1.0};
	Image *image = BKE_image_add_generated(bmain, width, height, name, alpha ? 32 : 24, float_buffer, 0, color, stereo3d);
	id_us_min(&image->id);
	return image;
}
static Image *rna_Main_images_load(Main *bmain, ReportList *reports, const char *filepath, int check_existing)
{
	Image *ima;

	errno = 0;
	if (check_existing) {
		ima = BKE_image_load_exists(filepath);
	}
	else {
		ima = BKE_image_load(bmain, filepath);
	}

	if (!ima) {
		BKE_reportf(reports, RPT_ERROR, "Cannot read '%s': %s", filepath,
		            errno ? strerror(errno) : TIP_("unsupported image format"));
	}

	id_us_min((ID *)ima);
	return ima;
}

static Lattice *rna_Main_lattices_new(Main *bmain, const char *name)
{
	Lattice *lt = BKE_lattice_add(bmain, name);
	id_us_min(&lt->id);
	return lt;
}

static Curve *rna_Main_curves_new(Main *bmain, const char *name, int type)
{
	Curve *cu = BKE_curve_add(bmain, name, type);
	id_us_min(&cu->id);
	return cu;
}

static MetaBall *rna_Main_metaballs_new(Main *bmain, const char *name)
{
	MetaBall *mb = BKE_mball_add(bmain, name);
	id_us_min(&mb->id);
	return mb;
}

static VFont *rna_Main_fonts_load(Main *bmain, ReportList *reports, const char *filepath, int check_existing)
{
	VFont *font;
	errno = 0;

	if (check_existing) {
		font = BKE_vfont_load_exists(bmain, filepath);
	}
	else {
		font = BKE_vfont_load(bmain, filepath);
	}

	if (!font)
		BKE_reportf(reports, RPT_ERROR, "Cannot read '%s': %s", filepath,
		            errno ? strerror(errno) : TIP_("unsupported font format"));

	id_us_min((ID *)font);
	return font;

}

static Tex *rna_Main_textures_new(Main *bmain, const char *name, int type)
{
	Tex *tex = BKE_texture_add(bmain, name);
	BKE_texture_type_set(tex, type);
	id_us_min(&tex->id);
	return tex;
}

static Brush *rna_Main_brushes_new(Main *bmain, const char *name, int mode)
{
	Brush *brush = BKE_brush_add(bmain, name, mode);
	id_us_min(&brush->id);
	return brush;
}

static World *rna_Main_worlds_new(Main *bmain, const char *name)
{
	World *world = add_world(bmain, name);
	id_us_min(&world->id);
	return world;
}

static Group *rna_Main_groups_new(Main *bmain, const char *name)
{
	return BKE_group_add(bmain, name);
}

static Speaker *rna_Main_speakers_new(Main *bmain, const char *name)
{
	Speaker *speaker = BKE_speaker_add(bmain, name);
	id_us_min(&speaker->id);
	return speaker;
}

static bSound *rna_Main_sounds_load(Main *bmain, const char *name, int check_existing)
{
	bSound *sound;

	if (check_existing) {
		sound = BKE_sound_new_file_exists(bmain, name);
	}
	else {
		sound = BKE_sound_new_file(bmain, name);
	}

	id_us_min(&sound->id);
	return sound;
}

static Text *rna_Main_texts_new(Main *bmain, const char *name)
{
	return BKE_text_add(bmain, name);
}

static Text *rna_Main_texts_load(Main *bmain, ReportList *reports, const char *filepath, int is_internal)
{
	Text *txt;

	errno = 0;
	txt = BKE_text_load_ex(bmain, filepath, bmain->name, is_internal);

	if (!txt)
		BKE_reportf(reports, RPT_ERROR, "Cannot read '%s': %s", filepath,
		            errno ? strerror(errno) : TIP_("unable to load text"));

	return txt;
}

static bArmature *rna_Main_armatures_new(Main *bmain, const char *name)
{
	bArmature *arm = BKE_armature_add(bmain, name);
	id_us_min(&arm->id);
	return arm;
}

static bAction *rna_Main_actions_new(Main *bmain, const char *name)
{
	bAction *act = add_empty_action(bmain, name);
	id_fake_user_clear(&act->id);
	return act;
}

static Palette *rna_Main_palettes_new(Main *bmain, const char *name)
{
	Palette *palette = BKE_palette_add(bmain, name);
	id_us_min(&palette->id);
	return (Palette *)palette;
}

static MovieClip *rna_Main_movieclip_load(Main *bmain, ReportList *reports, const char *filepath, int check_existing)
{
	MovieClip *clip;

	errno = 0;

	if (check_existing) {
		clip = BKE_movieclip_file_add_exists(bmain, filepath);
	}
	else {
		clip = BKE_movieclip_file_add(bmain, filepath);
	}

	if (!clip)
		BKE_reportf(reports, RPT_ERROR, "Cannot read '%s': %s", filepath,
		            errno ? strerror(errno) : TIP_("unable to load movie clip"));

	id_us_min((ID *)clip);
	return clip;
}

static Mask *rna_Main_mask_new(Main *bmain, const char *name)
{
	Mask *mask;

	mask = BKE_mask_new(bmain, name);

	return mask;
}

static FreestyleLineStyle *rna_Main_linestyles_new(Main *bmain, const char *name)
{
	FreestyleLineStyle *linestyle = BKE_linestyle_new(bmain, name);
	id_us_min(&linestyle->id);
	return linestyle;
}

/* tag and is_updated functions, all the same */
#define RNA_MAIN_ID_TAG_FUNCS_DEF(_func_name, _listbase_name, _id_type)            \
	static void rna_Main_##_func_name##_tag(Main *bmain, int value) {              \
		BKE_main_id_tag_listbase(&bmain->_listbase_name, LIB_TAG_DOIT, value);     \
	}                                                                              \
	static int rna_Main_##_func_name##_is_updated_get(PointerRNA *ptr) {           \
		return DAG_id_type_tagged(ptr->data, _id_type) != 0;                       \
	}

RNA_MAIN_ID_TAG_FUNCS_DEF(cameras, camera, ID_CA)
RNA_MAIN_ID_TAG_FUNCS_DEF(scenes, scene, ID_SCE)
RNA_MAIN_ID_TAG_FUNCS_DEF(objects, object, ID_OB)
RNA_MAIN_ID_TAG_FUNCS_DEF(materials, mat, ID_MA)
RNA_MAIN_ID_TAG_FUNCS_DEF(node_groups, nodetree, ID_NT)
RNA_MAIN_ID_TAG_FUNCS_DEF(meshes, mesh, ID_ME)
RNA_MAIN_ID_TAG_FUNCS_DEF(lamps, lamp, ID_LA)
RNA_MAIN_ID_TAG_FUNCS_DEF(libraries, library, ID_LI)
RNA_MAIN_ID_TAG_FUNCS_DEF(screens, screen, ID_SCR)
RNA_MAIN_ID_TAG_FUNCS_DEF(window_managers, wm, ID_WM)
RNA_MAIN_ID_TAG_FUNCS_DEF(images, image, ID_IM)
RNA_MAIN_ID_TAG_FUNCS_DEF(lattices, latt, ID_LT)
RNA_MAIN_ID_TAG_FUNCS_DEF(curves, curve, ID_CU)
RNA_MAIN_ID_TAG_FUNCS_DEF(metaballs, mball, ID_MB)
RNA_MAIN_ID_TAG_FUNCS_DEF(fonts, vfont, ID_VF)
RNA_MAIN_ID_TAG_FUNCS_DEF(textures, tex, ID_TE)
RNA_MAIN_ID_TAG_FUNCS_DEF(brushes, brush, ID_BR)
RNA_MAIN_ID_TAG_FUNCS_DEF(worlds, world, ID_WO)
RNA_MAIN_ID_TAG_FUNCS_DEF(groups, group, ID_GR)
//RNA_MAIN_ID_TAG_FUNCS_DEF(shape_keys, key, ID_KE)
RNA_MAIN_ID_TAG_FUNCS_DEF(texts, text, ID_TXT)
RNA_MAIN_ID_TAG_FUNCS_DEF(speakers, speaker, ID_SPK)
RNA_MAIN_ID_TAG_FUNCS_DEF(sounds, sound, ID_SO)
RNA_MAIN_ID_TAG_FUNCS_DEF(armatures, armature, ID_AR)
RNA_MAIN_ID_TAG_FUNCS_DEF(actions, action, ID_AC)
RNA_MAIN_ID_TAG_FUNCS_DEF(palettes, palettes, ID_PAL)
RNA_MAIN_ID_TAG_FUNCS_DEF(gpencil, gpencil, ID_GD)
RNA_MAIN_ID_TAG_FUNCS_DEF(movieclips, movieclip, ID_MC)
RNA_MAIN_ID_TAG_FUNCS_DEF(masks, mask, ID_MSK)
RNA_MAIN_ID_TAG_FUNCS_DEF(linestyle, linestyle, ID_LS)
RNA_MAIN_ID_TAG_FUNCS_DEF(cachefiles, cachefiles, ID_CF)
RNA_MAIN_ID_TAG_FUNCS_DEF(paintcurves, paintcurves, ID_PC)

#undef RNA_MAIN_ID_TAG_FUNCS_DEF

#else

void RNA_api_main(StructRNA *UNUSED(srna))
{
#if 0
	FunctionRNA *func;
	PropertyRNA *parm;

	/* maybe we want to add functions in 'bpy.data' still?
	 * for now they are all in collections bpy.data.images.new(...) */
	func = RNA_def_function(srna, "add_image", "rna_Main_add_image");
	RNA_def_function_ui_description(func, "Add a new image");
	parm = RNA_def_string_file_path(func, "filepath", NULL, 0, "", "File path to load image from");
	RNA_def_property_flag(parm, PROP_REQUIRED);
	parm = RNA_def_pointer(func, "image", "Image", "", "New image");
	RNA_def_function_return(func, parm);
#endif
}

void RNA_def_main_cameras(BlenderRNA *brna, PropertyRNA *cprop)
{
	StructRNA *srna;
	FunctionRNA *func;
	PropertyRNA *parm;
	PropertyRNA *prop;

	RNA_def_property_srna(cprop, "BlendDataCameras");
	srna = RNA_def_struct(brna, "BlendDataCameras", NULL);
	RNA_def_struct_sdna(srna, "Main");
	RNA_def_struct_ui_text(srna, "Main Cameras", "Collection of cameras");

	func = RNA_def_function(srna, "new", "rna_Main_cameras_new");
	RNA_def_function_ui_description(func, "Add a new camera to the main database");
	parm = RNA_def_string(func, "name", "Camera", 0, "", "New name for the data-block");
	RNA_def_property_flag(parm, PROP_REQUIRED);
	/* return type */
	parm = RNA_def_pointer(func, "camera", "Camera", "", "New camera data-block");
	RNA_def_function_return(func, parm);

	func = RNA_def_function(srna, "remove", "rna_Main_ID_remove");
	RNA_def_function_flag(func, FUNC_USE_REPORTS);
	RNA_def_function_ui_description(func, "Remove a camera from the current blendfile");
	parm = RNA_def_pointer(func, "camera", "Camera", "", "Camera to remove");
	RNA_def_property_flag(parm, PROP_REQUIRED | PROP_NEVER_NULL | PROP_RNAPTR);
	RNA_def_property_clear_flag(parm, PROP_THICK_WRAP);
	RNA_def_boolean(func, "do_unlink", true, "",
	                "Unlink all usages of this camera before deleting it "
	                "(WARNING: will also delete objects instancing that camera data)");

	func = RNA_def_function(srna, "tag", "rna_Main_cameras_tag");
	parm = RNA_def_boolean(func, "value", 0, "Value", "");
	RNA_def_property_flag(parm, PROP_REQUIRED);

	prop = RNA_def_property(srna, "is_updated", PROP_BOOLEAN, PROP_NONE);
	RNA_def_property_clear_flag(prop, PROP_EDITABLE);
	RNA_def_property_boolean_funcs(prop, "rna_Main_cameras_is_updated_get", NULL);
}

void RNA_def_main_scenes(BlenderRNA *brna, PropertyRNA *cprop)
{
	StructRNA *srna;
	FunctionRNA *func;
	PropertyRNA *parm;
	PropertyRNA *prop;

	RNA_def_property_srna(cprop, "BlendDataScenes");
	srna = RNA_def_struct(brna, "BlendDataScenes", NULL);
	RNA_def_struct_sdna(srna, "Main");
	RNA_def_struct_ui_text(srna, "Main Scenes", "Collection of scenes");

	func = RNA_def_function(srna, "new", "rna_Main_scenes_new");
	RNA_def_function_ui_description(func, "Add a new scene to the main database");
	parm = RNA_def_string(func, "name", "Scene", 0, "", "New name for the data-block");
	RNA_def_property_flag(parm, PROP_REQUIRED);
	/* return type */
	parm = RNA_def_pointer(func, "scene", "Scene", "", "New scene data-block");
	RNA_def_function_return(func, parm);

	func = RNA_def_function(srna, "remove", "rna_Main_scenes_remove");
	RNA_def_function_flag(func, FUNC_USE_CONTEXT | FUNC_USE_REPORTS);
	RNA_def_function_ui_description(func, "Remove a scene from the current blendfile");
	parm = RNA_def_pointer(func, "scene", "Scene", "", "Scene to remove");
	RNA_def_property_flag(parm, PROP_REQUIRED | PROP_NEVER_NULL | PROP_RNAPTR);
	RNA_def_property_clear_flag(parm, PROP_THICK_WRAP);
	RNA_def_boolean(func, "do_unlink", true, "", "Unlink all usages of this scene before deleting it");

	func = RNA_def_function(srna, "tag", "rna_Main_scenes_tag");
	parm = RNA_def_boolean(func, "value", 0, "Value", "");
	RNA_def_property_flag(parm, PROP_REQUIRED);

	prop = RNA_def_property(srna, "is_updated", PROP_BOOLEAN, PROP_NONE);
	RNA_def_property_clear_flag(prop, PROP_EDITABLE);
	RNA_def_property_boolean_funcs(prop, "rna_Main_scenes_is_updated_get", NULL);
}

void RNA_def_main_objects(BlenderRNA *brna, PropertyRNA *cprop)
{
	StructRNA *srna;
	FunctionRNA *func;
	PropertyRNA *parm;
	PropertyRNA *prop;

	RNA_def_property_srna(cprop, "BlendDataObjects");
	srna = RNA_def_struct(brna, "BlendDataObjects", NULL);
	RNA_def_struct_sdna(srna, "Main");
	RNA_def_struct_ui_text(srna, "Main Objects", "Collection of objects");

	func = RNA_def_function(srna, "new", "rna_Main_objects_new");
	RNA_def_function_flag(func, FUNC_USE_REPORTS);
	RNA_def_function_ui_description(func, "Add a new object to the main database");
	parm = RNA_def_string(func, "name", "Object", 0, "", "New name for the data-block");
	RNA_def_property_flag(parm, PROP_REQUIRED);
	parm = RNA_def_pointer(func, "object_data", "ID", "", "Object data or None for an empty object");
	RNA_def_property_flag(parm, PROP_REQUIRED);

	/* return type */
	parm = RNA_def_pointer(func, "object", "Object", "", "New object data-block");
	RNA_def_function_return(func, parm);

	func = RNA_def_function(srna, "remove", "rna_Main_ID_remove");
	RNA_def_function_ui_description(func, "Remove a object from the current blendfile");
	RNA_def_function_flag(func, FUNC_USE_REPORTS);
	parm = RNA_def_pointer(func, "object", "Object", "", "Object to remove");
	RNA_def_property_flag(parm, PROP_REQUIRED | PROP_NEVER_NULL | PROP_RNAPTR);
	RNA_def_property_clear_flag(parm, PROP_THICK_WRAP);
	RNA_def_boolean(func, "do_unlink", true, "", "Unlink all usages of this object before deleting it");

	func = RNA_def_function(srna, "tag", "rna_Main_objects_tag");
	parm = RNA_def_boolean(func, "value", 0, "Value", "");
	RNA_def_property_flag(parm, PROP_REQUIRED);

	prop = RNA_def_property(srna, "is_updated", PROP_BOOLEAN, PROP_NONE);
	RNA_def_property_clear_flag(prop, PROP_EDITABLE);
	RNA_def_property_boolean_funcs(prop, "rna_Main_objects_is_updated_get", NULL);
}

void RNA_def_main_materials(BlenderRNA *brna, PropertyRNA *cprop)
{
	StructRNA *srna;
	FunctionRNA *func;
	PropertyRNA *parm;
	PropertyRNA *prop;

	RNA_def_property_srna(cprop, "BlendDataMaterials");
	srna = RNA_def_struct(brna, "BlendDataMaterials", NULL);
	RNA_def_struct_sdna(srna, "Main");
	RNA_def_struct_ui_text(srna, "Main Materials", "Collection of materials");

	func = RNA_def_function(srna, "new", "rna_Main_materials_new");
	RNA_def_function_ui_description(func, "Add a new material to the main database");
	parm = RNA_def_string(func, "name", "Material", 0, "", "New name for the data-block");
	RNA_def_property_flag(parm, PROP_REQUIRED);
	/* return type */
	parm = RNA_def_pointer(func, "material", "Material", "", "New material data-block");
	RNA_def_function_return(func, parm);

	func = RNA_def_function(srna, "remove", "rna_Main_ID_remove");
	RNA_def_function_flag(func, FUNC_USE_REPORTS);
	RNA_def_function_ui_description(func, "Remove a material from the current blendfile");
	parm = RNA_def_pointer(func, "material", "Material", "", "Material to remove");
	RNA_def_property_flag(parm, PROP_REQUIRED | PROP_NEVER_NULL | PROP_RNAPTR);
	RNA_def_property_clear_flag(parm, PROP_THICK_WRAP);
	RNA_def_boolean(func, "do_unlink", true, "", "Unlink all usages of this material before deleting it");

	func = RNA_def_function(srna, "tag", "rna_Main_materials_tag");
	parm = RNA_def_boolean(func, "value", 0, "Value", "");
	RNA_def_property_flag(parm, PROP_REQUIRED);

	prop = RNA_def_property(srna, "is_updated", PROP_BOOLEAN, PROP_NONE);
	RNA_def_property_clear_flag(prop, PROP_EDITABLE);
	RNA_def_property_boolean_funcs(prop, "rna_Main_materials_is_updated_get", NULL);
}
void RNA_def_main_node_groups(BlenderRNA *brna, PropertyRNA *cprop)
{
	StructRNA *srna;
	FunctionRNA *func;
	PropertyRNA *parm;
	PropertyRNA *prop;

	static EnumPropertyItem dummy_items[] = {
		{0, "DUMMY", 0, "", ""},
		{0, NULL, 0, NULL, NULL}
	};

	RNA_def_property_srna(cprop, "BlendDataNodeTrees");
	srna = RNA_def_struct(brna, "BlendDataNodeTrees", NULL);
	RNA_def_struct_sdna(srna, "Main");
	RNA_def_struct_ui_text(srna, "Main Node Trees", "Collection of node trees");

	func = RNA_def_function(srna, "new", "rna_Main_nodetree_new");
	RNA_def_function_ui_description(func, "Add a new node tree to the main database");
	parm = RNA_def_string(func, "name", "NodeGroup", 0, "", "New name for the data-block");
	RNA_def_property_flag(parm, PROP_REQUIRED);
	parm = RNA_def_enum(func, "type", dummy_items, 0, "Type", "The type of node_group to add");
	RNA_def_property_enum_funcs(parm, NULL, NULL, "rna_Main_nodetree_type_itemf");
	RNA_def_property_flag(parm, PROP_REQUIRED);
	/* return type */
	parm = RNA_def_pointer(func, "tree", "NodeTree", "", "New node tree data-block");
	RNA_def_function_return(func, parm);

	func = RNA_def_function(srna, "remove", "rna_Main_ID_remove");
	RNA_def_function_flag(func, FUNC_USE_REPORTS);
	RNA_def_function_ui_description(func, "Remove a node tree from the current blendfile");
	parm = RNA_def_pointer(func, "tree", "NodeTree", "", "Node tree to remove");
	RNA_def_property_flag(parm, PROP_REQUIRED | PROP_NEVER_NULL | PROP_RNAPTR);
	RNA_def_property_clear_flag(parm, PROP_THICK_WRAP);
	RNA_def_boolean(func, "do_unlink", true, "", "Unlink all usages of this node tree before deleting it");

	func = RNA_def_function(srna, "tag", "rna_Main_node_groups_tag");
	parm = RNA_def_boolean(func, "value", 0, "Value", "");
	RNA_def_property_flag(parm, PROP_REQUIRED);

	prop = RNA_def_property(srna, "is_updated", PROP_BOOLEAN, PROP_NONE);
	RNA_def_property_clear_flag(prop, PROP_EDITABLE);
	RNA_def_property_boolean_funcs(prop, "rna_Main_node_groups_is_updated_get", NULL);
}
void RNA_def_main_meshes(BlenderRNA *brna, PropertyRNA *cprop)
{
	StructRNA *srna;
	FunctionRNA *func;
	PropertyRNA *parm;
	PropertyRNA *prop;

	static EnumPropertyItem mesh_type_items[] = {
		{eModifierMode_Realtime, "PREVIEW", 0, "Preview", "Apply modifier preview settings"},
		{eModifierMode_Render, "RENDER", 0, "Render", "Apply modifier render settings"},
		{0, NULL, 0, NULL, NULL}
	};

	RNA_def_property_srna(cprop, "BlendDataMeshes");
	srna = RNA_def_struct(brna, "BlendDataMeshes", NULL);
	RNA_def_struct_sdna(srna, "Main");
	RNA_def_struct_ui_text(srna, "Main Meshes", "Collection of meshes");

	func = RNA_def_function(srna, "new", "rna_Main_meshes_new");
	RNA_def_function_ui_description(func, "Add a new mesh to the main database");
	parm = RNA_def_string(func, "name", "Mesh", 0, "", "New name for the data-block");
	RNA_def_property_flag(parm, PROP_REQUIRED);
	/* return type */
	parm = RNA_def_pointer(func, "mesh", "Mesh", "", "New mesh data-block");
	RNA_def_function_return(func, parm);

	func = RNA_def_function(srna, "new_from_object", "rna_Main_meshes_new_from_object");
	RNA_def_function_ui_description(func, "Add a new mesh created from object with modifiers applied");
	RNA_def_function_flag(func, FUNC_USE_REPORTS);
	parm = RNA_def_pointer(func, "scene", "Scene", "", "Scene within which to evaluate modifiers");
	RNA_def_property_flag(parm, PROP_REQUIRED | PROP_NEVER_NULL);
	parm = RNA_def_pointer(func, "object", "Object", "", "Object to create mesh from");
	RNA_def_property_flag(parm, PROP_REQUIRED | PROP_NEVER_NULL);
	parm = RNA_def_boolean(func, "apply_modifiers", 0, "", "Apply modifiers");
	RNA_def_property_flag(parm, PROP_REQUIRED);
	parm = RNA_def_enum(func, "settings", mesh_type_items, 0, "", "Modifier settings to apply");
	RNA_def_property_flag(parm, PROP_REQUIRED);
	RNA_def_boolean(func, "calc_tessface", true, "Calculate Tessellation", "Calculate tessellation faces");
	RNA_def_boolean(func, "calc_undeformed", false, "Calculate Undeformed", "Calculate undeformed vertex coordinates");
	parm = RNA_def_pointer(func, "mesh", "Mesh", "",
	                       "Mesh created from object, remove it if it is only used for export");
	RNA_def_function_return(func, parm);

	func = RNA_def_function(srna, "remove", "rna_Main_ID_remove");
	RNA_def_function_flag(func, FUNC_USE_REPORTS);
	RNA_def_function_ui_description(func, "Remove a mesh from the current blendfile");
	parm = RNA_def_pointer(func, "mesh", "Mesh", "", "Mesh to remove");
	RNA_def_property_flag(parm, PROP_REQUIRED | PROP_NEVER_NULL | PROP_RNAPTR);
	RNA_def_property_clear_flag(parm, PROP_THICK_WRAP);
	RNA_def_boolean(func, "do_unlink", true, "",
	                "Unlink all usages of this mesh before deleting it "
	                "(WARNING: will also delete objects instancing that mesh data)");

	func = RNA_def_function(srna, "tag", "rna_Main_meshes_tag");
	parm = RNA_def_boolean(func, "value", 0, "Value", "");
	RNA_def_property_flag(parm, PROP_REQUIRED);

	prop = RNA_def_property(srna, "is_updated", PROP_BOOLEAN, PROP_NONE);
	RNA_def_property_clear_flag(prop, PROP_EDITABLE);
	RNA_def_property_boolean_funcs(prop, "rna_Main_meshes_is_updated_get", NULL);
}
void RNA_def_main_lamps(BlenderRNA *brna, PropertyRNA *cprop)
{
	StructRNA *srna;
	FunctionRNA *func;
	PropertyRNA *parm;
	PropertyRNA *prop;

	RNA_def_property_srna(cprop, "BlendDataLamps");
	srna = RNA_def_struct(brna, "BlendDataLamps", NULL);
	RNA_def_struct_sdna(srna, "Main");
	RNA_def_struct_ui_text(srna, "Main Lamps", "Collection of lamps");

	func = RNA_def_function(srna, "new", "rna_Main_lamps_new");
	RNA_def_function_ui_description(func, "Add a new lamp to the main database");
	parm = RNA_def_string(func, "name", "Lamp", 0, "", "New name for the data-block");
	RNA_def_property_flag(parm, PROP_REQUIRED);
	parm = RNA_def_enum(func, "type", rna_enum_lamp_type_items, 0, "Type", "The type of texture to add");
	RNA_def_property_flag(parm, PROP_REQUIRED);
	/* return type */
	parm = RNA_def_pointer(func, "lamp", "Lamp", "", "New lamp data-block");
	RNA_def_function_return(func, parm);

	func = RNA_def_function(srna, "remove", "rna_Main_ID_remove");
	RNA_def_function_flag(func, FUNC_USE_REPORTS);
	RNA_def_function_ui_description(func, "Remove a lamp from the current blendfile");
	parm = RNA_def_pointer(func, "lamp", "Lamp", "", "Lamp to remove");
	RNA_def_property_flag(parm, PROP_REQUIRED | PROP_NEVER_NULL | PROP_RNAPTR);
	RNA_def_property_clear_flag(parm, PROP_THICK_WRAP);
	RNA_def_boolean(func, "do_unlink", true, "",
	                "Unlink all usages of this lamp before deleting it "
	                "(WARNING: will also delete objects instancing that lamp data)");

	func = RNA_def_function(srna, "tag", "rna_Main_lamps_tag");
	parm = RNA_def_boolean(func, "value", 0, "Value", "");
	RNA_def_property_flag(parm, PROP_REQUIRED);

	prop = RNA_def_property(srna, "is_updated", PROP_BOOLEAN, PROP_NONE);
	RNA_def_property_clear_flag(prop, PROP_EDITABLE);
	RNA_def_property_boolean_funcs(prop, "rna_Main_lamps_is_updated_get", NULL);
}

void RNA_def_main_libraries(BlenderRNA *brna, PropertyRNA *cprop)
{
	StructRNA *srna;
	FunctionRNA *func;
	PropertyRNA *parm;
	PropertyRNA *prop;

	RNA_def_property_srna(cprop, "BlendDataLibraries");
	srna = RNA_def_struct(brna, "BlendDataLibraries", NULL);
	RNA_def_struct_sdna(srna, "Main");
	RNA_def_struct_ui_text(srna, "Main Libraries", "Collection of libraries");

	func = RNA_def_function(srna, "tag", "rna_Main_libraries_tag");
	parm = RNA_def_boolean(func, "value", 0, "Value", "");
	RNA_def_property_flag(parm, PROP_REQUIRED);

	prop = RNA_def_property(srna, "is_updated", PROP_BOOLEAN, PROP_NONE);
	RNA_def_property_clear_flag(prop, PROP_EDITABLE);
	RNA_def_property_boolean_funcs(prop, "rna_Main_libraries_is_updated_get", NULL);
}

void RNA_def_main_screens(BlenderRNA *brna, PropertyRNA *cprop)
{
	StructRNA *srna;
	FunctionRNA *func;
	PropertyRNA *parm;
	PropertyRNA *prop;

	RNA_def_property_srna(cprop, "BlendDataScreens");
	srna = RNA_def_struct(brna, "BlendDataScreens", NULL);
	RNA_def_struct_sdna(srna, "Main");
	RNA_def_struct_ui_text(srna, "Main Screens", "Collection of screens");

	func = RNA_def_function(srna, "tag", "rna_Main_screens_tag");
	parm = RNA_def_boolean(func, "value", 0, "Value", "");
	RNA_def_property_flag(parm, PROP_REQUIRED);

	prop = RNA_def_property(srna, "is_updated", PROP_BOOLEAN, PROP_NONE);
	RNA_def_property_clear_flag(prop, PROP_EDITABLE);
	RNA_def_property_boolean_funcs(prop, "rna_Main_screens_is_updated_get", NULL);
}

void RNA_def_main_window_managers(BlenderRNA *brna, PropertyRNA *cprop)
{
	StructRNA *srna;
	FunctionRNA *func;
	PropertyRNA *parm;
	PropertyRNA *prop;

	RNA_def_property_srna(cprop, "BlendDataWindowManagers");
	srna = RNA_def_struct(brna, "BlendDataWindowManagers", NULL);
	RNA_def_struct_sdna(srna, "Main");
	RNA_def_struct_ui_text(srna, "Main Window Managers", "Collection of window managers");

	func = RNA_def_function(srna, "tag", "rna_Main_window_managers_tag");
	parm = RNA_def_boolean(func, "value", 0, "Value", "");
	RNA_def_property_flag(parm, PROP_REQUIRED);

	prop = RNA_def_property(srna, "is_updated", PROP_BOOLEAN, PROP_NONE);
	RNA_def_property_clear_flag(prop, PROP_EDITABLE);
	RNA_def_property_boolean_funcs(prop, "rna_Main_window_managers_is_updated_get", NULL);
}
void RNA_def_main_images(BlenderRNA *brna, PropertyRNA *cprop)
{
	StructRNA *srna;
	FunctionRNA *func;
	PropertyRNA *parm;
	PropertyRNA *prop;

	RNA_def_property_srna(cprop, "BlendDataImages");
	srna = RNA_def_struct(brna, "BlendDataImages", NULL);
	RNA_def_struct_sdna(srna, "Main");
	RNA_def_struct_ui_text(srna, "Main Images", "Collection of images");

	func = RNA_def_function(srna, "new", "rna_Main_images_new");
	RNA_def_function_ui_description(func, "Add a new image to the main database");
	parm = RNA_def_string(func, "name", "Image", 0, "", "New name for the data-block");
	RNA_def_property_flag(parm, PROP_REQUIRED);
	parm = RNA_def_int(func, "width", 1024, 1, INT_MAX, "", "Width of the image", 1, INT_MAX);
	RNA_def_property_flag(parm, PROP_REQUIRED);
	parm = RNA_def_int(func, "height", 1024, 1, INT_MAX, "", "Height of the image", 1, INT_MAX);
	RNA_def_property_flag(parm, PROP_REQUIRED);
	RNA_def_boolean(func, "alpha", 0, "Alpha", "Use alpha channel");
	RNA_def_boolean(func, "float_buffer", 0, "Float Buffer", "Create an image with floating point color");
	RNA_def_boolean(func, "stereo3d", 0, "Stereo 3D", "Create left and right views");
	/* return type */
	parm = RNA_def_pointer(func, "image", "Image", "", "New image data-block");
	RNA_def_function_return(func, parm);

	func = RNA_def_function(srna, "load", "rna_Main_images_load");
	RNA_def_function_flag(func, FUNC_USE_REPORTS);
	RNA_def_function_ui_description(func, "Load a new image into the main database");
	parm = RNA_def_string_file_path(func, "filepath", "File Path", 0, "", "path of the file to load");
	RNA_def_property_flag(parm, PROP_REQUIRED);
	RNA_def_boolean(func, "check_existing", false, "", "Using existing data-block if this file is already loaded");
	/* return type */
	parm = RNA_def_pointer(func, "image", "Image", "", "New image data-block");
	RNA_def_function_return(func, parm);

	func = RNA_def_function(srna, "remove", "rna_Main_ID_remove");
	RNA_def_function_flag(func, FUNC_USE_REPORTS);
	RNA_def_function_ui_description(func, "Remove an image from the current blendfile");
	parm = RNA_def_pointer(func, "image", "Image", "", "Image to remove");
	RNA_def_property_flag(parm, PROP_REQUIRED | PROP_NEVER_NULL | PROP_RNAPTR);
	RNA_def_property_clear_flag(parm, PROP_THICK_WRAP);
	RNA_def_boolean(func, "do_unlink", true, "", "Unlink all usages of this image before deleting it");

	func = RNA_def_function(srna, "tag", "rna_Main_images_tag");
	parm = RNA_def_boolean(func, "value", 0, "Value", "");
	RNA_def_property_flag(parm, PROP_REQUIRED);

	prop = RNA_def_property(srna, "is_updated", PROP_BOOLEAN, PROP_NONE);
	RNA_def_property_clear_flag(prop, PROP_EDITABLE);
	RNA_def_property_boolean_funcs(prop, "rna_Main_images_is_updated_get", NULL);
}

void RNA_def_main_lattices(BlenderRNA *brna, PropertyRNA *cprop)
{
	StructRNA *srna;
	FunctionRNA *func;
	PropertyRNA *parm;
	PropertyRNA *prop;

	RNA_def_property_srna(cprop, "BlendDataLattices");
	srna = RNA_def_struct(brna, "BlendDataLattices", NULL);
	RNA_def_struct_sdna(srna, "Main");
	RNA_def_struct_ui_text(srna, "Main Lattices", "Collection of lattices");

	func = RNA_def_function(srna, "new", "rna_Main_lattices_new");
	RNA_def_function_ui_description(func, "Add a new lattice to the main database");
	parm = RNA_def_string(func, "name", "Lattice", 0, "", "New name for the data-block");
	RNA_def_property_flag(parm, PROP_REQUIRED);
	/* return type */
	parm = RNA_def_pointer(func, "lattice", "Lattice", "", "New lattices data-block");
	RNA_def_function_return(func, parm);

	func = RNA_def_function(srna, "remove", "rna_Main_ID_remove");
	RNA_def_function_flag(func, FUNC_USE_REPORTS);
	RNA_def_function_ui_description(func, "Remove a lattice from the current blendfile");
	parm = RNA_def_pointer(func, "lattice", "Lattice", "", "Lattice to remove");
	RNA_def_property_flag(parm, PROP_REQUIRED | PROP_NEVER_NULL | PROP_RNAPTR);
	RNA_def_property_clear_flag(parm, PROP_THICK_WRAP);
	RNA_def_boolean(func, "do_unlink", true, "",
	                "Unlink all usages of this lattice before deleting it "
	                "(WARNING: will also delete objects instancing that lattice data)");

	func = RNA_def_function(srna, "tag", "rna_Main_lattices_tag");
	parm = RNA_def_boolean(func, "value", 0, "Value", "");
	RNA_def_property_flag(parm, PROP_REQUIRED);

	prop = RNA_def_property(srna, "is_updated", PROP_BOOLEAN, PROP_NONE);
	RNA_def_property_clear_flag(prop, PROP_EDITABLE);
	RNA_def_property_boolean_funcs(prop, "rna_Main_lattices_is_updated_get", NULL);
}
void RNA_def_main_curves(BlenderRNA *brna, PropertyRNA *cprop)
{
	StructRNA *srna;
	FunctionRNA *func;
	PropertyRNA *parm;
	PropertyRNA *prop;

	RNA_def_property_srna(cprop, "BlendDataCurves");
	srna = RNA_def_struct(brna, "BlendDataCurves", NULL);
	RNA_def_struct_sdna(srna, "Main");
	RNA_def_struct_ui_text(srna, "Main Curves", "Collection of curves");

	func = RNA_def_function(srna, "new", "rna_Main_curves_new");
	RNA_def_function_ui_description(func, "Add a new curve to the main database");
	parm = RNA_def_string(func, "name", "Curve", 0, "", "New name for the data-block");
	RNA_def_property_flag(parm, PROP_REQUIRED);
	parm = RNA_def_enum(func, "type", rna_enum_object_type_curve_items, 0, "Type", "The type of curve to add");
	RNA_def_property_flag(parm, PROP_REQUIRED);
	/* return type */
	parm = RNA_def_pointer(func, "curve", "Curve", "", "New curve data-block");
	RNA_def_function_return(func, parm);

	func = RNA_def_function(srna, "remove", "rna_Main_ID_remove");
	RNA_def_function_flag(func, FUNC_USE_REPORTS);
	RNA_def_function_ui_description(func, "Remove a curve from the current blendfile");
	parm = RNA_def_pointer(func, "curve", "Curve", "", "Curve to remove");
	RNA_def_property_flag(parm, PROP_REQUIRED | PROP_NEVER_NULL | PROP_RNAPTR);
	RNA_def_property_clear_flag(parm, PROP_THICK_WRAP);
	RNA_def_boolean(func, "do_unlink", true, "",
	                "Unlink all usages of this curve before deleting it "
	                "(WARNING: will also delete objects instancing that curve data)");

	func = RNA_def_function(srna, "tag", "rna_Main_curves_tag");
	parm = RNA_def_boolean(func, "value", 0, "Value", "");
	RNA_def_property_flag(parm, PROP_REQUIRED);

	prop = RNA_def_property(srna, "is_updated", PROP_BOOLEAN, PROP_NONE);
	RNA_def_property_clear_flag(prop, PROP_EDITABLE);
	RNA_def_property_boolean_funcs(prop, "rna_Main_curves_is_updated_get", NULL);
}
void RNA_def_main_metaballs(BlenderRNA *brna, PropertyRNA *cprop)
{
	StructRNA *srna;
	FunctionRNA *func;
	PropertyRNA *parm;
	PropertyRNA *prop;

	RNA_def_property_srna(cprop, "BlendDataMetaBalls");
	srna = RNA_def_struct(brna, "BlendDataMetaBalls", NULL);
	RNA_def_struct_sdna(srna, "Main");
	RNA_def_struct_ui_text(srna, "Main Metaballs", "Collection of metaballs");

	func = RNA_def_function(srna, "new", "rna_Main_metaballs_new");
	RNA_def_function_ui_description(func, "Add a new metaball to the main database");
	parm = RNA_def_string(func, "name", "MetaBall", 0, "", "New name for the data-block");
	RNA_def_property_flag(parm, PROP_REQUIRED);
	/* return type */
	parm = RNA_def_pointer(func, "metaball", "MetaBall", "", "New metaball data-block");
	RNA_def_function_return(func, parm);

	func = RNA_def_function(srna, "remove", "rna_Main_ID_remove");
	RNA_def_function_flag(func, FUNC_USE_REPORTS);
	RNA_def_function_ui_description(func, "Remove a metaball from the current blendfile");
	parm = RNA_def_pointer(func, "metaball", "MetaBall", "", "Metaball to remove");
	RNA_def_property_flag(parm, PROP_REQUIRED | PROP_NEVER_NULL | PROP_RNAPTR);
	RNA_def_property_clear_flag(parm, PROP_THICK_WRAP);
	RNA_def_boolean(func, "do_unlink", true, "",
	                "Unlink all usages of this metaball before deleting it "
	                "(WARNING: will also delete objects instancing that metaball data)");

	func = RNA_def_function(srna, "tag", "rna_Main_metaballs_tag");
	parm = RNA_def_boolean(func, "value", 0, "Value", "");
	RNA_def_property_flag(parm, PROP_REQUIRED);

	prop = RNA_def_property(srna, "is_updated", PROP_BOOLEAN, PROP_NONE);
	RNA_def_property_clear_flag(prop, PROP_EDITABLE);
	RNA_def_property_boolean_funcs(prop, "rna_Main_metaballs_is_updated_get", NULL);
}
void RNA_def_main_fonts(BlenderRNA *brna, PropertyRNA *cprop)
{
	StructRNA *srna;
	FunctionRNA *func;
	PropertyRNA *parm;
	PropertyRNA *prop;

	RNA_def_property_srna(cprop, "BlendDataFonts");
	srna = RNA_def_struct(brna, "BlendDataFonts", NULL);
	RNA_def_struct_sdna(srna, "Main");
	RNA_def_struct_ui_text(srna, "Main Fonts", "Collection of fonts");

	func = RNA_def_function(srna, "load", "rna_Main_fonts_load");
	RNA_def_function_flag(func, FUNC_USE_REPORTS);
	RNA_def_function_ui_description(func, "Load a new font into the main database");
	parm = RNA_def_string_file_path(func, "filepath", "File Path", 0, "", "path of the font to load");
	RNA_def_property_flag(parm, PROP_REQUIRED);
	RNA_def_boolean(func, "check_existing", false, "", "Using existing data-block if this file is already loaded");
	/* return type */
	parm = RNA_def_pointer(func, "vfont", "VectorFont", "", "New font data-block");
	RNA_def_function_return(func, parm);

	func = RNA_def_function(srna, "remove", "rna_Main_ID_remove");
	RNA_def_function_flag(func, FUNC_USE_REPORTS);
	RNA_def_function_ui_description(func, "Remove a font from the current blendfile");
	parm = RNA_def_pointer(func, "vfont", "VectorFont", "", "Font to remove");
	RNA_def_property_flag(parm, PROP_REQUIRED | PROP_NEVER_NULL | PROP_RNAPTR);
	RNA_def_property_clear_flag(parm, PROP_THICK_WRAP);
	RNA_def_boolean(func, "do_unlink", true, "", "Unlink all usages of this font before deleting it");

	func = RNA_def_function(srna, "tag", "rna_Main_fonts_tag");
	parm = RNA_def_boolean(func, "value", 0, "Value", "");
	RNA_def_property_flag(parm, PROP_REQUIRED);

	prop = RNA_def_property(srna, "is_updated", PROP_BOOLEAN, PROP_NONE);
	RNA_def_property_clear_flag(prop, PROP_EDITABLE);
	RNA_def_property_boolean_funcs(prop, "rna_Main_fonts_is_updated_get", NULL);
}
void RNA_def_main_textures(BlenderRNA *brna, PropertyRNA *cprop)
{
	StructRNA *srna;
	FunctionRNA *func;
	PropertyRNA *parm;
	PropertyRNA *prop;

	RNA_def_property_srna(cprop, "BlendDataTextures");
	srna = RNA_def_struct(brna, "BlendDataTextures", NULL);
	RNA_def_struct_sdna(srna, "Main");
	RNA_def_struct_ui_text(srna, "Main Textures", "Collection of groups");

	func = RNA_def_function(srna, "new", "rna_Main_textures_new");
	RNA_def_function_ui_description(func, "Add a new texture to the main database");
	parm = RNA_def_string(func, "name", "Texture", 0, "", "New name for the data-block");
	RNA_def_property_flag(parm, PROP_REQUIRED);
	parm = RNA_def_enum(func, "type", rna_enum_texture_type_items, 0, "Type", "The type of texture to add");
	RNA_def_property_flag(parm, PROP_REQUIRED);
	/* return type */
	parm = RNA_def_pointer(func, "texture", "Texture", "", "New texture data-block");
	RNA_def_function_return(func, parm);

	func = RNA_def_function(srna, "remove", "rna_Main_ID_remove");
	RNA_def_function_flag(func, FUNC_USE_REPORTS);
	RNA_def_function_ui_description(func, "Remove a texture from the current blendfile");
	parm = RNA_def_pointer(func, "texture", "Texture", "", "Texture to remove");
	RNA_def_property_flag(parm, PROP_REQUIRED | PROP_NEVER_NULL | PROP_RNAPTR);
	RNA_def_property_clear_flag(parm, PROP_THICK_WRAP);
	RNA_def_boolean(func, "do_unlink", true, "", "Unlink all usages of this texture before deleting it");

	func = RNA_def_function(srna, "tag", "rna_Main_textures_tag");
	parm = RNA_def_boolean(func, "value", 0, "Value", "");
	RNA_def_property_flag(parm, PROP_REQUIRED);

	prop = RNA_def_property(srna, "is_updated", PROP_BOOLEAN, PROP_NONE);
	RNA_def_property_clear_flag(prop, PROP_EDITABLE);
	RNA_def_property_boolean_funcs(prop, "rna_Main_textures_is_updated_get", NULL);
}
void RNA_def_main_brushes(BlenderRNA *brna, PropertyRNA *cprop)
{
	StructRNA *srna;
	FunctionRNA *func;
	PropertyRNA *parm;
	PropertyRNA *prop;

	RNA_def_property_srna(cprop, "BlendDataBrushes");
	srna = RNA_def_struct(brna, "BlendDataBrushes", NULL);
	RNA_def_struct_sdna(srna, "Main");
	RNA_def_struct_ui_text(srna, "Main Brushes", "Collection of brushes");

	func = RNA_def_function(srna, "new", "rna_Main_brushes_new");
	RNA_def_function_ui_description(func, "Add a new brush to the main database");
	parm = RNA_def_string(func, "name", "Brush", 0, "", "New name for the data-block");
	RNA_def_property_flag(parm, PROP_REQUIRED);
	parm = RNA_def_enum(func, "mode", rna_enum_object_mode_items, OB_MODE_TEXTURE_PAINT, "", "Paint Mode for the new brush");
	/* return type */
	parm = RNA_def_pointer(func, "brush", "Brush", "", "New brush data-block");
	RNA_def_function_return(func, parm);

	func = RNA_def_function(srna, "remove", "rna_Main_ID_remove");
	RNA_def_function_flag(func, FUNC_USE_REPORTS);
	RNA_def_function_ui_description(func, "Remove a brush from the current blendfile");
	parm = RNA_def_pointer(func, "brush", "Brush", "", "Brush to remove");
	RNA_def_property_flag(parm, PROP_REQUIRED | PROP_NEVER_NULL | PROP_RNAPTR);
	RNA_def_property_clear_flag(parm, PROP_THICK_WRAP);
	RNA_def_boolean(func, "do_unlink", true, "", "Unlink all usages of this brush before deleting it");

	func = RNA_def_function(srna, "tag", "rna_Main_brushes_tag");
	parm = RNA_def_boolean(func, "value", 0, "Value", "");
	RNA_def_property_flag(parm, PROP_REQUIRED);

	prop = RNA_def_property(srna, "is_updated", PROP_BOOLEAN, PROP_NONE);
	RNA_def_property_clear_flag(prop, PROP_EDITABLE);
	RNA_def_property_boolean_funcs(prop, "rna_Main_brushes_is_updated_get", NULL);
}

void RNA_def_main_worlds(BlenderRNA *brna, PropertyRNA *cprop)
{
	StructRNA *srna;
	FunctionRNA *func;
	PropertyRNA *parm;
	PropertyRNA *prop;

	RNA_def_property_srna(cprop, "BlendDataWorlds");
	srna = RNA_def_struct(brna, "BlendDataWorlds", NULL);
	RNA_def_struct_sdna(srna, "Main");
	RNA_def_struct_ui_text(srna, "Main Worlds", "Collection of worlds");

	func = RNA_def_function(srna, "new", "rna_Main_worlds_new");
	RNA_def_function_ui_description(func, "Add a new world to the main database");
	parm = RNA_def_string(func, "name", "World", 0, "", "New name for the data-block");
	RNA_def_property_flag(parm, PROP_REQUIRED);
	/* return type */
	parm = RNA_def_pointer(func, "world", "World", "", "New world data-block");
	RNA_def_function_return(func, parm);

	func = RNA_def_function(srna, "remove", "rna_Main_ID_remove");
	RNA_def_function_flag(func, FUNC_USE_REPORTS);
	RNA_def_function_ui_description(func, "Remove a world from the current blendfile");
	parm = RNA_def_pointer(func, "world", "World", "", "World to remove");
	RNA_def_property_flag(parm, PROP_REQUIRED | PROP_NEVER_NULL | PROP_RNAPTR);
	RNA_def_property_clear_flag(parm, PROP_THICK_WRAP);
	RNA_def_boolean(func, "do_unlink", true, "", "Unlink all usages of this world before deleting it");

	func = RNA_def_function(srna, "tag", "rna_Main_worlds_tag");
	parm = RNA_def_boolean(func, "value", 0, "Value", "");
	RNA_def_property_flag(parm, PROP_REQUIRED);

	prop = RNA_def_property(srna, "is_updated", PROP_BOOLEAN, PROP_NONE);
	RNA_def_property_clear_flag(prop, PROP_EDITABLE);
	RNA_def_property_boolean_funcs(prop, "rna_Main_worlds_is_updated_get", NULL);
}

void RNA_def_main_groups(BlenderRNA *brna, PropertyRNA *cprop)
{
	StructRNA *srna;
	FunctionRNA *func;
	PropertyRNA *parm;
	PropertyRNA *prop;

	RNA_def_property_srna(cprop, "BlendDataGroups");
	srna = RNA_def_struct(brna, "BlendDataGroups", NULL);
	RNA_def_struct_sdna(srna, "Main");
	RNA_def_struct_ui_text(srna, "Main Groups", "Collection of groups");

	func = RNA_def_function(srna, "new", "rna_Main_groups_new");
	RNA_def_function_ui_description(func, "Add a new group to the main database");
	parm = RNA_def_string(func, "name", "Group", 0, "", "New name for the data-block");
	RNA_def_property_flag(parm, PROP_REQUIRED);
	/* return type */
	parm = RNA_def_pointer(func, "group", "Group", "", "New group data-block");
	RNA_def_function_return(func, parm);

	func = RNA_def_function(srna, "remove", "rna_Main_ID_remove");
	RNA_def_function_ui_description(func, "Remove a group from the current blendfile");
	RNA_def_function_flag(func, FUNC_USE_REPORTS);
	parm = RNA_def_pointer(func, "group", "Group", "", "Group to remove");
	RNA_def_property_flag(parm, PROP_REQUIRED | PROP_NEVER_NULL | PROP_RNAPTR);
	RNA_def_property_clear_flag(parm, PROP_THICK_WRAP);
	RNA_def_boolean(func, "do_unlink", true, "", "Unlink all usages of this group before deleting it");

	func = RNA_def_function(srna, "tag", "rna_Main_groups_tag");
	parm = RNA_def_boolean(func, "value", 0, "Value", "");
	RNA_def_property_flag(parm, PROP_REQUIRED);

	prop = RNA_def_property(srna, "is_updated", PROP_BOOLEAN, PROP_NONE);
	RNA_def_property_clear_flag(prop, PROP_EDITABLE);
	RNA_def_property_boolean_funcs(prop, "rna_Main_groups_is_updated_get", NULL);
}

void RNA_def_main_speakers(BlenderRNA *brna, PropertyRNA *cprop)
{
	StructRNA *srna;
	FunctionRNA *func;
	PropertyRNA *parm;
	PropertyRNA *prop;

	RNA_def_property_srna(cprop, "BlendDataSpeakers");
	srna = RNA_def_struct(brna, "BlendDataSpeakers", NULL);
	RNA_def_struct_sdna(srna, "Main");
	RNA_def_struct_ui_text(srna, "Main Speakers", "Collection of speakers");

	func = RNA_def_function(srna, "new", "rna_Main_speakers_new");
	RNA_def_function_ui_description(func, "Add a new speaker to the main database");
	parm = RNA_def_string(func, "name", "Speaker", 0, "", "New name for the data-block");
	RNA_def_property_flag(parm, PROP_REQUIRED);
	/* return type */
	parm = RNA_def_pointer(func, "speaker", "Speaker", "", "New speaker data-block");
	RNA_def_function_return(func, parm);

	func = RNA_def_function(srna, "remove", "rna_Main_ID_remove");
	RNA_def_function_flag(func, FUNC_USE_REPORTS);
	RNA_def_function_ui_description(func, "Remove a speaker from the current blendfile");
	parm = RNA_def_pointer(func, "speaker", "Speaker", "", "Speaker to remove");
	RNA_def_property_flag(parm, PROP_REQUIRED | PROP_NEVER_NULL | PROP_RNAPTR);
	RNA_def_property_clear_flag(parm, PROP_THICK_WRAP);
	RNA_def_boolean(func, "do_unlink", true, "",
	                "Unlink all usages of this speaker before deleting it "
	                "(WARNING: will also delete objects instancing that speaker data)");

	func = RNA_def_function(srna, "tag", "rna_Main_speakers_tag");
	parm = RNA_def_boolean(func, "value", 0, "Value", "");
	RNA_def_property_flag(parm, PROP_REQUIRED);

	prop = RNA_def_property(srna, "is_updated", PROP_BOOLEAN, PROP_NONE);
	RNA_def_property_clear_flag(prop, PROP_EDITABLE);
	RNA_def_property_boolean_funcs(prop, "rna_Main_speakers_is_updated_get", NULL);
}

void RNA_def_main_texts(BlenderRNA *brna, PropertyRNA *cprop)
{
	StructRNA *srna;
	FunctionRNA *func;
	PropertyRNA *parm;
	PropertyRNA *prop;

	RNA_def_property_srna(cprop, "BlendDataTexts");
	srna = RNA_def_struct(brna, "BlendDataTexts", NULL);
	RNA_def_struct_sdna(srna, "Main");
	RNA_def_struct_ui_text(srna, "Main Texts", "Collection of texts");

	func = RNA_def_function(srna, "new", "rna_Main_texts_new");
	RNA_def_function_ui_description(func, "Add a new text to the main database");
	parm = RNA_def_string(func, "name", "Text", 0, "", "New name for the data-block");
	RNA_def_property_flag(parm, PROP_REQUIRED);
	/* return type */
	parm = RNA_def_pointer(func, "text", "Text", "", "New text data-block");
	RNA_def_function_return(func, parm);

	func = RNA_def_function(srna, "remove", "rna_Main_ID_remove");
	RNA_def_function_ui_description(func, "Remove a text from the current blendfile");
	RNA_def_function_flag(func, FUNC_USE_REPORTS);
	parm = RNA_def_pointer(func, "text", "Text", "", "Text to remove");
	RNA_def_property_flag(parm, PROP_REQUIRED | PROP_NEVER_NULL | PROP_RNAPTR);
	RNA_def_property_clear_flag(parm, PROP_THICK_WRAP);
	RNA_def_boolean(func, "do_unlink", true, "", "Unlink all usages of this text before deleting it");

	/* load func */
	func = RNA_def_function(srna, "load", "rna_Main_texts_load");
	RNA_def_function_flag(func, FUNC_USE_REPORTS);
	RNA_def_function_ui_description(func, "Add a new text to the main database from a file");
	parm = RNA_def_string_file_path(func, "filepath", "Path", FILE_MAX, "", "path for the data-block");
	RNA_def_property_flag(parm, PROP_REQUIRED);
	parm = RNA_def_boolean(func, "internal", 0, "Make internal", "Make text file internal after loading");
	/* return type */
	parm = RNA_def_pointer(func, "text", "Text", "", "New text data-block");
	RNA_def_function_return(func, parm);

	func = RNA_def_function(srna, "tag", "rna_Main_texts_tag");
	parm = RNA_def_boolean(func, "value", 0, "Value", "");
	RNA_def_property_flag(parm, PROP_REQUIRED);

	prop = RNA_def_property(srna, "is_updated", PROP_BOOLEAN, PROP_NONE);
	RNA_def_property_clear_flag(prop, PROP_EDITABLE);
	RNA_def_property_boolean_funcs(prop, "rna_Main_texts_is_updated_get", NULL);
}

void RNA_def_main_sounds(BlenderRNA *brna, PropertyRNA *cprop)
{
	StructRNA *srna;
	FunctionRNA *func;
	PropertyRNA *parm;
	PropertyRNA *prop;

	RNA_def_property_srna(cprop, "BlendDataSounds");
	srna = RNA_def_struct(brna, "BlendDataSounds", NULL);
	RNA_def_struct_sdna(srna, "Main");
	RNA_def_struct_ui_text(srna, "Main Sounds", "Collection of sounds");

	/* load func */
	func = RNA_def_function(srna, "load", "rna_Main_sounds_load");
	RNA_def_function_ui_description(func, "Add a new sound to the main database from a file");
	parm = RNA_def_string_file_path(func, "filepath", "Path", FILE_MAX, "", "path for the data-block");
	RNA_def_property_flag(parm, PROP_REQUIRED);
	RNA_def_boolean(func, "check_existing", false, "", "Using existing data-block if this file is already loaded");
	/* return type */
	parm = RNA_def_pointer(func, "sound", "Sound", "", "New text data-block");
	RNA_def_function_return(func, parm);

	func = RNA_def_function(srna, "remove", "rna_Main_ID_remove");
	RNA_def_function_flag(func, FUNC_USE_REPORTS);
	RNA_def_function_ui_description(func, "Remove a sound from the current blendfile");
	parm = RNA_def_pointer(func, "sound", "Sound", "", "Sound to remove");
	RNA_def_property_flag(parm, PROP_REQUIRED | PROP_NEVER_NULL | PROP_RNAPTR);
	RNA_def_property_clear_flag(parm, PROP_THICK_WRAP);
	RNA_def_boolean(func, "do_unlink", true, "", "Unlink all usages of this sound before deleting it");

	func = RNA_def_function(srna, "tag", "rna_Main_sounds_tag");
	parm = RNA_def_boolean(func, "value", 0, "Value", "");
	RNA_def_property_flag(parm, PROP_REQUIRED);

	prop = RNA_def_property(srna, "is_updated", PROP_BOOLEAN, PROP_NONE);
	RNA_def_property_clear_flag(prop, PROP_EDITABLE);
	RNA_def_property_boolean_funcs(prop, "rna_Main_sounds_is_updated_get", NULL);
}

void RNA_def_main_armatures(BlenderRNA *brna, PropertyRNA *cprop)
{
	StructRNA *srna;
	FunctionRNA *func;
	PropertyRNA *parm;
	PropertyRNA *prop;

	RNA_def_property_srna(cprop, "BlendDataArmatures");
	srna = RNA_def_struct(brna, "BlendDataArmatures", NULL);
	RNA_def_struct_sdna(srna, "Main");
	RNA_def_struct_ui_text(srna, "Main Armatures", "Collection of armatures");

	func = RNA_def_function(srna, "new", "rna_Main_armatures_new");
	RNA_def_function_ui_description(func, "Add a new armature to the main database");
	parm = RNA_def_string(func, "name", "Armature", 0, "", "New name for the data-block");
	RNA_def_property_flag(parm, PROP_REQUIRED);
	/* return type */
	parm = RNA_def_pointer(func, "armature", "Armature", "", "New armature data-block");
	RNA_def_function_return(func, parm);

	func = RNA_def_function(srna, "remove", "rna_Main_ID_remove");
	RNA_def_function_flag(func, FUNC_USE_REPORTS);
	RNA_def_function_ui_description(func, "Remove a armature from the current blendfile");
	parm = RNA_def_pointer(func, "armature", "Armature", "", "Armature to remove");
	RNA_def_property_flag(parm, PROP_REQUIRED | PROP_NEVER_NULL | PROP_RNAPTR);
	RNA_def_property_clear_flag(parm, PROP_THICK_WRAP);
	RNA_def_boolean(func, "do_unlink", true, "",
	                "Unlink all usages of this armature before deleting it "
	                "(WARNING: will also delete objects instancing that armature data)");

	func = RNA_def_function(srna, "tag", "rna_Main_armatures_tag");
	parm = RNA_def_boolean(func, "value", 0, "Value", "");
	RNA_def_property_flag(parm, PROP_REQUIRED);

	prop = RNA_def_property(srna, "is_updated", PROP_BOOLEAN, PROP_NONE);
	RNA_def_property_clear_flag(prop, PROP_EDITABLE);
	RNA_def_property_boolean_funcs(prop, "rna_Main_armatures_is_updated_get", NULL);
}
void RNA_def_main_actions(BlenderRNA *brna, PropertyRNA *cprop)
{
	StructRNA *srna;
	FunctionRNA *func;
	PropertyRNA *parm;
	PropertyRNA *prop;

	RNA_def_property_srna(cprop, "BlendDataActions");
	srna = RNA_def_struct(brna, "BlendDataActions", NULL);
	RNA_def_struct_sdna(srna, "Main");
	RNA_def_struct_ui_text(srna, "Main Actions", "Collection of actions");

	func = RNA_def_function(srna, "new", "rna_Main_actions_new");
	RNA_def_function_ui_description(func, "Add a new action to the main database");
	parm = RNA_def_string(func, "name", "Action", 0, "", "New name for the data-block");
	RNA_def_property_flag(parm, PROP_REQUIRED);
	/* return type */
	parm = RNA_def_pointer(func, "action", "Action", "", "New action data-block");
	RNA_def_function_return(func, parm);

	func = RNA_def_function(srna, "remove", "rna_Main_ID_remove");
	RNA_def_function_flag(func, FUNC_USE_REPORTS);
	RNA_def_function_ui_description(func, "Remove a action from the current blendfile");
	parm = RNA_def_pointer(func, "action", "Action", "", "Action to remove");
	RNA_def_property_flag(parm, PROP_REQUIRED | PROP_NEVER_NULL | PROP_RNAPTR);
	RNA_def_property_clear_flag(parm, PROP_THICK_WRAP);
	RNA_def_boolean(func, "do_unlink", true, "", "Unlink all usages of this action before deleting it");

	func = RNA_def_function(srna, "tag", "rna_Main_actions_tag");
	parm = RNA_def_boolean(func, "value", 0, "Value", "");
	RNA_def_property_flag(parm, PROP_REQUIRED);

	prop = RNA_def_property(srna, "is_updated", PROP_BOOLEAN, PROP_NONE);
	RNA_def_property_clear_flag(prop, PROP_EDITABLE);
	RNA_def_property_boolean_funcs(prop, "rna_Main_actions_is_updated_get", NULL);
}
<<<<<<< HEAD
=======
void RNA_def_main_particles(BlenderRNA *brna, PropertyRNA *cprop)
{
	StructRNA *srna;
	FunctionRNA *func;
	PropertyRNA *parm;
	PropertyRNA *prop;

	RNA_def_property_srna(cprop, "BlendDataParticles");
	srna = RNA_def_struct(brna, "BlendDataParticles", NULL);
	RNA_def_struct_sdna(srna, "Main");
	RNA_def_struct_ui_text(srna, "Main Particle Settings", "Collection of particle settings");

	func = RNA_def_function(srna, "new", "rna_Main_particles_new");
	RNA_def_function_ui_description(func, "Add a new particle settings instance to the main database");
	parm = RNA_def_string(func, "name", "ParticleSettings", 0, "", "New name for the data-block");
	RNA_def_property_flag(parm, PROP_REQUIRED);
	/* return type */
	parm = RNA_def_pointer(func, "particle", "ParticleSettings", "", "New particle settings data-block");
	RNA_def_function_return(func, parm);

	func = RNA_def_function(srna, "remove", "rna_Main_ID_remove");
	RNA_def_function_flag(func, FUNC_USE_REPORTS);
	RNA_def_function_ui_description(func, "Remove a particle settings instance from the current blendfile");
	parm = RNA_def_pointer(func, "particle", "ParticleSettings", "", "Particle Settings to remove");
	RNA_def_property_flag(parm, PROP_REQUIRED | PROP_NEVER_NULL | PROP_RNAPTR);
	RNA_def_property_clear_flag(parm, PROP_THICK_WRAP);
	RNA_def_boolean(func, "do_unlink", true, "", "Unlink all usages of those particle settings before deleting them");

	func = RNA_def_function(srna, "tag", "rna_Main_particles_tag");
	parm = RNA_def_boolean(func, "value", 0, "Value", "");
	RNA_def_property_flag(parm, PROP_REQUIRED);

	prop = RNA_def_property(srna, "is_updated", PROP_BOOLEAN, PROP_NONE);
	RNA_def_property_clear_flag(prop, PROP_EDITABLE);
	RNA_def_property_boolean_funcs(prop, "rna_Main_particles_is_updated_get", NULL);
}
>>>>>>> 2a2eb0c4
void RNA_def_main_palettes(BlenderRNA *brna, PropertyRNA *cprop)
{
	StructRNA *srna;
	FunctionRNA *func;
	PropertyRNA *parm;
	PropertyRNA *prop;

	RNA_def_property_srna(cprop, "BlendDataPalettes");
	srna = RNA_def_struct(brna, "BlendDataPalettes", NULL);
	RNA_def_struct_sdna(srna, "Main");
	RNA_def_struct_ui_text(srna, "Main Palettes", "Collection of palettes");

	func = RNA_def_function(srna, "new", "rna_Main_palettes_new");
	RNA_def_function_ui_description(func, "Add a new palette to the main database");
	parm = RNA_def_string(func, "name", "Palette", 0, "", "New name for the data-block");
	RNA_def_property_flag(parm, PROP_REQUIRED);
	/* return type */
	parm = RNA_def_pointer(func, "palette", "Palette", "", "New palette data-block");
	RNA_def_function_return(func, parm);

	func = RNA_def_function(srna, "remove", "rna_Main_ID_remove");
	RNA_def_function_flag(func, FUNC_USE_REPORTS);
	RNA_def_function_ui_description(func, "Remove a palette from the current blendfile");
	parm = RNA_def_pointer(func, "palette", "Palette", "", "Palette to remove");
	RNA_def_property_flag(parm, PROP_REQUIRED | PROP_NEVER_NULL | PROP_RNAPTR);
	RNA_def_property_clear_flag(parm, PROP_THICK_WRAP);
	RNA_def_boolean(func, "do_unlink", true, "", "Unlink all usages of this palette before deleting it");

	func = RNA_def_function(srna, "tag", "rna_Main_palettes_tag");
	parm = RNA_def_boolean(func, "value", 0, "Value", "");
	RNA_def_property_flag(parm, PROP_REQUIRED);

	prop = RNA_def_property(srna, "is_updated", PROP_BOOLEAN, PROP_NONE);
	RNA_def_property_clear_flag(prop, PROP_EDITABLE);
	RNA_def_property_boolean_funcs(prop, "rna_Main_palettes_is_updated_get", NULL);
}
void RNA_def_main_cachefiles(BlenderRNA *brna, PropertyRNA *cprop)
{
	RNA_def_property_srna(cprop, "BlendDataCacheFiles");
	StructRNA *srna = RNA_def_struct(brna, "BlendDataCacheFiles", NULL);
	RNA_def_struct_sdna(srna, "Main");
	RNA_def_struct_ui_text(srna, "Main Cache Files", "Collection of cache files");

	FunctionRNA *func = RNA_def_function(srna, "tag", "rna_Main_cachefiles_tag");
	PropertyRNA *parm = RNA_def_boolean(func, "value", 0, "Value", "");
	RNA_def_property_flag(parm, PROP_REQUIRED);

	PropertyRNA *prop = RNA_def_property(srna, "is_updated", PROP_BOOLEAN, PROP_NONE);
	RNA_def_property_clear_flag(prop, PROP_EDITABLE);
	RNA_def_property_boolean_funcs(prop, "rna_Main_cachefiles_is_updated_get", NULL);
}
void RNA_def_main_paintcurves(BlenderRNA *brna, PropertyRNA *cprop)
{
	RNA_def_property_srna(cprop, "BlendDataPaintCurves");
	StructRNA *srna = RNA_def_struct(brna, "BlendDataPaintCurves", NULL);
	RNA_def_struct_sdna(srna, "Main");
	RNA_def_struct_ui_text(srna, "Main Paint Curves", "Collection of paint curves");

	FunctionRNA *func = RNA_def_function(srna, "tag", "rna_Main_paintcurves_tag");
	PropertyRNA *parm = RNA_def_boolean(func, "value", 0, "Value", "");
	RNA_def_property_flag(parm, PROP_REQUIRED);

	PropertyRNA *prop = RNA_def_property(srna, "is_updated", PROP_BOOLEAN, PROP_NONE);
	RNA_def_property_clear_flag(prop, PROP_EDITABLE);
	RNA_def_property_boolean_funcs(prop, "rna_Main_paintcurves_is_updated_get", NULL);
}
void RNA_def_main_gpencil(BlenderRNA *brna, PropertyRNA *cprop)
{
	StructRNA *srna;
	FunctionRNA *func;
	PropertyRNA *parm;
	PropertyRNA *prop;

	RNA_def_property_srna(cprop, "BlendDataGreasePencils");
	srna = RNA_def_struct(brna, "BlendDataGreasePencils", NULL);
	RNA_def_struct_sdna(srna, "Main");
	RNA_def_struct_ui_text(srna, "Main Grease Pencils", "Collection of grease pencils");

	func = RNA_def_function(srna, "tag", "rna_Main_gpencil_tag");
	parm = RNA_def_boolean(func, "value", 0, "Value", "");
	RNA_def_property_flag(parm, PROP_REQUIRED);

	func = RNA_def_function(srna, "new", "BKE_gpencil_data_addnew");
	RNA_def_function_flag(func, FUNC_NO_SELF);
	parm = RNA_def_string(func, "name", "GreasePencil", 0, "", "New name for the data-block");
	RNA_def_property_flag(parm, PROP_REQUIRED);
	/* return type */
	parm = RNA_def_pointer(func, "grease_pencil", "GreasePencil", "", "New grease pencil data-block");
	RNA_def_function_return(func, parm);

	func = RNA_def_function(srna, "remove", "rna_Main_ID_remove");
	RNA_def_function_flag(func, FUNC_USE_REPORTS);
	RNA_def_function_ui_description(func, "Remove a grease pencil instance from the current blendfile");
	parm = RNA_def_pointer(func, "grease_pencil", "GreasePencil", "", "Grease Pencil to remove");
	RNA_def_property_flag(parm, PROP_REQUIRED | PROP_NEVER_NULL | PROP_RNAPTR);
	RNA_def_property_clear_flag(parm, PROP_THICK_WRAP);
	RNA_def_boolean(func, "do_unlink", true, "", "Unlink all usages of this grease pencil before deleting it");

	prop = RNA_def_property(srna, "is_updated", PROP_BOOLEAN, PROP_NONE);
	RNA_def_property_clear_flag(prop, PROP_EDITABLE);
	RNA_def_property_boolean_funcs(prop, "rna_Main_gpencil_is_updated_get", NULL);
}

void RNA_def_main_movieclips(BlenderRNA *brna, PropertyRNA *cprop)
{
	StructRNA *srna;
	FunctionRNA *func;
	PropertyRNA *parm;
	PropertyRNA *prop;

	RNA_def_property_srna(cprop, "BlendDataMovieClips");
	srna = RNA_def_struct(brna, "BlendDataMovieClips", NULL);
	RNA_def_struct_sdna(srna, "Main");
	RNA_def_struct_ui_text(srna, "Main Movie Clips", "Collection of movie clips");

	func = RNA_def_function(srna, "tag", "rna_Main_movieclips_tag");
	parm = RNA_def_boolean(func, "value", 0, "Value", "");
	RNA_def_property_flag(parm, PROP_REQUIRED);

	func = RNA_def_function(srna, "remove", "rna_Main_ID_remove");
	RNA_def_function_flag(func, FUNC_USE_REPORTS);
	RNA_def_function_ui_description(func, "Remove a movie clip from the current blendfile.");
	parm = RNA_def_pointer(func, "clip", "MovieClip", "", "Movie clip to remove");
	RNA_def_property_flag(parm, PROP_REQUIRED | PROP_NEVER_NULL | PROP_RNAPTR);
	RNA_def_property_clear_flag(parm, PROP_THICK_WRAP);
	RNA_def_boolean(func, "do_unlink", true, "", "Unlink all usages of this movie clip before deleting it");

	/* load func */
	func = RNA_def_function(srna, "load", "rna_Main_movieclip_load");
	RNA_def_function_flag(func, FUNC_USE_REPORTS);
	RNA_def_function_ui_description(
	        func, "Add a new movie clip to the main database from a file "
	        "(while ``check_existing`` is disabled for consistency with other load functions, "
	        "behavior with multiple movie-clips using the same file may incorrectly generate proxies)");
	parm = RNA_def_string_file_path(func, "filepath", "Path", FILE_MAX, "", "path for the data-block");
	RNA_def_property_flag(parm, PROP_REQUIRED);
	RNA_def_boolean(func, "check_existing", false, "", "Using existing data-block if this file is already loaded");
	/* return type */
	parm = RNA_def_pointer(func, "clip", "MovieClip", "", "New movie clip data-block");
	RNA_def_function_return(func, parm);

	prop = RNA_def_property(srna, "is_updated", PROP_BOOLEAN, PROP_NONE);
	RNA_def_property_clear_flag(prop, PROP_EDITABLE);
	RNA_def_property_boolean_funcs(prop, "rna_Main_movieclips_is_updated_get", NULL);
}

void RNA_def_main_masks(BlenderRNA *brna, PropertyRNA *cprop)
{
	StructRNA *srna;
	FunctionRNA *func;
	PropertyRNA *parm;
	PropertyRNA *prop;

	RNA_def_property_srna(cprop, "BlendDataMasks");
	srna = RNA_def_struct(brna, "BlendDataMasks", NULL);
	RNA_def_struct_sdna(srna, "Main");
	RNA_def_struct_ui_text(srna, "Main Masks", "Collection of masks");

	func = RNA_def_function(srna, "tag", "rna_Main_masks_tag");
	parm = RNA_def_boolean(func, "value", 0, "Value", "");
	RNA_def_property_flag(parm, PROP_REQUIRED);

	/* new func */
	func = RNA_def_function(srna, "new", "rna_Main_mask_new");
	RNA_def_function_ui_description(func, "Add a new mask with a given name to the main database");
	RNA_def_string_file_path(func, "name", NULL, MAX_ID_NAME - 2, "Mask", "Name of new mask data-block");
	/* return type */
	parm = RNA_def_pointer(func, "mask", "Mask", "", "New mask data-block");
	RNA_def_function_return(func, parm);

	/* remove func */
	func = RNA_def_function(srna, "remove", "rna_Main_ID_remove");
	RNA_def_function_flag(func, FUNC_USE_REPORTS);
	RNA_def_function_ui_description(func, "Remove a masks from the current blendfile.");
	parm = RNA_def_pointer(func, "mask", "Mask", "", "Mask to remove");
	RNA_def_property_flag(parm, PROP_REQUIRED | PROP_NEVER_NULL | PROP_RNAPTR);
	RNA_def_property_clear_flag(parm, PROP_THICK_WRAP);
	RNA_def_boolean(func, "do_unlink", true, "", "Unlink all usages of this mask before deleting it");

	prop = RNA_def_property(srna, "is_updated", PROP_BOOLEAN, PROP_NONE);
	RNA_def_property_clear_flag(prop, PROP_EDITABLE);
	RNA_def_property_boolean_funcs(prop, "rna_Main_masks_is_updated_get", NULL);
}

void RNA_def_main_linestyles(BlenderRNA *brna, PropertyRNA *cprop)
{
	StructRNA *srna;
	FunctionRNA *func;
	PropertyRNA *parm;
	PropertyRNA *prop;

	RNA_def_property_srna(cprop, "BlendDataLineStyles");
	srna = RNA_def_struct(brna, "BlendDataLineStyles", NULL);
	RNA_def_struct_sdna(srna, "Main");
	RNA_def_struct_ui_text(srna, "Main Line Styles", "Collection of line styles");

	func = RNA_def_function(srna, "tag", "rna_Main_linestyle_tag");
	parm = RNA_def_boolean(func, "value", 0, "Value", "");
	RNA_def_property_flag(parm, PROP_REQUIRED);

	func = RNA_def_function(srna, "new", "rna_Main_linestyles_new");
	RNA_def_function_ui_description(func, "Add a new line style instance to the main database");
	parm = RNA_def_string(func, "name", "FreestyleLineStyle", 0, "", "New name for the data-block");
	RNA_def_property_flag(parm, PROP_REQUIRED);
	/* return type */
	parm = RNA_def_pointer(func, "linestyle", "FreestyleLineStyle", "", "New line style data-block");
	RNA_def_function_return(func, parm);

	func = RNA_def_function(srna, "remove", "rna_Main_ID_remove");
	RNA_def_function_flag(func, FUNC_USE_REPORTS);
	RNA_def_function_ui_description(func, "Remove a line style instance from the current blendfile");
	parm = RNA_def_pointer(func, "linestyle", "FreestyleLineStyle", "", "Line style to remove");
	RNA_def_property_flag(parm, PROP_REQUIRED | PROP_NEVER_NULL | PROP_RNAPTR);
	RNA_def_property_clear_flag(parm, PROP_THICK_WRAP);
	RNA_def_boolean(func, "do_unlink", true, "", "Unlink all usages of this line style before deleting it");

	prop = RNA_def_property(srna, "is_updated", PROP_BOOLEAN, PROP_NONE);
	RNA_def_property_clear_flag(prop, PROP_EDITABLE);
	RNA_def_property_boolean_funcs(prop, "rna_Main_linestyle_is_updated_get", NULL);
}

#endif<|MERGE_RESOLUTION|>--- conflicted
+++ resolved
@@ -1468,45 +1468,7 @@
 	RNA_def_property_clear_flag(prop, PROP_EDITABLE);
 	RNA_def_property_boolean_funcs(prop, "rna_Main_actions_is_updated_get", NULL);
 }
-<<<<<<< HEAD
-=======
-void RNA_def_main_particles(BlenderRNA *brna, PropertyRNA *cprop)
-{
-	StructRNA *srna;
-	FunctionRNA *func;
-	PropertyRNA *parm;
-	PropertyRNA *prop;
-
-	RNA_def_property_srna(cprop, "BlendDataParticles");
-	srna = RNA_def_struct(brna, "BlendDataParticles", NULL);
-	RNA_def_struct_sdna(srna, "Main");
-	RNA_def_struct_ui_text(srna, "Main Particle Settings", "Collection of particle settings");
-
-	func = RNA_def_function(srna, "new", "rna_Main_particles_new");
-	RNA_def_function_ui_description(func, "Add a new particle settings instance to the main database");
-	parm = RNA_def_string(func, "name", "ParticleSettings", 0, "", "New name for the data-block");
-	RNA_def_property_flag(parm, PROP_REQUIRED);
-	/* return type */
-	parm = RNA_def_pointer(func, "particle", "ParticleSettings", "", "New particle settings data-block");
-	RNA_def_function_return(func, parm);
-
-	func = RNA_def_function(srna, "remove", "rna_Main_ID_remove");
-	RNA_def_function_flag(func, FUNC_USE_REPORTS);
-	RNA_def_function_ui_description(func, "Remove a particle settings instance from the current blendfile");
-	parm = RNA_def_pointer(func, "particle", "ParticleSettings", "", "Particle Settings to remove");
-	RNA_def_property_flag(parm, PROP_REQUIRED | PROP_NEVER_NULL | PROP_RNAPTR);
-	RNA_def_property_clear_flag(parm, PROP_THICK_WRAP);
-	RNA_def_boolean(func, "do_unlink", true, "", "Unlink all usages of those particle settings before deleting them");
-
-	func = RNA_def_function(srna, "tag", "rna_Main_particles_tag");
-	parm = RNA_def_boolean(func, "value", 0, "Value", "");
-	RNA_def_property_flag(parm, PROP_REQUIRED);
-
-	prop = RNA_def_property(srna, "is_updated", PROP_BOOLEAN, PROP_NONE);
-	RNA_def_property_clear_flag(prop, PROP_EDITABLE);
-	RNA_def_property_boolean_funcs(prop, "rna_Main_particles_is_updated_get", NULL);
-}
->>>>>>> 2a2eb0c4
+
 void RNA_def_main_palettes(BlenderRNA *brna, PropertyRNA *cprop)
 {
 	StructRNA *srna;
