--- conflicted
+++ resolved
@@ -2246,21 +2246,13 @@
 	/* auto keyframing */	
 	prop= RNA_def_property(srna, "use_auto_keying", PROP_BOOLEAN, PROP_NONE);
 	RNA_def_property_boolean_sdna(prop, NULL, "autokey_mode", AUTOKEY_ON);
-<<<<<<< HEAD
-	RNA_def_property_ui_text(prop, N_("Auto Keying Enable"), N_("Automatic keyframe insertion for Objects and Bones"));
-=======
-	RNA_def_property_ui_text(prop, "Auto Keying Enable", "Automatic keyframe insertion for Objects and Bones (default setting used for new Scenes)");
->>>>>>> 2365c640
+	RNA_def_property_ui_text(prop, N_("Auto Keying Enable"), N_("Automatic keyframe insertion for Objects and Bones (default setting used for new Scenes)"));
 	RNA_def_property_ui_icon(prop, ICON_REC, 0);
 
 	prop= RNA_def_property(srna, "auto_keying_mode", PROP_ENUM, PROP_NONE);
 	RNA_def_property_enum_items(prop, auto_key_modes);
 	RNA_def_property_enum_funcs(prop, "rna_userdef_autokeymode_get", "rna_userdef_autokeymode_set", NULL);
-<<<<<<< HEAD
-	RNA_def_property_ui_text(prop, N_("Auto Keying Mode"), N_("Mode of automatic keyframe insertion for Objects and Bones"));
-=======
-	RNA_def_property_ui_text(prop, "Auto Keying Mode", "Mode of automatic keyframe insertion for Objects and Bones (default setting used for new Scenes)");
->>>>>>> 2365c640
+	RNA_def_property_ui_text(prop, N_("Auto Keying Mode"), N_("Mode of automatic keyframe insertion for Objects and Bones (default setting used for new Scenes)"));
 
 	prop= RNA_def_property(srna, "use_keyframe_insert_available", PROP_BOOLEAN, PROP_NONE);
 	RNA_def_property_boolean_sdna(prop, NULL, "autokey_flag", AUTOKEY_FLAG_INSERTAVAIL);
@@ -2282,20 +2274,12 @@
 	prop= RNA_def_property(srna, "keyframe_new_interpolation_type", PROP_ENUM, PROP_NONE);
 	RNA_def_property_enum_items(prop, beztriple_interpolation_mode_items);
 	RNA_def_property_enum_sdna(prop, NULL, "ipo_new");
-<<<<<<< HEAD
-	RNA_def_property_ui_text(prop, N_("New Interpolation Type"), "");
-=======
-	RNA_def_property_ui_text(prop, "New Interpolation Type", "Interpolation mode used for first keyframe on newly added F-Curves. Subsequent keyframes take interpolation from preceeding keyframe");
->>>>>>> 2365c640
+	RNA_def_property_ui_text(prop, N_("New Interpolation Type"), N_("Interpolation mode used for first keyframe on newly added F-Curves. Subsequent keyframes take interpolation from preceeding keyframe"));
 	
 	prop= RNA_def_property(srna, "keyframe_new_handle_type", PROP_ENUM, PROP_NONE);
 	RNA_def_property_enum_items(prop, keyframe_handle_type_items);
 	RNA_def_property_enum_sdna(prop, NULL, "keyhandles_new");
-<<<<<<< HEAD
-	RNA_def_property_ui_text(prop, N_("New Handles Type"), "");
-=======
-	RNA_def_property_ui_text(prop, "New Handles Type", "Handle type for handles of new keyframes");
->>>>>>> 2365c640
+	RNA_def_property_ui_text(prop, N_("New Handles Type"), N_("Handle type for handles of new keyframes"));
 	
 	/* frame numbers */
 	prop= RNA_def_property(srna, "use_negative_frames", PROP_BOOLEAN, PROP_NONE);
