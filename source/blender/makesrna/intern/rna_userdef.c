/**
 * $Id$
 *
 * ***** BEGIN GPL LICENSE BLOCK *****
 *
 * This program is free software; you can redistribute it and/or
 * modify it under the terms of the GNU General Public License
 * as published by the Free Software Foundation; either version 2
 * of the License, or (at your option) any later version.
 *
 * This program is distributed in the hope that it will be useful,
 * but WITHOUT ANY WARRANTY; without even the implied warranty of
 * MERCHANTABILITY or FITNESS FOR A PARTICULAR PURPOSE.  See the
 * GNU General Public License for more details.
 *
 * You should have received a copy of the GNU General Public License
 * along with this program; if not, write to the Free Software Foundation,
 * Inc., 59 Temple Place - Suite 330, Boston, MA  02111-1307, USA.
 *
 * Contributor(s): Blender Foundation (2008).
 *
 * ***** END GPL LICENSE BLOCK *****
 */

#include <stdlib.h>

#include "RNA_define.h"
#include "RNA_types.h"

#include "rna_internal.h"

#include "DNA_curve_types.h"
#include "DNA_space_types.h"
#include "DNA_userdef_types.h"

#include "WM_api.h"
#include "WM_types.h"

#include "BKE_utildefines.h"

#include "BKE_sound.h"

#ifdef RNA_RUNTIME

#include "BKE_main.h"
#include "BKE_DerivedMesh.h"
#include "BKE_depsgraph.h"
#include "DNA_object_types.h"

static void rna_userdef_update(bContext *C, PointerRNA *ptr)
{
	WM_event_add_notifier(C, NC_WINDOW, NULL);
}

#if 0
static void rna_userdef_lmb_select_set(PointerRNA *ptr,int value)
{
	UserDef *userdef = (UserDef*)ptr->data;

	if(value) {
		userdef->flag |= USER_LMOUSESELECT;
		userdef->flag &= ~USER_TWOBUTTONMOUSE;
	}
	else
		userdef->flag &= ~USER_LMOUSESELECT;
}

static void rna_userdef_rmb_select_set(PointerRNA *ptr,int value)
{
	rna_userdef_lmb_select_set(ptr, !value);
}
#endif

static void rna_userdef_emulate_set(PointerRNA *ptr,int value)
{
	UserDef *userdef = (UserDef*)ptr->data;

	if(userdef->flag & USER_LMOUSESELECT) 
		userdef->flag &= ~USER_TWOBUTTONMOUSE;
	else
		userdef->flag ^= USER_TWOBUTTONMOUSE;
}

static int rna_userdef_autokeymode_get(PointerRNA *ptr)
{
	UserDef *userdef = (UserDef*)ptr->data;
	short retval = userdef->autokey_mode;
	
	if(!(userdef->autokey_mode & AUTOKEY_ON))
		retval |= AUTOKEY_ON;

	return retval;
}

static void rna_userdef_autokeymode_set(PointerRNA *ptr,int value)
{
	UserDef *userdef = (UserDef*)ptr->data;

	if(value == AUTOKEY_MODE_NORMAL) {
		userdef->autokey_mode |= (AUTOKEY_MODE_NORMAL - AUTOKEY_ON);
		userdef->autokey_mode &= ~(AUTOKEY_MODE_EDITKEYS - AUTOKEY_ON);
	}
	else if(value == AUTOKEY_MODE_EDITKEYS) {
		userdef->autokey_mode |= (AUTOKEY_MODE_EDITKEYS - AUTOKEY_ON);
		userdef->autokey_mode &= ~(AUTOKEY_MODE_NORMAL - AUTOKEY_ON);
	}
}

static PointerRNA rna_UserDef_view_get(PointerRNA *ptr)
{
	return rna_pointer_inherit_refine(ptr, &RNA_UserPreferencesView, ptr->data);
}

static PointerRNA rna_UserDef_edit_get(PointerRNA *ptr)
{
	return rna_pointer_inherit_refine(ptr, &RNA_UserPreferencesEdit, ptr->data);
}

static PointerRNA rna_UserDef_input_get(PointerRNA *ptr)
{
	return rna_pointer_inherit_refine(ptr, &RNA_UserPreferencesInput, ptr->data);
}

static PointerRNA rna_UserDef_filepaths_get(PointerRNA *ptr)
{
	return rna_pointer_inherit_refine(ptr, &RNA_UserPreferencesFilePaths, ptr->data);
}

static PointerRNA rna_UserDef_system_get(PointerRNA *ptr)
{
	return rna_pointer_inherit_refine(ptr, &RNA_UserPreferencesSystem, ptr->data);
}

static void rna_UserDef_audio_update(bContext *C, PointerRNA *ptr)
{
	sound_init(C);
}

static void rna_UserDef_weight_color_update(bContext *C, PointerRNA *ptr)
{
	Main *bmain= CTX_data_main(C);
	Object *ob;

	vDM_ColorBand_store((U.flag & USER_CUSTOM_RANGE) ? (&U.coba_weight):NULL);

	for(ob= bmain->object.first; ob; ob= ob->id.next) {
		if(ob->mode & OB_MODE_WEIGHT_PAINT)
			DAG_id_flush_update(&ob->id, OB_RECALC_DATA);
	}

	rna_userdef_update(C, ptr);
}

static void rna_userdef_autosave_update(bContext *C, PointerRNA *ptr)
{
	WM_autosave_init(C);
	rna_userdef_update(C, ptr);
}

#else

static void rna_def_userdef_theme_ui_font_style(BlenderRNA *brna)
{
	StructRNA *srna;
	PropertyRNA *prop;
	
	static EnumPropertyItem font_kerning_style[] = {
		{0, "UNFITTED", 0, "Unfitted", "Use scaled but un-grid-fitted kerning distances."},
		{1, "DEFAULT", 0, "Default", "Use scaled and grid-fitted kerning distances."},
		{0, NULL, 0, NULL, NULL}};

	srna= RNA_def_struct(brna, "ThemeFontStyle", NULL);
	RNA_def_struct_sdna(srna, "uiFontStyle");
	RNA_def_struct_ui_text(srna, "Font Style", "Theme settings for Font.");
	
	prop= RNA_def_property(srna, "points", PROP_INT, PROP_NONE);
	RNA_def_property_range(prop, 6, 48);
	RNA_def_property_ui_text(prop, "Points", "");
	RNA_def_property_update(prop, 0, "rna_userdef_update");

	prop= RNA_def_property(srna, "font_kerning_style", PROP_ENUM, PROP_NONE);
	RNA_def_property_enum_sdna(prop, NULL, "kerning");
	RNA_def_property_enum_items(prop, font_kerning_style);
	RNA_def_property_ui_text(prop, "Kerning Style", "Which style to use for font kerning.");
	RNA_def_property_update(prop, 0, "rna_userdef_update");

	prop= RNA_def_property(srna, "shadow", PROP_INT, PROP_NONE);
	RNA_def_property_range(prop, 0, 5);
	RNA_def_property_ui_text(prop, "Shadow Size", "Shadow size in pixels (0, 3 and 5 supported)");
	RNA_def_property_update(prop, 0, "rna_userdef_update");
	
	prop= RNA_def_property(srna, "shadx", PROP_INT, PROP_NONE);
	RNA_def_property_range(prop, -10, 10);
	RNA_def_property_ui_text(prop, "Shadow X Offset", "Shadow offset in pixels");
	RNA_def_property_update(prop, 0, "rna_userdef_update");
	
	prop= RNA_def_property(srna, "shady", PROP_INT, PROP_NONE);
	RNA_def_property_range(prop, -10, 10);
	RNA_def_property_ui_text(prop, "Shadow Y Offset", "Shadow offset in pixels");
	RNA_def_property_update(prop, 0, "rna_userdef_update");

	prop= RNA_def_property(srna, "shadowalpha", PROP_FLOAT, PROP_NONE);
	RNA_def_property_range(prop, 0.0f, 1.0f);
	RNA_def_property_ui_text(prop, "Shadow Alpha", "");
	RNA_def_property_update(prop, 0, "rna_userdef_update");

	prop= RNA_def_property(srna, "shadowcolor", PROP_FLOAT, PROP_NONE);
	RNA_def_property_range(prop, 0.0f, 1.0f);
	RNA_def_property_ui_text(prop, "Shadow Brightness", "Shadow color in grey value");
	RNA_def_property_update(prop, 0, "rna_userdef_update");
}	

static void rna_def_userdef_theme_ui_style(BlenderRNA *brna)
{
	StructRNA *srna;
	PropertyRNA *prop;
	
	rna_def_userdef_theme_ui_font_style(brna);
	
	srna= RNA_def_struct(brna, "ThemeStyle", NULL);
	RNA_def_struct_sdna(srna, "uiStyle");
	RNA_def_struct_ui_text(srna, "Style", "Theme settings for style sets.");
	
	prop= RNA_def_property(srna, "panelzoom", PROP_FLOAT, PROP_NONE);
	RNA_def_property_range(prop, 0.5, 2.0);
	RNA_def_property_ui_text(prop, "Panel Zoom", "Default zoom level for panel areas.");
	
	prop= RNA_def_property(srna, "paneltitle", PROP_POINTER, PROP_NONE);
	RNA_def_property_flag(prop, PROP_NEVER_NULL);
	RNA_def_property_pointer_sdna(prop, NULL, "paneltitle");
	RNA_def_property_struct_type(prop, "ThemeFontStyle");
	RNA_def_property_ui_text(prop, "Panel Font", "");
	RNA_def_property_update(prop, 0, "rna_userdef_update");
	
	prop= RNA_def_property(srna, "grouplabel", PROP_POINTER, PROP_NONE);
	RNA_def_property_flag(prop, PROP_NEVER_NULL);
	RNA_def_property_pointer_sdna(prop, NULL, "grouplabel");
	RNA_def_property_struct_type(prop, "ThemeFontStyle");
	RNA_def_property_ui_text(prop, "Group Label Font", "");
	RNA_def_property_update(prop, 0, "rna_userdef_update");
	
	prop= RNA_def_property(srna, "widgetlabel", PROP_POINTER, PROP_NONE);
	RNA_def_property_flag(prop, PROP_NEVER_NULL);
	RNA_def_property_pointer_sdna(prop, NULL, "widgetlabel");
	RNA_def_property_struct_type(prop, "ThemeFontStyle");
	RNA_def_property_ui_text(prop, "Widget Label Font", "");
	RNA_def_property_update(prop, 0, "rna_userdef_update");
	
	prop= RNA_def_property(srna, "widget", PROP_POINTER, PROP_NONE);
	RNA_def_property_flag(prop, PROP_NEVER_NULL);
	RNA_def_property_pointer_sdna(prop, NULL, "widget");
	RNA_def_property_struct_type(prop, "ThemeFontStyle");
	RNA_def_property_ui_text(prop, "Widget Font", "");
	RNA_def_property_update(prop, 0, "rna_userdef_update");
	
}	

static void rna_def_userdef_theme_ui_wcol(BlenderRNA *brna)
{
	StructRNA *srna;
	PropertyRNA *prop;
	
	srna= RNA_def_struct(brna, "ThemeWidgetColors", NULL);
	RNA_def_struct_sdna(srna, "uiWidgetColors");
	RNA_def_struct_ui_text(srna, "Theme Widget Color Set", "Theme settings for widget color sets.");
		
	prop= RNA_def_property(srna, "outline", PROP_FLOAT, PROP_COLOR);
	RNA_def_property_array(prop, 3);
	RNA_def_property_ui_text(prop, "Outline", "");
	RNA_def_property_update(prop, 0, "rna_userdef_update");
	
	prop= RNA_def_property(srna, "inner", PROP_FLOAT, PROP_COLOR);
	RNA_def_property_array(prop, 4);
	RNA_def_property_ui_text(prop, "Inner", "");
	RNA_def_property_update(prop, 0, "rna_userdef_update");
	
	prop= RNA_def_property(srna, "inner_sel", PROP_FLOAT, PROP_COLOR);
	RNA_def_property_array(prop, 4);
	RNA_def_property_ui_text(prop, "Inner Selected", "");
	RNA_def_property_update(prop, 0, "rna_userdef_update");
	
	prop= RNA_def_property(srna, "item", PROP_FLOAT, PROP_COLOR);
	RNA_def_property_array(prop, 4);
	RNA_def_property_ui_text(prop, "Item", "");
	RNA_def_property_update(prop, 0, "rna_userdef_update");
	
	prop= RNA_def_property(srna, "text", PROP_FLOAT, PROP_COLOR);
	RNA_def_property_array(prop, 3);
	RNA_def_property_ui_text(prop, "Text", "");
	RNA_def_property_update(prop, 0, "rna_userdef_update");
	
	prop= RNA_def_property(srna, "text_sel", PROP_FLOAT, PROP_COLOR);
	RNA_def_property_array(prop, 3);
	RNA_def_property_ui_text(prop, "Text Selected", "");
	RNA_def_property_update(prop, 0, "rna_userdef_update");
	
	prop= RNA_def_property(srna, "shaded", PROP_BOOLEAN, PROP_NONE);
	RNA_def_property_boolean_sdna(prop, NULL, "shaded", 1);
	RNA_def_property_ui_text(prop, "Shaded", "");
	RNA_def_property_update(prop, 0, "rna_userdef_update");
	
	prop= RNA_def_property(srna, "shadetop", PROP_INT, PROP_NONE);
	RNA_def_property_range(prop, -100, 100);
	RNA_def_property_ui_text(prop, "Shade Top", "");
	RNA_def_property_update(prop, 0, "rna_userdef_update");
	
	prop= RNA_def_property(srna, "shadedown", PROP_INT, PROP_NONE);
	RNA_def_property_range(prop, -100, 100);
	RNA_def_property_ui_text(prop, "Shade Down", "");
	RNA_def_property_update(prop, 0, "rna_userdef_update");
}

static void rna_def_userdef_theme_ui_wcol_state(BlenderRNA *brna)
{
	StructRNA *srna;
	PropertyRNA *prop;
	
	srna= RNA_def_struct(brna, "ThemeWidgetStateColors", NULL);
	RNA_def_struct_sdna(srna, "uiWidgetStateColors");
	RNA_def_struct_ui_text(srna, "Theme Widget State Color", "Theme settings for widget state colors.");
		
	prop= RNA_def_property(srna, "inner_anim", PROP_FLOAT, PROP_COLOR);
	RNA_def_property_array(prop, 3);
	RNA_def_property_ui_text(prop, "Animated", "");
	RNA_def_property_update(prop, 0, "rna_userdef_update");

	prop= RNA_def_property(srna, "inner_anim_sel", PROP_FLOAT, PROP_COLOR);
	RNA_def_property_array(prop, 3);
	RNA_def_property_ui_text(prop, "Animated Selected", "");
	RNA_def_property_update(prop, 0, "rna_userdef_update");
	
	prop= RNA_def_property(srna, "inner_key", PROP_FLOAT, PROP_COLOR);
	RNA_def_property_array(prop, 3);
	RNA_def_property_ui_text(prop, "Keyframe", "");
	RNA_def_property_update(prop, 0, "rna_userdef_update");

	prop= RNA_def_property(srna, "inner_key_sel", PROP_FLOAT, PROP_COLOR);
	RNA_def_property_array(prop, 3);
	RNA_def_property_ui_text(prop, "Keyframe Selected", "");
	RNA_def_property_update(prop, 0, "rna_userdef_update");

	prop= RNA_def_property(srna, "inner_driven", PROP_FLOAT, PROP_COLOR);
	RNA_def_property_array(prop, 3);
	RNA_def_property_ui_text(prop, "Driven", "");
	RNA_def_property_update(prop, 0, "rna_userdef_update");

	prop= RNA_def_property(srna, "inner_driven_sel", PROP_FLOAT, PROP_COLOR);
	RNA_def_property_array(prop, 3);
	RNA_def_property_ui_text(prop, "Driven Selected", "");
	RNA_def_property_update(prop, 0, "rna_userdef_update");

	prop= RNA_def_property(srna, "blend", PROP_FLOAT, PROP_FACTOR);
	RNA_def_property_ui_text(prop, "Blend", "");
	RNA_def_property_update(prop, 0, "rna_userdef_update");
}

static void rna_def_userdef_theme_ui(BlenderRNA *brna)
{
	StructRNA *srna;
	PropertyRNA *prop;

	rna_def_userdef_theme_ui_wcol(brna);
	rna_def_userdef_theme_ui_wcol_state(brna);
	
	srna= RNA_def_struct(brna, "ThemeUserInterface", NULL);
	RNA_def_struct_sdna(srna, "ThemeUI");
	RNA_def_struct_ui_text(srna, "Theme User Interface", "Theme settings for user interface elements.");

	prop= RNA_def_property(srna, "wcol_regular", PROP_POINTER, PROP_NONE);
	RNA_def_property_flag(prop, PROP_NEVER_NULL);
	RNA_def_property_pointer_sdna(prop, NULL, "wcol_regular");
	RNA_def_property_struct_type(prop, "ThemeWidgetColors");
	RNA_def_property_ui_text(prop, "Regular Widget Colors", "");
	RNA_def_property_update(prop, 0, "rna_userdef_update");
	
	prop= RNA_def_property(srna, "wcol_tool", PROP_POINTER, PROP_NONE);
	RNA_def_property_flag(prop, PROP_NEVER_NULL);
	RNA_def_property_pointer_sdna(prop, NULL, "wcol_tool");
	RNA_def_property_struct_type(prop, "ThemeWidgetColors");
	RNA_def_property_ui_text(prop, "Tool Widget Colors", "");
	RNA_def_property_update(prop, 0, "rna_userdef_update");
	
	prop= RNA_def_property(srna, "wcol_radio", PROP_POINTER, PROP_NONE);
	RNA_def_property_flag(prop, PROP_NEVER_NULL);
	RNA_def_property_pointer_sdna(prop, NULL, "wcol_radio");
	RNA_def_property_struct_type(prop, "ThemeWidgetColors");
	RNA_def_property_ui_text(prop, "Radio Widget Colors", "");
	RNA_def_property_update(prop, 0, "rna_userdef_update");
	
	prop= RNA_def_property(srna, "wcol_text", PROP_POINTER, PROP_NONE);
	RNA_def_property_flag(prop, PROP_NEVER_NULL);
	RNA_def_property_pointer_sdna(prop, NULL, "wcol_text");
	RNA_def_property_struct_type(prop, "ThemeWidgetColors");
	RNA_def_property_ui_text(prop, "Text Widget Colors", "");
	RNA_def_property_update(prop, 0, "rna_userdef_update");
	
	prop= RNA_def_property(srna, "wcol_option", PROP_POINTER, PROP_NONE);
	RNA_def_property_flag(prop, PROP_NEVER_NULL);
	RNA_def_property_pointer_sdna(prop, NULL, "wcol_option");
	RNA_def_property_struct_type(prop, "ThemeWidgetColors");
	RNA_def_property_ui_text(prop, "Option Widget Colors", "");
	RNA_def_property_update(prop, 0, "rna_userdef_update");

	prop= RNA_def_property(srna, "wcol_toggle", PROP_POINTER, PROP_NONE);
	RNA_def_property_flag(prop, PROP_NEVER_NULL);
	RNA_def_property_pointer_sdna(prop, NULL, "wcol_toggle");
	RNA_def_property_struct_type(prop, "ThemeWidgetColors");
	RNA_def_property_ui_text(prop, "Toggle Widget Colors", "");
	RNA_def_property_update(prop, 0, "rna_userdef_update");
	
	prop= RNA_def_property(srna, "wcol_num", PROP_POINTER, PROP_NONE);
	RNA_def_property_flag(prop, PROP_NEVER_NULL);
	RNA_def_property_pointer_sdna(prop, NULL, "wcol_num");
	RNA_def_property_struct_type(prop, "ThemeWidgetColors");
	RNA_def_property_ui_text(prop, "Number Widget Colors", "");
	RNA_def_property_update(prop, 0, "rna_userdef_update");
	
	prop= RNA_def_property(srna, "wcol_numslider", PROP_POINTER, PROP_NONE);
	RNA_def_property_flag(prop, PROP_NEVER_NULL);
	RNA_def_property_pointer_sdna(prop, NULL, "wcol_numslider");
	RNA_def_property_struct_type(prop, "ThemeWidgetColors");
	RNA_def_property_ui_text(prop, "Slider Widget Colors", "");
	RNA_def_property_update(prop, 0, "rna_userdef_update");
	
	prop= RNA_def_property(srna, "wcol_box", PROP_POINTER, PROP_NONE);
	RNA_def_property_flag(prop, PROP_NEVER_NULL);
	RNA_def_property_pointer_sdna(prop, NULL, "wcol_box");
	RNA_def_property_struct_type(prop, "ThemeWidgetColors");
	RNA_def_property_ui_text(prop, "Box Backdrop Colors", "");
	RNA_def_property_update(prop, 0, "rna_userdef_update");
	
	prop= RNA_def_property(srna, "wcol_menu", PROP_POINTER, PROP_NONE);
	RNA_def_property_flag(prop, PROP_NEVER_NULL);
	RNA_def_property_pointer_sdna(prop, NULL, "wcol_menu");
	RNA_def_property_struct_type(prop, "ThemeWidgetColors");
	RNA_def_property_ui_text(prop, "Menu Widget Colors", "");
	RNA_def_property_update(prop, 0, "rna_userdef_update");
	
	prop= RNA_def_property(srna, "wcol_pulldown", PROP_POINTER, PROP_NONE);
	RNA_def_property_flag(prop, PROP_NEVER_NULL);
	RNA_def_property_pointer_sdna(prop, NULL, "wcol_pulldown");
	RNA_def_property_struct_type(prop, "ThemeWidgetColors");
	RNA_def_property_ui_text(prop, "Pulldown Widget Colors", "");
	RNA_def_property_update(prop, 0, "rna_userdef_update");
	
	prop= RNA_def_property(srna, "wcol_menu_back", PROP_POINTER, PROP_NONE);
	RNA_def_property_flag(prop, PROP_NEVER_NULL);
	RNA_def_property_pointer_sdna(prop, NULL, "wcol_menu_back");
	RNA_def_property_struct_type(prop, "ThemeWidgetColors");
	RNA_def_property_ui_text(prop, "Menu Backdrop Colors", "");
	RNA_def_property_update(prop, 0, "rna_userdef_update");
	
	prop= RNA_def_property(srna, "wcol_menu_item", PROP_POINTER, PROP_NONE);
	RNA_def_property_flag(prop, PROP_NEVER_NULL);
	RNA_def_property_pointer_sdna(prop, NULL, "wcol_menu_item");
	RNA_def_property_struct_type(prop, "ThemeWidgetColors");
	RNA_def_property_ui_text(prop, "Menu Item Colors", "");
	RNA_def_property_update(prop, 0, "rna_userdef_update");

	prop= RNA_def_property(srna, "wcol_scroll", PROP_POINTER, PROP_NONE);
	RNA_def_property_flag(prop, PROP_NEVER_NULL);
	RNA_def_property_pointer_sdna(prop, NULL, "wcol_scroll");
	RNA_def_property_struct_type(prop, "ThemeWidgetColors");
	RNA_def_property_ui_text(prop, "Scroll Widget Colors", "");
	RNA_def_property_update(prop, 0, "rna_userdef_update");

	prop= RNA_def_property(srna, "wcol_list_item", PROP_POINTER, PROP_NONE);
	RNA_def_property_flag(prop, PROP_NEVER_NULL);
	RNA_def_property_pointer_sdna(prop, NULL, "wcol_list_item");
	RNA_def_property_struct_type(prop, "ThemeWidgetColors");
	RNA_def_property_ui_text(prop, "List Item Colors", "");
	RNA_def_property_update(prop, 0, "rna_userdef_update");

	prop= RNA_def_property(srna, "wcol_state", PROP_POINTER, PROP_NONE);
	RNA_def_property_flag(prop, PROP_NEVER_NULL);
	RNA_def_property_pointer_sdna(prop, NULL, "wcol_state");
	RNA_def_property_struct_type(prop, "ThemeWidgetStateColors");
	RNA_def_property_ui_text(prop, "State Colors", "");
	RNA_def_property_update(prop, 0, "rna_userdef_update");
	
	prop= RNA_def_property(srna, "icon_file", PROP_STRING, PROP_FILEPATH);
	RNA_def_property_string_sdna(prop, NULL, "iconfile");
	RNA_def_property_ui_text(prop, "Icon File", "");
	RNA_def_property_update(prop, 0, "rna_userdef_update");
}

static void rna_def_userdef_theme_spaces_main(StructRNA *srna, int spacetype)
{
	PropertyRNA *prop;

	/* window */
	prop= RNA_def_property(srna, "back", PROP_FLOAT, PROP_COLOR);
	RNA_def_property_array(prop, 3);
	RNA_def_property_ui_text(prop, "Window Background", "");
	RNA_def_property_update(prop, 0, "rna_userdef_update");

	prop= RNA_def_property(srna, "title", PROP_FLOAT, PROP_COLOR);
	RNA_def_property_array(prop, 3);
	RNA_def_property_ui_text(prop, "Title", "");
	RNA_def_property_update(prop, 0, "rna_userdef_update");
	
	prop= RNA_def_property(srna, "text", PROP_FLOAT, PROP_COLOR);
	RNA_def_property_array(prop, 3);
	RNA_def_property_ui_text(prop, "Text", "");
	RNA_def_property_update(prop, 0, "rna_userdef_update");

	prop= RNA_def_property(srna, "text_hi", PROP_FLOAT, PROP_COLOR);
	RNA_def_property_array(prop, 3);
	RNA_def_property_ui_text(prop, "Text Highlight", "");
	RNA_def_property_update(prop, 0, "rna_userdef_update");

	/* header */
	prop= RNA_def_property(srna, "header", PROP_FLOAT, PROP_COLOR);
	RNA_def_property_array(prop, 3);
	RNA_def_property_ui_text(prop, "Header", "");
	RNA_def_property_update(prop, 0, "rna_userdef_update");

	prop= RNA_def_property(srna, "header_text", PROP_FLOAT, PROP_COLOR);
	RNA_def_property_array(prop, 3);
	RNA_def_property_ui_text(prop, "Header Text", "");
	RNA_def_property_update(prop, 0, "rna_userdef_update");
	
	prop= RNA_def_property(srna, "header_text_hi", PROP_FLOAT, PROP_COLOR);
	RNA_def_property_array(prop, 3);
	RNA_def_property_ui_text(prop, "Header Text Highlight", "");
	RNA_def_property_update(prop, 0, "rna_userdef_update");
	
	/* buttons */
//	if(! ELEM(spacetype, SPACE_BUTS, SPACE_OUTLINER)) {
	prop= RNA_def_property(srna, "button", PROP_FLOAT, PROP_COLOR);
	RNA_def_property_array(prop, 3);
	RNA_def_property_ui_text(prop, "Region Background", "");
	RNA_def_property_update(prop, 0, "rna_userdef_update");
	
	prop= RNA_def_property(srna, "button_title", PROP_FLOAT, PROP_COLOR);
	RNA_def_property_array(prop, 3);
	RNA_def_property_ui_text(prop, "Region Text Titles", "");
	RNA_def_property_update(prop, 0, "rna_userdef_update");
	
	prop= RNA_def_property(srna, "button_text", PROP_FLOAT, PROP_COLOR);
	RNA_def_property_array(prop, 3);
	RNA_def_property_ui_text(prop, "Region Text", "");
	RNA_def_property_update(prop, 0, "rna_userdef_update");
	
	prop= RNA_def_property(srna, "button_text_hi", PROP_FLOAT, PROP_COLOR);
	RNA_def_property_array(prop, 3);
	RNA_def_property_ui_text(prop, "Region Text Highlight", "");
	RNA_def_property_update(prop, 0, "rna_userdef_update");
//	}
	
	/* list/channels */
	if(ELEM5(spacetype, SPACE_IPO, SPACE_ACTION, SPACE_NLA, SPACE_NODE, SPACE_FILE)) {
		prop= RNA_def_property(srna, "list", PROP_FLOAT, PROP_COLOR);
		RNA_def_property_array(prop, 3);
		RNA_def_property_ui_text(prop, "Source List", "");
		RNA_def_property_update(prop, 0, "rna_userdef_update");
		
		prop= RNA_def_property(srna, "list_title", PROP_FLOAT, PROP_COLOR);
		RNA_def_property_array(prop, 3);
		RNA_def_property_ui_text(prop, "Source List Title", "");
		RNA_def_property_update(prop, 0, "rna_userdef_update");
		
		prop= RNA_def_property(srna, "list_text", PROP_FLOAT, PROP_COLOR);
		RNA_def_property_array(prop, 3);
		RNA_def_property_ui_text(prop, "Source List Text", "");
		RNA_def_property_update(prop, 0, "rna_userdef_update");
		
		prop= RNA_def_property(srna, "list_text_hi", PROP_FLOAT, PROP_COLOR);
		RNA_def_property_array(prop, 3);
		RNA_def_property_ui_text(prop, "Source List Text Highlight", "");
		RNA_def_property_update(prop, 0, "rna_userdef_update");
	}	
}

static void rna_def_userdef_theme_spaces_vertex(StructRNA *srna)
{
	PropertyRNA *prop;

	prop= RNA_def_property(srna, "vertex", PROP_FLOAT, PROP_COLOR);
	RNA_def_property_array(prop, 3);
	RNA_def_property_ui_text(prop, "Vertex", "");
	RNA_def_property_update(prop, 0, "rna_userdef_update");

	prop= RNA_def_property(srna, "vertex_select", PROP_FLOAT, PROP_COLOR);
	RNA_def_property_array(prop, 3);
	RNA_def_property_ui_text(prop, "Vertex Select", "");
	RNA_def_property_update(prop, 0, "rna_userdef_update");

	prop= RNA_def_property(srna, "vertex_size", PROP_INT, PROP_NONE);
	RNA_def_property_range(prop, 1, 10);
	RNA_def_property_ui_text(prop, "Vertex Size", "");
	RNA_def_property_update(prop, 0, "rna_userdef_update");
}

static void rna_def_userdef_theme_spaces_edge(StructRNA *srna)
{
	PropertyRNA *prop;

	prop= RNA_def_property(srna, "edge_select", PROP_FLOAT, PROP_COLOR);
	RNA_def_property_array(prop, 3);
	RNA_def_property_ui_text(prop, "Edge Select", "");
	RNA_def_property_update(prop, 0, "rna_userdef_update");

	prop= RNA_def_property(srna, "edge_seam", PROP_FLOAT, PROP_COLOR);
	RNA_def_property_array(prop, 3);
	RNA_def_property_ui_text(prop, "Edge Seam", "");
	RNA_def_property_update(prop, 0, "rna_userdef_update");

	prop= RNA_def_property(srna, "edge_sharp", PROP_FLOAT, PROP_COLOR);
	RNA_def_property_array(prop, 3);
	RNA_def_property_ui_text(prop, "Edge Sharp", "");
	RNA_def_property_update(prop, 0, "rna_userdef_update");

	prop= RNA_def_property(srna, "edge_facesel", PROP_FLOAT, PROP_COLOR);
	RNA_def_property_array(prop, 3);
	RNA_def_property_ui_text(prop, "Edge UV Face Select", "");
	RNA_def_property_update(prop, 0, "rna_userdef_update");
}

static void rna_def_userdef_theme_spaces_face(StructRNA *srna)
{
	PropertyRNA *prop;

	prop= RNA_def_property(srna, "face", PROP_FLOAT, PROP_COLOR);
	RNA_def_property_array(prop, 4);
	RNA_def_property_ui_text(prop, "Face", "");
	RNA_def_property_update(prop, 0, "rna_userdef_update");

	prop= RNA_def_property(srna, "face_select", PROP_FLOAT, PROP_COLOR);
	RNA_def_property_array(prop, 4);
	RNA_def_property_ui_text(prop, "Face Selected", "");
	RNA_def_property_update(prop, 0, "rna_userdef_update");

	prop= RNA_def_property(srna, "face_dot", PROP_FLOAT, PROP_COLOR);
	RNA_def_property_array(prop, 3);
	RNA_def_property_ui_text(prop, "Face Dot Selected", "");
	RNA_def_property_update(prop, 0, "rna_userdef_update");

	prop= RNA_def_property(srna, "facedot_size", PROP_INT, PROP_NONE);
	RNA_def_property_range(prop, 1, 10);
	RNA_def_property_ui_text(prop, "Face Dot Size", "");
	RNA_def_property_update(prop, 0, "rna_userdef_update");
}

static void rna_def_userdef_theme_space_view3d(BlenderRNA *brna)
{
	StructRNA *srna;
	PropertyRNA *prop;

	/* space_view3d */

	srna= RNA_def_struct(brna, "ThemeView3D", NULL);
	RNA_def_struct_sdna(srna, "ThemeSpace");
	RNA_def_struct_ui_text(srna, "Theme 3D View", "Theme settings for the 3D View.");

	rna_def_userdef_theme_spaces_main(srna, SPACE_VIEW3D);

	prop= RNA_def_property(srna, "grid", PROP_FLOAT, PROP_COLOR);
	RNA_def_property_array(prop, 3);
	RNA_def_property_ui_text(prop, "Grid", "");
	RNA_def_property_update(prop, 0, "rna_userdef_update");

	prop= RNA_def_property(srna, "panel", PROP_FLOAT, PROP_COLOR);
	RNA_def_property_array(prop, 4);
	RNA_def_property_ui_text(prop, "Panel", "");
	RNA_def_property_update(prop, 0, "rna_userdef_update");

	prop= RNA_def_property(srna, "wire", PROP_FLOAT, PROP_COLOR);
	RNA_def_property_array(prop, 3);
	RNA_def_property_ui_text(prop, "Wire", "");
	RNA_def_property_update(prop, 0, "rna_userdef_update");

	prop= RNA_def_property(srna, "lamp", PROP_FLOAT, PROP_COLOR);
	RNA_def_property_array(prop, 4);
	RNA_def_property_ui_text(prop, "Lamp", "");
	RNA_def_property_update(prop, 0, "rna_userdef_update");

	prop= RNA_def_property(srna, "object_selected", PROP_FLOAT, PROP_COLOR);
	RNA_def_property_float_sdna(prop, NULL, "select");
	RNA_def_property_array(prop, 3);
	RNA_def_property_ui_text(prop, "Object Selected", "");
	RNA_def_property_update(prop, 0, "rna_userdef_update");

	prop= RNA_def_property(srna, "object_active", PROP_FLOAT, PROP_COLOR);
	RNA_def_property_float_sdna(prop, NULL, "active");
	RNA_def_property_array(prop, 3);
	RNA_def_property_ui_text(prop, "Active Object", "");
	RNA_def_property_update(prop, 0, "rna_userdef_update");

	prop= RNA_def_property(srna, "object_grouped", PROP_FLOAT, PROP_COLOR);
	RNA_def_property_float_sdna(prop, NULL, "group");
	RNA_def_property_array(prop, 3);
	RNA_def_property_ui_text(prop, "Object Grouped", "");
	RNA_def_property_update(prop, 0, "rna_userdef_update");

	prop= RNA_def_property(srna, "object_grouped_active", PROP_FLOAT, PROP_COLOR);
	RNA_def_property_float_sdna(prop, NULL, "group_active");
	RNA_def_property_array(prop, 3);
	RNA_def_property_ui_text(prop, "Object Grouped Active", "");
	RNA_def_property_update(prop, 0, "rna_userdef_update");

	prop= RNA_def_property(srna, "transform", PROP_FLOAT, PROP_COLOR);
	RNA_def_property_array(prop, 3);
	RNA_def_property_ui_text(prop, "Transform", "");
	RNA_def_property_update(prop, 0, "rna_userdef_update");

	rna_def_userdef_theme_spaces_vertex(srna);
	rna_def_userdef_theme_spaces_edge(srna);
	rna_def_userdef_theme_spaces_face(srna);

	prop= RNA_def_property(srna, "editmesh_active", PROP_FLOAT, PROP_COLOR);
	RNA_def_property_array(prop, 4);
	RNA_def_property_ui_text(prop, "Active Vert/Edge/Face", "");
	RNA_def_property_update(prop, 0, "rna_userdef_update");

	prop= RNA_def_property(srna, "normal", PROP_FLOAT, PROP_COLOR);
	RNA_def_property_array(prop, 3);
	RNA_def_property_ui_text(prop, "Normal", "");
	RNA_def_property_update(prop, 0, "rna_userdef_update");

	prop= RNA_def_property(srna, "bone_solid", PROP_FLOAT, PROP_COLOR);
	RNA_def_property_array(prop, 3);
	RNA_def_property_ui_text(prop, "Bone Solid", "");
	RNA_def_property_update(prop, 0, "rna_userdef_update");

	prop= RNA_def_property(srna, "bone_pose", PROP_FLOAT, PROP_COLOR);
	RNA_def_property_array(prop, 3);
	RNA_def_property_ui_text(prop, "Bone Pose", "");
	RNA_def_property_update(prop, 0, "rna_userdef_update");

	prop= RNA_def_property(srna, "current_frame", PROP_FLOAT, PROP_COLOR);
	RNA_def_property_float_sdna(prop, NULL, "cframe");
	RNA_def_property_array(prop, 3);
	RNA_def_property_ui_text(prop, "Current Frame", "");
	RNA_def_property_update(prop, 0, "rna_userdef_update");
}

static void rna_def_userdef_theme_space_graph(BlenderRNA *brna)
{
	StructRNA *srna;
	PropertyRNA *prop;

	/* space_graph */

	srna= RNA_def_struct(brna, "ThemeGraphEditor", NULL);
	RNA_def_struct_sdna(srna, "ThemeSpace");
	RNA_def_struct_ui_text(srna, "Theme Graph Editor", "Theme settings for the graph editor.");

	rna_def_userdef_theme_spaces_main(srna, SPACE_IPO);

	prop= RNA_def_property(srna, "grid", PROP_FLOAT, PROP_COLOR);
	RNA_def_property_array(prop, 3);
	RNA_def_property_ui_text(prop, "Grid", "");
	RNA_def_property_update(prop, 0, "rna_userdef_update");

	prop= RNA_def_property(srna, "panel", PROP_FLOAT, PROP_COLOR);
	RNA_def_property_array(prop, 3);
	RNA_def_property_ui_text(prop, "Panel", "");
	RNA_def_property_update(prop, 0, "rna_userdef_update");

	prop= RNA_def_property(srna, "window_sliders", PROP_FLOAT, PROP_COLOR);
	RNA_def_property_float_sdna(prop, NULL, "shade1");
	RNA_def_property_array(prop, 3);
	RNA_def_property_ui_text(prop, "Window Sliders", "");
	RNA_def_property_update(prop, 0, "rna_userdef_update");

	prop= RNA_def_property(srna, "channels_region", PROP_FLOAT, PROP_COLOR);
	RNA_def_property_float_sdna(prop, NULL, "shade2");
	RNA_def_property_array(prop, 3);
	RNA_def_property_ui_text(prop, "Channels Region", "");
	RNA_def_property_update(prop, 0, "rna_userdef_update");
	
	rna_def_userdef_theme_spaces_vertex(srna);

	prop= RNA_def_property(srna, "current_frame", PROP_FLOAT, PROP_COLOR);
	RNA_def_property_float_sdna(prop, NULL, "cframe");
	RNA_def_property_array(prop, 3);
	RNA_def_property_ui_text(prop, "Current Frame", "");
	RNA_def_property_update(prop, 0, "rna_userdef_update");

	prop= RNA_def_property(srna, "handle_vertex", PROP_FLOAT, PROP_COLOR);
	RNA_def_property_array(prop, 3);
	RNA_def_property_ui_text(prop, "Handle Vertex", "");
	RNA_def_property_update(prop, 0, "rna_userdef_update");

	prop= RNA_def_property(srna, "handle_vertex_select", PROP_FLOAT, PROP_COLOR);
	RNA_def_property_array(prop, 3);
	RNA_def_property_ui_text(prop, "Handle Vertex Select", "");
	RNA_def_property_update(prop, 0, "rna_userdef_update");

	prop= RNA_def_property(srna, "handle_vertex_size", PROP_INT, PROP_NONE);
	RNA_def_property_range(prop, 0, 255);
	RNA_def_property_ui_text(prop, "Handle Vertex Size", "");
	RNA_def_property_update(prop, 0, "rna_userdef_update");
	
	prop= RNA_def_property(srna, "channel_group", PROP_FLOAT, PROP_COLOR);
	RNA_def_property_float_sdna(prop, NULL, "group");
	RNA_def_property_array(prop, 3);
	RNA_def_property_ui_text(prop, "Channel Group", "");
	RNA_def_property_update(prop, 0, "rna_userdef_update");

	prop= RNA_def_property(srna, "active_channels_group", PROP_FLOAT, PROP_COLOR);
	RNA_def_property_float_sdna(prop, NULL, "group_active");
	RNA_def_property_array(prop, 3);
	RNA_def_property_ui_text(prop, "Active Channel Group", "");
	RNA_def_property_update(prop, 0, "rna_userdef_update");
	
	prop= RNA_def_property(srna, "dopesheet_channel", PROP_FLOAT, PROP_COLOR);
	RNA_def_property_float_sdna(prop, NULL, "ds_channel");
	RNA_def_property_array(prop, 3);
	RNA_def_property_ui_text(prop, "DopeSheet Channel", "");
	RNA_def_property_update(prop, 0, "rna_userdef_update");
	
	prop= RNA_def_property(srna, "dopesheet_subchannel", PROP_FLOAT, PROP_COLOR);
	RNA_def_property_float_sdna(prop, NULL, "ds_subchannel");
	RNA_def_property_array(prop, 3);
	RNA_def_property_ui_text(prop, "DopeSheet Sub-Channel", "");
	RNA_def_property_update(prop, 0, "rna_userdef_update");
}

static void rna_def_userdef_theme_space_file(BlenderRNA *brna)
{
	StructRNA *srna;
	PropertyRNA *prop;

	/* space_file  */

	srna= RNA_def_struct(brna, "ThemeFileBrowser", NULL);
	RNA_def_struct_sdna(srna, "ThemeSpace");
	RNA_def_struct_ui_text(srna, "Theme File Browser", "Theme settings for the File Browser.");

	rna_def_userdef_theme_spaces_main(srna, SPACE_FILE);

	prop= RNA_def_property(srna, "selected_file", PROP_FLOAT, PROP_COLOR);
	RNA_def_property_float_sdna(prop, NULL, "hilite");
	RNA_def_property_array(prop, 3);
	RNA_def_property_ui_text(prop, "Selected File", "");
	RNA_def_property_update(prop, 0, "rna_userdef_update");

	prop= RNA_def_property(srna, "tiles", PROP_FLOAT, PROP_COLOR);
	RNA_def_property_float_sdna(prop, NULL, "panel");
	RNA_def_property_array(prop, 3);
	RNA_def_property_ui_text(prop, "Tiles", "");
	RNA_def_property_update(prop, 0, "rna_userdef_update");

	prop= RNA_def_property(srna, "scrollbar", PROP_FLOAT, PROP_COLOR);
	RNA_def_property_float_sdna(prop, NULL, "shade1");
	RNA_def_property_array(prop, 3);
	RNA_def_property_ui_text(prop, "Scrollbar", "");
	RNA_def_property_update(prop, 0, "rna_userdef_update");

	prop= RNA_def_property(srna, "scroll_handle", PROP_FLOAT, PROP_COLOR);
	RNA_def_property_float_sdna(prop, NULL, "shade2");
	RNA_def_property_array(prop, 3);
	RNA_def_property_ui_text(prop, "Scroll Handle", "");
	RNA_def_property_update(prop, 0, "rna_userdef_update");

	prop= RNA_def_property(srna, "active_file", PROP_FLOAT, PROP_COLOR);
	RNA_def_property_float_sdna(prop, NULL, "active");
	RNA_def_property_array(prop, 3);
	RNA_def_property_ui_text(prop, "Active File", "");
	RNA_def_property_update(prop, 0, "rna_userdef_update");
	
	prop= RNA_def_property(srna, "active_file_text", PROP_FLOAT, PROP_COLOR);
	RNA_def_property_float_sdna(prop, NULL, "grid");
	RNA_def_property_array(prop, 3);
	RNA_def_property_ui_text(prop, "Active File Text", "");
	RNA_def_property_update(prop, 0, "rna_userdef_update");
}

static void rna_def_userdef_theme_space_outliner(BlenderRNA *brna)
{
	StructRNA *srna;

	/* space_outliner */

	srna= RNA_def_struct(brna, "ThemeOutliner", NULL);
	RNA_def_struct_sdna(srna, "ThemeSpace");
	RNA_def_struct_ui_text(srna, "Theme Outliner", "Theme settings for the Outliner.");

	rna_def_userdef_theme_spaces_main(srna, SPACE_OUTLINER);
}

static void rna_def_userdef_theme_space_userpref(BlenderRNA *brna)
{
	StructRNA *srna;

	/* space_userpref */

	srna= RNA_def_struct(brna, "ThemeUserPreferences", NULL);
	RNA_def_struct_sdna(srna, "ThemeSpace");
	RNA_def_struct_ui_text(srna, "Theme User Preferences", "Theme settings for the User Preferences.");

	rna_def_userdef_theme_spaces_main(srna, SPACE_USERPREF);
}

static void rna_def_userdef_theme_space_info(BlenderRNA *brna)
{
	StructRNA *srna;

	/* space_info */

	srna= RNA_def_struct(brna, "ThemeInfo", NULL);
	RNA_def_struct_sdna(srna, "ThemeSpace");
	RNA_def_struct_ui_text(srna, "Theme Info", "Theme settings for Info.");

	rna_def_userdef_theme_spaces_main(srna, SPACE_INFO);
}


static void rna_def_userdef_theme_space_text(BlenderRNA *brna)
{
	StructRNA *srna;
	PropertyRNA *prop;

	/* space_text */

	srna= RNA_def_struct(brna, "ThemeTextEditor", NULL);
	RNA_def_struct_sdna(srna, "ThemeSpace");
	RNA_def_struct_ui_text(srna, "Theme Text Editor", "Theme settings for the Text Editor.");

	rna_def_userdef_theme_spaces_main(srna, SPACE_TEXT);

	prop= RNA_def_property(srna, "line_numbers_background", PROP_FLOAT, PROP_COLOR);
	RNA_def_property_float_sdna(prop, NULL, "grid");
	RNA_def_property_array(prop, 3);
	RNA_def_property_ui_text(prop, "Line Numbers Background", "");
	RNA_def_property_update(prop, 0, "rna_userdef_update");

	prop= RNA_def_property(srna, "scroll_bar", PROP_FLOAT, PROP_COLOR);
	RNA_def_property_float_sdna(prop, NULL, "shade1");
	RNA_def_property_array(prop, 3);
	RNA_def_property_ui_text(prop, "Scroll Bar", "");
	RNA_def_property_update(prop, 0, "rna_userdef_update");

	prop= RNA_def_property(srna, "selected_text", PROP_FLOAT, PROP_COLOR);
	RNA_def_property_float_sdna(prop, NULL, "shade2");
	RNA_def_property_array(prop, 3);
	RNA_def_property_ui_text(prop, "Selected Text", "");
	RNA_def_property_update(prop, 0, "rna_userdef_update");

	prop= RNA_def_property(srna, "cursor", PROP_FLOAT, PROP_COLOR);
	RNA_def_property_float_sdna(prop, NULL, "hilite");
	RNA_def_property_array(prop, 3);
	RNA_def_property_ui_text(prop, "Cursor", "");
	RNA_def_property_update(prop, 0, "rna_userdef_update");
	
	prop= RNA_def_property(srna, "syntax_builtin", PROP_FLOAT, PROP_COLOR);
	RNA_def_property_float_sdna(prop, NULL, "syntaxb");
	RNA_def_property_array(prop, 3);
	RNA_def_property_ui_text(prop, "Syntax Builtin", "");
	RNA_def_property_update(prop, 0, "rna_userdef_update");
	
	prop= RNA_def_property(srna, "syntax_special", PROP_FLOAT, PROP_COLOR);
	RNA_def_property_float_sdna(prop, NULL, "syntaxv");
	RNA_def_property_array(prop, 3);
	RNA_def_property_ui_text(prop, "Syntax Special", "");
	RNA_def_property_update(prop, 0, "rna_userdef_update");

	prop= RNA_def_property(srna, "syntax_comment", PROP_FLOAT, PROP_COLOR);
	RNA_def_property_float_sdna(prop, NULL, "syntaxc");
	RNA_def_property_array(prop, 3);
	RNA_def_property_ui_text(prop, "Syntax Comment", "");
	RNA_def_property_update(prop, 0, "rna_userdef_update");
	
	prop= RNA_def_property(srna, "syntax_string", PROP_FLOAT, PROP_COLOR);
	RNA_def_property_float_sdna(prop, NULL, "syntaxl");
	RNA_def_property_array(prop, 3);
	RNA_def_property_ui_text(prop, "Syntax String", "");
	RNA_def_property_update(prop, 0, "rna_userdef_update");

	prop= RNA_def_property(srna, "syntax_numbers", PROP_FLOAT, PROP_COLOR);
	RNA_def_property_float_sdna(prop, NULL, "syntaxn");
	RNA_def_property_array(prop, 3);
	RNA_def_property_ui_text(prop, "Syntax Numbers", "");
	RNA_def_property_update(prop, 0, "rna_userdef_update");
}

static void rna_def_userdef_theme_space_node(BlenderRNA *brna)
{
	StructRNA *srna;
	PropertyRNA *prop;

	/* space_node */

	srna= RNA_def_struct(brna, "ThemeNodeEditor", NULL);
	RNA_def_struct_sdna(srna, "ThemeSpace");
	RNA_def_struct_ui_text(srna, "Theme Node Editor", "Theme settings for the Node Editor.");

	rna_def_userdef_theme_spaces_main(srna, SPACE_NODE);

	prop= RNA_def_property(srna, "wires", PROP_FLOAT, PROP_COLOR);
	RNA_def_property_float_sdna(prop, NULL, "wire");
	RNA_def_property_array(prop, 3);
	RNA_def_property_ui_text(prop, "Wires", "");
	RNA_def_property_update(prop, 0, "rna_userdef_update");

	prop= RNA_def_property(srna, "wire_select", PROP_FLOAT, PROP_COLOR);
	RNA_def_property_float_sdna(prop, NULL, "edge_select");
	RNA_def_property_array(prop, 3);
	RNA_def_property_ui_text(prop, "Wire Select", "");
	RNA_def_property_update(prop, 0, "rna_userdef_update");

	prop= RNA_def_property(srna, "selected_text", PROP_FLOAT, PROP_COLOR);
	RNA_def_property_float_sdna(prop, NULL, "shade2");
	RNA_def_property_array(prop, 3);
	RNA_def_property_ui_text(prop, "Selected Text", "");
	RNA_def_property_update(prop, 0, "rna_userdef_update");

	prop= RNA_def_property(srna, "node_backdrop", PROP_FLOAT, PROP_COLOR);
	RNA_def_property_float_sdna(prop, NULL, "syntaxl");
	RNA_def_property_array(prop, 4);
	RNA_def_property_ui_text(prop, "Node Backdrop", "");
	RNA_def_property_update(prop, 0, "rna_userdef_update");
	
	prop= RNA_def_property(srna, "in_out_node", PROP_FLOAT, PROP_COLOR);
	RNA_def_property_float_sdna(prop, NULL, "syntaxn");
	RNA_def_property_array(prop, 3);
	RNA_def_property_ui_text(prop, "In/Out Node", "");
	RNA_def_property_update(prop, 0, "rna_userdef_update");

	prop= RNA_def_property(srna, "converter_node", PROP_FLOAT, PROP_COLOR);
	RNA_def_property_float_sdna(prop, NULL, "syntaxv");
	RNA_def_property_array(prop, 3);
	RNA_def_property_ui_text(prop, "Converter Node", "");
	RNA_def_property_update(prop, 0, "rna_userdef_update");
	
	prop= RNA_def_property(srna, "operator_node", PROP_FLOAT, PROP_COLOR);
	RNA_def_property_float_sdna(prop, NULL, "syntaxb");
	RNA_def_property_array(prop, 3);
	RNA_def_property_ui_text(prop, "Operator Node", "");
	RNA_def_property_update(prop, 0, "rna_userdef_update");

	prop= RNA_def_property(srna, "group_node", PROP_FLOAT, PROP_COLOR);
	RNA_def_property_float_sdna(prop, NULL, "syntaxc");
	RNA_def_property_array(prop, 3);
	RNA_def_property_ui_text(prop, "Group Node", "");
	RNA_def_property_update(prop, 0, "rna_userdef_update");
}

static void rna_def_userdef_theme_space_logic(BlenderRNA *brna)
{
	StructRNA *srna;
	PropertyRNA *prop;
	
	/* space_buts */
	
	srna= RNA_def_struct(brna, "ThemeLogicEditor", NULL);
	RNA_def_struct_sdna(srna, "ThemeSpace");
	RNA_def_struct_ui_text(srna, "Theme Logic Editor", "Theme settings for the Logic Editor.");
	
	rna_def_userdef_theme_spaces_main(srna, SPACE_LOGIC);
	
	prop= RNA_def_property(srna, "panel", PROP_FLOAT, PROP_COLOR);
	RNA_def_property_array(prop, 3);
	RNA_def_property_ui_text(prop, "Panel", "");
	RNA_def_property_update(prop, 0, "rna_userdef_update");
}


static void rna_def_userdef_theme_space_buts(BlenderRNA *brna)
{
	StructRNA *srna;
	PropertyRNA *prop;

	/* space_buts */

	srna= RNA_def_struct(brna, "ThemeProperties", NULL);
	RNA_def_struct_sdna(srna, "ThemeSpace");
	RNA_def_struct_ui_text(srna, "Theme Properties", "Theme settings for the Properties.");

	rna_def_userdef_theme_spaces_main(srna, SPACE_BUTS);

	prop= RNA_def_property(srna, "panel", PROP_FLOAT, PROP_COLOR);
	RNA_def_property_array(prop, 3);
	RNA_def_property_ui_text(prop, "Panel", "");
	RNA_def_property_update(prop, 0, "rna_userdef_update");
}

static void rna_def_userdef_theme_space_time(BlenderRNA *brna)
{
	StructRNA *srna;
	PropertyRNA *prop;

	/* space_time */

	srna= RNA_def_struct(brna, "ThemeTimeline", NULL);
	RNA_def_struct_sdna(srna, "ThemeSpace");
	RNA_def_struct_ui_text(srna, "Theme Timeline", "Theme settings for the Timeline.");

	rna_def_userdef_theme_spaces_main(srna, SPACE_TIME);

	prop= RNA_def_property(srna, "grid", PROP_FLOAT, PROP_COLOR);
	RNA_def_property_array(prop, 3);
	RNA_def_property_ui_text(prop, "Grid", "");
	RNA_def_property_update(prop, 0, "rna_userdef_update");

	prop= RNA_def_property(srna, "current_frame", PROP_FLOAT, PROP_COLOR);
	RNA_def_property_float_sdna(prop, NULL, "cframe");
	RNA_def_property_array(prop, 3);
	RNA_def_property_ui_text(prop, "Current Frame", "");
	RNA_def_property_update(prop, 0, "rna_userdef_update");
}

static void rna_def_userdef_theme_space_sound(BlenderRNA *brna)
{
	StructRNA *srna;
	PropertyRNA *prop;

	/* space_sound */

	srna= RNA_def_struct(brna, "ThemeAudioWindow", NULL);
	RNA_def_struct_sdna(srna, "ThemeSpace");
	RNA_def_struct_ui_text(srna, "Theme Audio Window", "Theme settings for the Audio Window.");

	rna_def_userdef_theme_spaces_main(srna, SPACE_SOUND);

	prop= RNA_def_property(srna, "grid", PROP_FLOAT, PROP_COLOR);
	RNA_def_property_array(prop, 3);
	RNA_def_property_ui_text(prop, "Grid", "");
	RNA_def_property_update(prop, 0, "rna_userdef_update");

	prop= RNA_def_property(srna, "window_sliders", PROP_FLOAT, PROP_COLOR);
	RNA_def_property_float_sdna(prop, NULL, "shade1");
	RNA_def_property_array(prop, 3);
	RNA_def_property_ui_text(prop, "Window Sliders", "");
	RNA_def_property_update(prop, 0, "rna_userdef_update");

	prop= RNA_def_property(srna, "current_frame", PROP_FLOAT, PROP_COLOR);
	RNA_def_property_float_sdna(prop, NULL, "cframe");
	RNA_def_property_array(prop, 3);
	RNA_def_property_ui_text(prop, "Current Frame", "");
	RNA_def_property_update(prop, 0, "rna_userdef_update");
}

static void rna_def_userdef_theme_space_image(BlenderRNA *brna)
{
	StructRNA *srna;
	PropertyRNA *prop;

	/* space_image */

	srna= RNA_def_struct(brna, "ThemeImageEditor", NULL);
	RNA_def_struct_sdna(srna, "ThemeSpace");
	RNA_def_struct_ui_text(srna, "Theme Image Editor", "Theme settings for the Image Editor.");

	rna_def_userdef_theme_spaces_main(srna, SPACE_IMAGE);
	rna_def_userdef_theme_spaces_vertex(srna);
	rna_def_userdef_theme_spaces_face(srna);

	prop= RNA_def_property(srna, "editmesh_active", PROP_FLOAT, PROP_COLOR);
	RNA_def_property_array(prop, 4);
	RNA_def_property_ui_text(prop, "Active Vert/Edge/Face", "");
	RNA_def_property_update(prop, 0, "rna_userdef_update");
}

static void rna_def_userdef_theme_space_seq(BlenderRNA *brna)
{
	StructRNA *srna;
	PropertyRNA *prop;

	/* space_seq */

	srna= RNA_def_struct(brna, "ThemeSequenceEditor", NULL);
	RNA_def_struct_sdna(srna, "ThemeSpace");
	RNA_def_struct_ui_text(srna, "Theme Sequence Editor", "Theme settings for the Sequence Editor.");

    rna_def_userdef_theme_spaces_main(srna, SPACE_IMAGE);

	prop= RNA_def_property(srna, "grid", PROP_FLOAT, PROP_COLOR);
	RNA_def_property_array(prop, 3);
	RNA_def_property_ui_text(prop, "Grid", "");
	RNA_def_property_update(prop, 0, "rna_userdef_update");

	prop= RNA_def_property(srna, "window_sliders", PROP_FLOAT, PROP_COLOR);
	RNA_def_property_float_sdna(prop, NULL, "shade1");
	RNA_def_property_array(prop, 3);
	RNA_def_property_ui_text(prop, "Window Sliders", "");
	RNA_def_property_update(prop, 0, "rna_userdef_update");

	prop= RNA_def_property(srna, "movie_strip", PROP_FLOAT, PROP_COLOR);
	RNA_def_property_float_sdna(prop, NULL, "movie");
	RNA_def_property_array(prop, 3);
	RNA_def_property_ui_text(prop, "Movie Strip", "");
	RNA_def_property_update(prop, 0, "rna_userdef_update");

	prop= RNA_def_property(srna, "image_strip", PROP_FLOAT, PROP_COLOR);
	RNA_def_property_float_sdna(prop, NULL, "image");
	RNA_def_property_array(prop, 3);
	RNA_def_property_ui_text(prop, "Image Strip", "");
	RNA_def_property_update(prop, 0, "rna_userdef_update");

	prop= RNA_def_property(srna, "scene_strip", PROP_FLOAT, PROP_COLOR);
	RNA_def_property_float_sdna(prop, NULL, "scene");
	RNA_def_property_array(prop, 3);
	RNA_def_property_ui_text(prop, "Scene Strip", "");
	RNA_def_property_update(prop, 0, "rna_userdef_update");

	prop= RNA_def_property(srna, "audio_strip", PROP_FLOAT, PROP_COLOR);
	RNA_def_property_float_sdna(prop, NULL, "audio");
	RNA_def_property_array(prop, 3);
	RNA_def_property_ui_text(prop, "Audio Strip", "");
	RNA_def_property_update(prop, 0, "rna_userdef_update");

	prop= RNA_def_property(srna, "effect_strip", PROP_FLOAT, PROP_COLOR);
	RNA_def_property_float_sdna(prop, NULL, "effect");
	RNA_def_property_array(prop, 3);
	RNA_def_property_ui_text(prop, "Effect Strip", "");
	RNA_def_property_update(prop, 0, "rna_userdef_update");

	prop= RNA_def_property(srna, "plugin_strip", PROP_FLOAT, PROP_COLOR);
	RNA_def_property_float_sdna(prop, NULL, "plugin");
	RNA_def_property_array(prop, 3);
	RNA_def_property_ui_text(prop, "Plugin Strip", "");
	RNA_def_property_update(prop, 0, "rna_userdef_update");

	prop= RNA_def_property(srna, "transition_strip", PROP_FLOAT, PROP_COLOR);
	RNA_def_property_float_sdna(prop, NULL, "transition");
	RNA_def_property_array(prop, 3);
	RNA_def_property_ui_text(prop, "Transition Strip", "");
	RNA_def_property_update(prop, 0, "rna_userdef_update");

	prop= RNA_def_property(srna, "meta_strip", PROP_FLOAT, PROP_COLOR);
	RNA_def_property_float_sdna(prop, NULL, "meta");
	RNA_def_property_array(prop, 3);
	RNA_def_property_ui_text(prop, "Meta Strip", "");
	RNA_def_property_update(prop, 0, "rna_userdef_update");

	prop= RNA_def_property(srna, "current_frame", PROP_FLOAT, PROP_COLOR);
	RNA_def_property_float_sdna(prop, NULL, "cframe");
	RNA_def_property_array(prop, 3);
	RNA_def_property_ui_text(prop, "Current Frame", "");
	RNA_def_property_update(prop, 0, "rna_userdef_update");

	prop= RNA_def_property(srna, "keyframe", PROP_FLOAT, PROP_COLOR);
	RNA_def_property_float_sdna(prop, NULL, "vertex_select");
	RNA_def_property_array(prop, 3);
	RNA_def_property_ui_text(prop, "Keyframe", "");
	RNA_def_property_update(prop, 0, "rna_userdef_update");

	prop= RNA_def_property(srna, "draw_action", PROP_FLOAT, PROP_COLOR);
	RNA_def_property_float_sdna(prop, NULL, "bone_pose");
	RNA_def_property_array(prop, 3);
	RNA_def_property_ui_text(prop, "Draw Action", "");
	RNA_def_property_update(prop, 0, "rna_userdef_update");
}

static void rna_def_userdef_theme_space_action(BlenderRNA *brna)
{
	StructRNA *srna;
	PropertyRNA *prop;

	/* space_action */

	srna= RNA_def_struct(brna, "ThemeDopeSheet", NULL);
	RNA_def_struct_sdna(srna, "ThemeSpace");
	RNA_def_struct_ui_text(srna, "Theme DopeSheet", "Theme settings for the DopeSheet.");

	rna_def_userdef_theme_spaces_main(srna, SPACE_ACTION);

	prop= RNA_def_property(srna, "grid", PROP_FLOAT, PROP_COLOR);
	RNA_def_property_array(prop, 3);
	RNA_def_property_ui_text(prop, "Grid", "");
	RNA_def_property_update(prop, 0, "rna_userdef_update");

	prop= RNA_def_property(srna, "value_sliders", PROP_FLOAT, PROP_COLOR);
	RNA_def_property_float_sdna(prop, NULL, "face");
	RNA_def_property_array(prop, 3);
	RNA_def_property_ui_text(prop, "Value Sliders", "");
	RNA_def_property_update(prop, 0, "rna_userdef_update");

	prop= RNA_def_property(srna, "view_sliders", PROP_FLOAT, PROP_COLOR);
	RNA_def_property_float_sdna(prop, NULL, "shade1");
	RNA_def_property_array(prop, 3);
	RNA_def_property_ui_text(prop, "View Sliders", "");
	RNA_def_property_update(prop, 0, "rna_userdef_update");

	prop= RNA_def_property(srna, "channels", PROP_FLOAT, PROP_COLOR);
	RNA_def_property_float_sdna(prop, NULL, "shade2");
	RNA_def_property_array(prop, 3);
	RNA_def_property_ui_text(prop, "Channels", "");
	RNA_def_property_update(prop, 0, "rna_userdef_update");

	prop= RNA_def_property(srna, "channels_selected", PROP_FLOAT, PROP_COLOR);
	RNA_def_property_float_sdna(prop, NULL, "hilite");
	RNA_def_property_array(prop, 3);
	RNA_def_property_ui_text(prop, "Channels Selected", "");
	RNA_def_property_update(prop, 0, "rna_userdef_update");

	prop= RNA_def_property(srna, "channel_group", PROP_FLOAT, PROP_COLOR);
	RNA_def_property_float_sdna(prop, NULL, "group");
	RNA_def_property_array(prop, 3);
	RNA_def_property_ui_text(prop, "Channel Group", "");
	RNA_def_property_update(prop, 0, "rna_userdef_update");

	prop= RNA_def_property(srna, "active_channels_group", PROP_FLOAT, PROP_COLOR);
	RNA_def_property_float_sdna(prop, NULL, "group_active");
	RNA_def_property_array(prop, 3);
	RNA_def_property_ui_text(prop, "Active Channel Group", "");
	RNA_def_property_update(prop, 0, "rna_userdef_update");

	prop= RNA_def_property(srna, "long_key", PROP_FLOAT, PROP_COLOR);
	RNA_def_property_float_sdna(prop, NULL, "strip");
	RNA_def_property_array(prop, 3);
	RNA_def_property_ui_text(prop, "Long Key", "");
	RNA_def_property_update(prop, 0, "rna_userdef_update");

	prop= RNA_def_property(srna, "long_key_selected", PROP_FLOAT, PROP_COLOR);
	RNA_def_property_float_sdna(prop, NULL, "strip_select");
	RNA_def_property_array(prop, 3);
	RNA_def_property_ui_text(prop, "Long Key Selected", "");
	RNA_def_property_update(prop, 0, "rna_userdef_update");

	prop= RNA_def_property(srna, "current_frame", PROP_FLOAT, PROP_COLOR);
	RNA_def_property_float_sdna(prop, NULL, "cframe");
	RNA_def_property_array(prop, 3);
	RNA_def_property_ui_text(prop, "Current Frame", "");
	RNA_def_property_update(prop, 0, "rna_userdef_update");
	
	prop= RNA_def_property(srna, "dopesheet_channel", PROP_FLOAT, PROP_COLOR);
	RNA_def_property_float_sdna(prop, NULL, "ds_channel");
	RNA_def_property_array(prop, 3);
	RNA_def_property_ui_text(prop, "DopeSheet Channel", "");
	RNA_def_property_update(prop, 0, "rna_userdef_update");
	
	prop= RNA_def_property(srna, "dopesheet_subchannel", PROP_FLOAT, PROP_COLOR);
	RNA_def_property_float_sdna(prop, NULL, "ds_subchannel");
	RNA_def_property_array(prop, 3);
	RNA_def_property_ui_text(prop, "DopeSheet Sub-Channel", "");
	RNA_def_property_update(prop, 0, "rna_userdef_update");
}

static void rna_def_userdef_theme_space_nla(BlenderRNA *brna)
{
	StructRNA *srna;
	PropertyRNA *prop;

	/* space_nla */

	srna= RNA_def_struct(brna, "ThemeNLAEditor", NULL);
	RNA_def_struct_sdna(srna, "ThemeSpace");
	RNA_def_struct_ui_text(srna, "Theme NLA Editor", "Theme settings for the NLA Editor.");

	rna_def_userdef_theme_spaces_main(srna, SPACE_NLA);

	prop= RNA_def_property(srna, "grid", PROP_FLOAT, PROP_COLOR);
	RNA_def_property_array(prop, 3);
	RNA_def_property_ui_text(prop, "Grid", "");
	RNA_def_property_update(prop, 0, "rna_userdef_update");

	prop= RNA_def_property(srna, "view_sliders", PROP_FLOAT, PROP_COLOR);
	RNA_def_property_float_sdna(prop, NULL, "shade1");
	RNA_def_property_array(prop, 3);
	RNA_def_property_ui_text(prop, "View Sliders", "");
	RNA_def_property_update(prop, 0, "rna_userdef_update");
	
	prop= RNA_def_property(srna, "bars", PROP_FLOAT, PROP_COLOR);
	RNA_def_property_float_sdna(prop, NULL, "shade2");
	RNA_def_property_array(prop, 3);
	RNA_def_property_ui_text(prop, "Bars", "");
	RNA_def_property_update(prop, 0, "rna_userdef_update");

	prop= RNA_def_property(srna, "bars_selected", PROP_FLOAT, PROP_COLOR);
	RNA_def_property_float_sdna(prop, NULL, "hilite");
	RNA_def_property_array(prop, 3);
	RNA_def_property_ui_text(prop, "Bars Selected", "");
	RNA_def_property_update(prop, 0, "rna_userdef_update");

	prop= RNA_def_property(srna, "strips", PROP_FLOAT, PROP_COLOR);
	RNA_def_property_float_sdna(prop, NULL, "strip");
	RNA_def_property_array(prop, 3);
	RNA_def_property_ui_text(prop, "Strips", "");
	RNA_def_property_update(prop, 0, "rna_userdef_update");

	prop= RNA_def_property(srna, "strips_selected", PROP_FLOAT, PROP_COLOR);
	RNA_def_property_float_sdna(prop, NULL, "strip_select");
	RNA_def_property_array(prop, 3);
	RNA_def_property_ui_text(prop, "Strips Selected", "");
	RNA_def_property_update(prop, 0, "rna_userdef_update");

	prop= RNA_def_property(srna, "current_frame", PROP_FLOAT, PROP_COLOR);
	RNA_def_property_float_sdna(prop, NULL, "cframe");
	RNA_def_property_array(prop, 3);
	RNA_def_property_ui_text(prop, "Current Frame", "");
	RNA_def_property_update(prop, 0, "rna_userdef_update");
}

static void rna_def_userdef_theme_colorset(BlenderRNA *brna)
{
	StructRNA *srna;
	PropertyRNA *prop;

	srna= RNA_def_struct(brna, "ThemeBoneColorSet", NULL);
	RNA_def_struct_sdna(srna, "ThemeWireColor");
	RNA_def_struct_ui_text(srna, "Theme Bone Color Set", "Theme settings for bone color sets.");

	prop= RNA_def_property(srna, "normal", PROP_FLOAT, PROP_COLOR);
	RNA_def_property_float_sdna(prop, NULL, "solid");
	RNA_def_property_array(prop, 3);
	RNA_def_property_ui_text(prop, "Normal", "Color used for the surface of bones.");
	RNA_def_property_update(prop, 0, "rna_userdef_update");

	prop= RNA_def_property(srna, "selected", PROP_FLOAT, PROP_COLOR);
	RNA_def_property_float_sdna(prop, NULL, "select");
	RNA_def_property_array(prop, 3);
	RNA_def_property_ui_text(prop, "Selected", "Color used for selected bones.");
	RNA_def_property_update(prop, 0, "rna_userdef_update");

	prop= RNA_def_property(srna, "active", PROP_FLOAT, PROP_COLOR);
	RNA_def_property_array(prop, 3);
	RNA_def_property_ui_text(prop, "Active", "Color used for active bones.");
	RNA_def_property_update(prop, 0, "rna_userdef_update");

	prop= RNA_def_property(srna, "colored_constraints", PROP_BOOLEAN, PROP_NONE);
	RNA_def_property_boolean_sdna(prop, NULL, "flag", TH_WIRECOLOR_CONSTCOLS);
	RNA_def_property_ui_text(prop, "Colored Constraints", "Allow the use of colors indicating constraints/keyed status.");
	RNA_def_property_update(prop, 0, "rna_userdef_update");
}

static void rna_def_userdef_themes(BlenderRNA *brna)
{
	StructRNA *srna;
	PropertyRNA *prop;
	
	static EnumPropertyItem active_theme_group[] = {
		{0, "USER_INTERFACE", ICON_UI, "User Interface", ""},
<<<<<<< HEAD
		{1, "VIEW_3D", ICON_VIEW3D, "View 3D", ""},
		{2, "GRAPH_EDITOR", ICON_IPO, "Graph Editor", ""},
		{3, "FILE_BROWSER", ICON_FILESEL, "File Browser", ""},
		{4, "NLA_EDITOR", ICON_NLA, "NLA Editor", ""},
		{5, "DOPESHEET_EDITOR", ICON_ACTION, "Dopesheet Editor", ""},
		{6, "IMAGE_EDITOR", ICON_IMAGE_COL, "Image Editor", ""},
		{7, "SEQUENCE_EDITOR", ICON_SEQUENCE, "Sequence Editor", ""},
		{8, "PROPERTIES", ICON_BUTS, "Properties", ""},
		{9, "TEXT_EDITOR", ICON_TEXT, "Text Editor", ""},
		{10, "TIMELINE", ICON_TIME, "Timeline", ""},
		{11, "NODE_EDITOR", ICON_NODE, "Node Editor", ""},
		{12, "LOGIC_EDITOR", ICON_LOGIC, "Logic Editor", ""},
		{13, "OUTLINER", ICON_OOPS, "Outliner", ""},
		{14, "INFO", ICON_INFO, "Info", ""},
		{15, "USER_PREFERENCES", ICON_PREFERENCES, "User Preferences", ""},
=======
		{1, "VIEW_3D", ICON_VIEW3D, "3D View", ""},
		{2, "TIMELINE", ICON_TIME, "Timeline", ""},
		{3, "GRAPH_EDITOR", ICON_IPO, "Graph Editor", ""},
		{4, "DOPESHEET_EDITOR", ICON_ACTION, "Dopesheet", ""},
		{5, "NLA_EDITOR", ICON_NLA, "NLA Editor", ""},
		{6, "IMAGE_EDITOR", ICON_IMAGE_COL, "UV/Image Editor", ""},
		{7, "SEQUENCE_EDITOR", ICON_SEQUENCE, "Video Sequence Editor", ""},
		{8, "TEXT_EDITOR", ICON_TEXT, "Text Editor", ""},
		{9, "NODE_EDITOR", ICON_NODETREE, "Node Editor", ""},
		{10, "LOGIC_EDITOR", ICON_LOGIC, "Logic Editor", ""},
		{11, "PROPERTIES", ICON_BUTS, "Properties", ""},
		{12, "OUTLINER", ICON_OOPS, "Outliner", ""},
		{14, "USER_PREFERENCES", ICON_PREFERENCES, "User Preferences", ""},
		{15, "INFO", ICON_INFO, "Info", ""},
		{16, "FILE_BROWSER", ICON_FILESEL, "File Browser", ""},
		{17, "CONSOLE", ICON_CONSOLE, "Console", ""},
>>>>>>> bee2335a
		{0, NULL, 0, NULL, NULL}};

	srna= RNA_def_struct(brna, "Theme", NULL);
	RNA_def_struct_sdna(srna, "bTheme");
	RNA_def_struct_ui_text(srna, "Theme", "Theme settings defining draw style and colors in the user interface.");

	prop= RNA_def_property(srna, "name", PROP_STRING, PROP_NONE);
	RNA_def_property_ui_text(prop, "Name", "Name of the theme.");
	RNA_def_struct_name_property(srna, prop);

	prop= RNA_def_property(srna, "active_theme", PROP_ENUM, PROP_NONE);
	RNA_def_property_enum_sdna(prop, NULL, "active_theme_group");
	RNA_def_property_enum_items(prop, active_theme_group);
	RNA_def_property_ui_text(prop, "Active Theme", "");

	prop= RNA_def_property(srna, "user_interface", PROP_POINTER, PROP_NONE);
	RNA_def_property_flag(prop, PROP_NEVER_NULL);
	RNA_def_property_pointer_sdna(prop, NULL, "tui");
	RNA_def_property_struct_type(prop, "ThemeUserInterface");
	RNA_def_property_ui_text(prop, "User Interface", "");

	prop= RNA_def_property(srna, "view_3d", PROP_POINTER, PROP_NONE);
	RNA_def_property_flag(prop, PROP_NEVER_NULL);
	RNA_def_property_pointer_sdna(prop, NULL, "tv3d");
	RNA_def_property_struct_type(prop, "ThemeView3D");
	RNA_def_property_ui_text(prop, "3D View", "");

	prop= RNA_def_property(srna, "graph_editor", PROP_POINTER, PROP_NONE);
	RNA_def_property_flag(prop, PROP_NEVER_NULL);
	RNA_def_property_pointer_sdna(prop, NULL, "tipo");
	RNA_def_property_struct_type(prop, "ThemeGraphEditor");
	RNA_def_property_ui_text(prop, "Graph Editor", "");

	prop= RNA_def_property(srna, "file_browser", PROP_POINTER, PROP_NONE);
	RNA_def_property_flag(prop, PROP_NEVER_NULL);
	RNA_def_property_pointer_sdna(prop, NULL, "tfile");
	RNA_def_property_struct_type(prop, "ThemeFileBrowser");
	RNA_def_property_ui_text(prop, "File Browser", "");

	prop= RNA_def_property(srna, "nla_editor", PROP_POINTER, PROP_NONE);
	RNA_def_property_flag(prop, PROP_NEVER_NULL);
	RNA_def_property_pointer_sdna(prop, NULL, "tnla");
	RNA_def_property_struct_type(prop, "ThemeNLAEditor");
	RNA_def_property_ui_text(prop, "NLA Editor", "");

	prop= RNA_def_property(srna, "dopesheet_editor", PROP_POINTER, PROP_NONE);
	RNA_def_property_flag(prop, PROP_NEVER_NULL);
	RNA_def_property_pointer_sdna(prop, NULL, "tact");
	RNA_def_property_struct_type(prop, "ThemeDopeSheet");
	RNA_def_property_ui_text(prop, "DopeSheet", "");

	prop= RNA_def_property(srna, "image_editor", PROP_POINTER, PROP_NONE);
	RNA_def_property_flag(prop, PROP_NEVER_NULL);
	RNA_def_property_pointer_sdna(prop, NULL, "tima");
	RNA_def_property_struct_type(prop, "ThemeImageEditor");
	RNA_def_property_ui_text(prop, "Image Editor", "");

	prop= RNA_def_property(srna, "sequence_editor", PROP_POINTER, PROP_NONE);
	RNA_def_property_flag(prop, PROP_NEVER_NULL);
	RNA_def_property_pointer_sdna(prop, NULL, "tseq");
	RNA_def_property_struct_type(prop, "ThemeSequenceEditor");
	RNA_def_property_ui_text(prop, "Sequence Editor", "");

	prop= RNA_def_property(srna, "properties", PROP_POINTER, PROP_NONE);
	RNA_def_property_flag(prop, PROP_NEVER_NULL);
	RNA_def_property_pointer_sdna(prop, NULL, "tbuts");
	RNA_def_property_struct_type(prop, "ThemeProperties");
	RNA_def_property_ui_text(prop, "Properties", "");

	prop= RNA_def_property(srna, "text_editor", PROP_POINTER, PROP_NONE);
	RNA_def_property_flag(prop, PROP_NEVER_NULL);
	RNA_def_property_pointer_sdna(prop, NULL, "text");
	RNA_def_property_struct_type(prop, "ThemeTextEditor");
	RNA_def_property_ui_text(prop, "Text Editor", "");

	prop= RNA_def_property(srna, "timeline", PROP_POINTER, PROP_NONE);
	RNA_def_property_flag(prop, PROP_NEVER_NULL);
	RNA_def_property_pointer_sdna(prop, NULL, "ttime");
	RNA_def_property_struct_type(prop, "ThemeTimeline");
	RNA_def_property_ui_text(prop, "Timeline", "");

	prop= RNA_def_property(srna, "node_editor", PROP_POINTER, PROP_NONE);
	RNA_def_property_flag(prop, PROP_NEVER_NULL);
	RNA_def_property_pointer_sdna(prop, NULL, "tnode");
	RNA_def_property_struct_type(prop, "ThemeNodeEditor");
	RNA_def_property_ui_text(prop, "Node Editor", "");

	prop= RNA_def_property(srna, "logic_editor", PROP_POINTER, PROP_NONE);
	RNA_def_property_flag(prop, PROP_NEVER_NULL);
	RNA_def_property_pointer_sdna(prop, NULL, "tlogic");
	RNA_def_property_struct_type(prop, "ThemeLogicEditor");
	RNA_def_property_ui_text(prop, "Logic Editor", "");
	
	prop= RNA_def_property(srna, "outliner", PROP_POINTER, PROP_NONE);
	RNA_def_property_flag(prop, PROP_NEVER_NULL);
	RNA_def_property_pointer_sdna(prop, NULL, "toops");
	RNA_def_property_struct_type(prop, "ThemeOutliner");
	RNA_def_property_ui_text(prop, "Outliner", "");

	prop= RNA_def_property(srna, "info", PROP_POINTER, PROP_NONE);
	RNA_def_property_flag(prop, PROP_NEVER_NULL);
	RNA_def_property_pointer_sdna(prop, NULL, "tinfo");
	RNA_def_property_struct_type(prop, "ThemeInfo");
	RNA_def_property_ui_text(prop, "Info", "");

	prop= RNA_def_property(srna, "user_preferences", PROP_POINTER, PROP_NONE);
	RNA_def_property_flag(prop, PROP_NEVER_NULL);
	RNA_def_property_pointer_sdna(prop, NULL, "tuserpref");
	RNA_def_property_struct_type(prop, "ThemeUserPreferences");
	RNA_def_property_ui_text(prop, "User Preferences", "");

	prop= RNA_def_property(srna, "bone_color_sets", PROP_COLLECTION, PROP_NONE);
	RNA_def_property_flag(prop, PROP_NEVER_NULL);
	RNA_def_property_collection_sdna(prop, NULL, "tarm", "");
	RNA_def_property_struct_type(prop, "ThemeBoneColorSet");
	RNA_def_property_ui_text(prop, "Bone Color Sets", "");
}

static void rna_def_userdef_dothemes(BlenderRNA *brna)
{
	
	rna_def_userdef_theme_ui_style(brna);
	rna_def_userdef_theme_ui(brna);
	
	rna_def_userdef_theme_space_view3d(brna);
	rna_def_userdef_theme_space_graph(brna);
	rna_def_userdef_theme_space_file(brna);
	rna_def_userdef_theme_space_nla(brna);
	rna_def_userdef_theme_space_action(brna);
	rna_def_userdef_theme_space_image(brna);
	rna_def_userdef_theme_space_seq(brna);
	rna_def_userdef_theme_space_buts(brna);
	rna_def_userdef_theme_space_text(brna);
	rna_def_userdef_theme_space_time(brna);
	rna_def_userdef_theme_space_node(brna);
	rna_def_userdef_theme_space_outliner(brna);
	rna_def_userdef_theme_space_info(brna);
	rna_def_userdef_theme_space_userpref(brna);
	rna_def_userdef_theme_space_sound(brna);
	rna_def_userdef_theme_space_logic(brna);
	rna_def_userdef_theme_colorset(brna);
	rna_def_userdef_themes(brna);
}

static void rna_def_userdef_solidlight(BlenderRNA *brna)
{
	StructRNA *srna;
	PropertyRNA *prop;

	srna= RNA_def_struct(brna, "UserSolidLight", NULL);
	RNA_def_struct_sdna(srna, "SolidLight");
	RNA_def_struct_ui_text(srna, "Solid Light", "Light used for OpenGL lighting in solid draw mode.");
	
	prop= RNA_def_property(srna, "enabled", PROP_BOOLEAN, PROP_NONE);
	RNA_def_property_boolean_sdna(prop, NULL, "flag", 1);
	RNA_def_property_ui_text(prop, "Enabled", "Enable this OpenGL light in solid draw mode.");

	prop= RNA_def_property(srna, "direction", PROP_FLOAT, PROP_DIRECTION);
	RNA_def_property_float_sdna(prop, NULL, "vec");
	RNA_def_property_array(prop, 3);
	RNA_def_property_ui_text(prop, "Direction", "The direction that the OpenGL light is shining.");

	prop= RNA_def_property(srna, "diffuse_color", PROP_FLOAT, PROP_COLOR);
	RNA_def_property_float_sdna(prop, NULL, "col");
	RNA_def_property_array(prop, 3);
	RNA_def_property_ui_text(prop, "Diffuse Color", "The diffuse color of the OpenGL light.");

	prop= RNA_def_property(srna, "specular_color", PROP_FLOAT, PROP_COLOR);
	RNA_def_property_float_sdna(prop, NULL, "spec");
	RNA_def_property_array(prop, 3);
	RNA_def_property_ui_text(prop, "Specular Color", "The color of the lights specular highlight.");
}

static void rna_def_userdef_view(BlenderRNA *brna)
{
	PropertyRNA *prop;
	StructRNA *srna;
	
	srna= RNA_def_struct(brna, "UserPreferencesView", NULL);
	RNA_def_struct_sdna(srna, "UserDef");
	RNA_def_struct_nested(brna, srna, "UserPreferences");
	RNA_def_struct_ui_text(srna, "View & Controls", "Preferences related to viewing data");

	/* View  */

	/* display */
	prop= RNA_def_property(srna, "tooltips", PROP_BOOLEAN, PROP_NONE);
	RNA_def_property_boolean_sdna(prop, NULL, "flag", USER_TOOLTIPS);
	RNA_def_property_ui_text(prop, "Tooltips", "Display tooltips.");

	prop= RNA_def_property(srna, "display_object_info", PROP_BOOLEAN, PROP_NONE);
	RNA_def_property_boolean_sdna(prop, NULL, "uiflag", USER_DRAWVIEWINFO);
	RNA_def_property_ui_text(prop, "Display Object Info", "Display objects name and frame number in 3d view.");
	RNA_def_property_update(prop, 0, "rna_userdef_update");

	prop= RNA_def_property(srna, "global_scene", PROP_BOOLEAN, PROP_NONE);
	RNA_def_property_boolean_sdna(prop, NULL, "flag", USER_SCENEGLOBAL);
	RNA_def_property_ui_text(prop, "Global Scene", "Forces the current Scene to be displayed in all Screens.");
	RNA_def_property_update(prop, 0, "rna_userdef_update");

	prop= RNA_def_property(srna, "use_large_cursors", PROP_BOOLEAN, PROP_NONE);
	RNA_def_property_boolean_sdna(prop, NULL, "curssize", 0);
	RNA_def_property_ui_text(prop, "Large Cursors", "Use large mouse cursors when available.");
	RNA_def_property_update(prop, 0, "rna_userdef_update");

	prop= RNA_def_property(srna, "show_view_name", PROP_BOOLEAN, PROP_NONE);
	RNA_def_property_boolean_sdna(prop, NULL, "uiflag", USER_SHOW_VIEWPORTNAME);
	RNA_def_property_ui_text(prop, "Show View Name", "Show the name of the view's direction in each 3D View.");
	RNA_def_property_update(prop, 0, "rna_userdef_update");

	prop= RNA_def_property(srna, "show_playback_fps", PROP_BOOLEAN, PROP_NONE);
	RNA_def_property_boolean_sdna(prop, NULL, "uiflag", USER_SHOW_FPS);
	RNA_def_property_ui_text(prop, "Show Playback FPS", "Show the frames per second screen refresh rate, while animation is played back.");
	RNA_def_property_update(prop, 0, "rna_userdef_update");
	
	/* menus */
	prop= RNA_def_property(srna, "open_mouse_over", PROP_BOOLEAN, PROP_NONE);
	RNA_def_property_boolean_sdna(prop, NULL, "uiflag", USER_MENUOPENAUTO);
	RNA_def_property_ui_text(prop, "Open On Mouse Over", "Open menu buttons and pulldowns automatically when the mouse is hovering.");
	
	prop= RNA_def_property(srna, "open_toplevel_delay", PROP_INT, PROP_NONE);
	RNA_def_property_int_sdna(prop, NULL, "menuthreshold1");
	RNA_def_property_range(prop, 1, 40);
	RNA_def_property_ui_text(prop, "Top Level Menu Open Delay", "Time delay in 1/10 seconds before automatically opening top level menus.");

	prop= RNA_def_property(srna, "open_sublevel_delay", PROP_INT, PROP_NONE);
	RNA_def_property_int_sdna(prop, NULL, "menuthreshold2");
	RNA_def_property_range(prop, 1, 40);
	RNA_def_property_ui_text(prop, "Sub Level Menu Open Delay", "Time delay in 1/10 seconds before automatically opening sub level menus.");

	/* Toolbox click-hold delay */
	prop= RNA_def_property(srna, "open_left_mouse_delay", PROP_INT, PROP_NONE);
	RNA_def_property_int_sdna(prop, NULL, "tb_leftmouse");
	RNA_def_property_range(prop, 1, 40);
	RNA_def_property_ui_text(prop, "Hold LMB Open Toolbox Delay", "Time in 1/10 seconds to hold the Left Mouse Button before opening the toolbox.");

	prop= RNA_def_property(srna, "open_right_mouse_delay", PROP_INT, PROP_NONE);
	RNA_def_property_int_sdna(prop, NULL, "tb_rightmouse");
	RNA_def_property_range(prop, 1, 40);
	RNA_def_property_ui_text(prop, "Hold RMB Open Toolbox Delay", "Time in 1/10 seconds to hold the Right Mouse Button before opening the toolbox.");

	prop= RNA_def_property(srna, "pin_floating_panels", PROP_BOOLEAN, PROP_NONE);
	RNA_def_property_boolean_sdna(prop, NULL, "uiflag", USER_PANELPINNED);
	RNA_def_property_ui_text(prop, "Pin Floating Panels", "Make floating panels invoked by a hotkey (eg. N Key) open at the previous location.");

	prop= RNA_def_property(srna, "use_column_layout", PROP_BOOLEAN, PROP_NONE);
	RNA_def_property_boolean_sdna(prop, NULL, "uiflag", USER_PLAINMENUS);
	RNA_def_property_ui_text(prop, "Toolbox Column Layout", "Use a column layout for toolbox.");

	prop= RNA_def_property(srna, "directional_menus", PROP_BOOLEAN, PROP_NONE);
	RNA_def_property_boolean_negative_sdna(prop, NULL, "uiflag", USER_MENUFIXEDORDER);
	RNA_def_property_ui_text(prop, "Contents Follow Opening Direction", "Otherwise menus, etc will always be top to bottom, left to right, no matter opening direction.");

	prop= RNA_def_property(srna, "global_pivot", PROP_BOOLEAN, PROP_NONE);
	RNA_def_property_boolean_sdna(prop, NULL, "uiflag", USER_LOCKAROUND);
	RNA_def_property_ui_text(prop, "Global Pivot", "Lock the same rotation/scaling pivot in all 3D Views.");

	prop= RNA_def_property(srna, "auto_depth", PROP_BOOLEAN, PROP_NONE);
	RNA_def_property_boolean_sdna(prop, NULL, "uiflag", USER_ORBIT_ZBUF);
	RNA_def_property_ui_text(prop, "Auto Depth", "Use the depth under the mouse to improve view pan/rotate/zoom functionality.");

	/* view zoom */

	prop= RNA_def_property(srna, "zoom_to_mouse", PROP_BOOLEAN, PROP_NONE);
	RNA_def_property_boolean_sdna(prop, NULL, "uiflag", USER_ZOOM_TO_MOUSEPOS);
	RNA_def_property_ui_text(prop, "Zoom To Mouse Position", "Zoom in towards the mouse pointer's position in the 3D view, rather than the 2D window center.");

	/* view rotation */
	
	prop= RNA_def_property(srna, "auto_perspective", PROP_BOOLEAN, PROP_NONE);
	RNA_def_property_boolean_sdna(prop, NULL, "uiflag", USER_AUTOPERSP);
	RNA_def_property_ui_text(prop, "Auto Perspective", "Automatically switch between orthographic and perspective when changing from top/front/side views.");

	prop= RNA_def_property(srna, "rotate_around_selection", PROP_BOOLEAN, PROP_NONE);
	RNA_def_property_boolean_sdna(prop, NULL, "uiflag", USER_ORBIT_SELECTION);
	RNA_def_property_ui_text(prop, "Rotate Around Selection", "Use selection as the orbiting center.");

	/* select with */
	

	
	
	
	prop= RNA_def_property(srna, "use_middle_mouse_paste", PROP_BOOLEAN, PROP_NONE);
	RNA_def_property_boolean_sdna(prop, NULL, "uiflag", USER_MMB_PASTE);
	RNA_def_property_ui_text(prop, "Middle Mouse Paste", "In text window, paste with middle mouse button instead of panning.");

	prop= RNA_def_property(srna, "show_mini_axis", PROP_BOOLEAN, PROP_NONE);
	RNA_def_property_boolean_sdna(prop, NULL, "uiflag", USER_SHOW_ROTVIEWICON);
	RNA_def_property_ui_text(prop, "Show Mini Axis", "Show a small rotating 3D axis in the bottom left corner of the 3D View.");
	RNA_def_property_update(prop, 0, "rna_userdef_update");

	prop= RNA_def_property(srna, "mini_axis_size", PROP_INT, PROP_NONE);
	RNA_def_property_int_sdna(prop, NULL, "rvisize");
	RNA_def_property_range(prop, 10, 64);
	RNA_def_property_ui_text(prop, "Mini Axis Size", "The axis icon's size.");
	RNA_def_property_update(prop, 0, "rna_userdef_update");

	prop= RNA_def_property(srna, "mini_axis_brightness", PROP_INT, PROP_NONE);
	RNA_def_property_int_sdna(prop, NULL, "rvibright");
	RNA_def_property_range(prop, 0, 10);
	RNA_def_property_ui_text(prop, "Mini Axis Brightness", "The brightness of the icon.");
	RNA_def_property_update(prop, 0, "rna_userdef_update");

	/* middle mouse button */
	
	

	prop= RNA_def_property(srna, "wheel_invert_zoom", PROP_BOOLEAN, PROP_NONE);
	RNA_def_property_boolean_sdna(prop, NULL, "uiflag", USER_WHEELZOOMDIR);
	RNA_def_property_ui_text(prop, "Wheel Invert Zoom", "Swap the Mouse Wheel zoom direction.");

	prop= RNA_def_property(srna, "wheel_scroll_lines", PROP_INT, PROP_NONE);
	RNA_def_property_int_sdna(prop, NULL, "wheellinescroll");
	RNA_def_property_range(prop, 0, 32);
	RNA_def_property_ui_text(prop, "Wheel Scroll Lines", "The number of lines scrolled at a time with the mouse wheel.");

	prop= RNA_def_property(srna, "smooth_view", PROP_INT, PROP_NONE);
	RNA_def_property_int_sdna(prop, NULL, "smooth_viewtx");
	RNA_def_property_range(prop, 0, 1000);
	RNA_def_property_ui_text(prop, "Smooth View", "The time to animate the view in milliseconds, zero to disable.");

	prop= RNA_def_property(srna, "rotation_angle", PROP_INT, PROP_NONE);
	RNA_def_property_int_sdna(prop, NULL, "pad_rot_angle");
	RNA_def_property_range(prop, 0, 90);
	RNA_def_property_ui_text(prop, "Rotation Angle", "The rotation step for numerical pad keys (2 4 6 8).");

	/* 3D transform widget */
	prop= RNA_def_property(srna, "use_manipulator", PROP_BOOLEAN, PROP_NONE);
	RNA_def_property_boolean_sdna(prop, NULL, "tw_flag", 1);
	RNA_def_property_ui_text(prop, "Manipulator", "Use 3d transform manipulator.");
	RNA_def_property_update(prop, 0, "rna_userdef_update");

	prop= RNA_def_property(srna, "manipulator_size", PROP_INT, PROP_NONE);
	RNA_def_property_int_sdna(prop, NULL, "tw_size");
	RNA_def_property_range(prop, 2, 40);
	RNA_def_property_ui_text(prop, "Manipulator Size", "Diameter of widget, in 10 pixel units.");
	RNA_def_property_update(prop, 0, "rna_userdef_update");

	prop= RNA_def_property(srna, "manipulator_handle_size", PROP_INT, PROP_NONE);
	RNA_def_property_int_sdna(prop, NULL, "tw_handlesize");
	RNA_def_property_range(prop, 2, 40);
	RNA_def_property_ui_text(prop, "Manipulator Handle Size", "Size of widget handles as percentage of widget radius.");
	RNA_def_property_update(prop, 0, "rna_userdef_update");

	prop= RNA_def_property(srna, "manipulator_hotspot", PROP_INT, PROP_NONE);
	RNA_def_property_int_sdna(prop, NULL, "tw_hotspot");
	RNA_def_property_range(prop, 4, 40);
	RNA_def_property_ui_text(prop, "Manipulator Hotspot", "Hotspot in pixels for clicking widget handles.");

	prop= RNA_def_property(srna, "object_center_size", PROP_INT, PROP_NONE);
	RNA_def_property_int_sdna(prop, NULL, "obcenter_dia");
	RNA_def_property_range(prop, 4, 10);
	RNA_def_property_ui_text(prop, "Object Center Size", "Diameter in Pixels for Object/Lamp center display.");
	RNA_def_property_update(prop, 0, "rna_userdef_update");


}

static void rna_def_userdef_edit(BlenderRNA *brna)
{
	PropertyRNA *prop;
	StructRNA *srna;

	static EnumPropertyItem auto_key_modes[] = {
		{AUTOKEY_MODE_NORMAL, "ADD_REPLACE_KEYS", 0, "Add/Replace", ""},
		{AUTOKEY_MODE_EDITKEYS, "REPLACE_KEYS", 0, "Replace", ""},
		{0, NULL, 0, NULL, NULL}};

	static EnumPropertyItem new_interpolation_types[] = {
		{BEZT_IPO_CONST, "CONSTANT", 0, "Constant", ""},
		{BEZT_IPO_LIN, "LINEAR", 0, "Linear", ""},
		{BEZT_IPO_BEZ, "BEZIER", 0, "Bezier", ""},
		{0, NULL, 0, NULL, NULL}};

	static const EnumPropertyItem material_link_items[]= {
		{0, "OBDATA", 0, "ObData", "Toggle whether the material is linked to object data or the object block."},
		{USER_MAT_ON_OB, "OBJECT", 0, "Object", "Toggle whether the material is linked to object data or the object block."},
		{0, NULL, 0, NULL, NULL}};
		
	static const EnumPropertyItem object_align_items[]= {
		{0, "WORLD", 0, "World", "Align newly added objects facing the 3D View direction"},
		{USER_ADD_VIEWALIGNED, "VIEW", 0, "View", "Align newly added objects to the world coordinates"},
		{0, NULL, 0, NULL, NULL}};


	srna= RNA_def_struct(brna, "UserPreferencesEdit", NULL);
	RNA_def_struct_sdna(srna, "UserDef");
	RNA_def_struct_nested(brna, srna, "UserPreferences");
	RNA_def_struct_ui_text(srna, "Edit Methods", "Settings for interacting with Blender data.");
	
	/* Edit Methods */
	
	prop= RNA_def_property(srna, "material_link", PROP_ENUM, PROP_NONE);
	RNA_def_property_enum_bitflag_sdna(prop, NULL, "flag");
	RNA_def_property_enum_items(prop, material_link_items);
	RNA_def_property_ui_text(prop, "Material Link To", "Toggle whether the material is linked to object data or the object block");
	
	prop= RNA_def_property(srna, "object_align", PROP_ENUM, PROP_NONE);
	RNA_def_property_enum_bitflag_sdna(prop, NULL, "flag");
	RNA_def_property_enum_items(prop, object_align_items);
	RNA_def_property_ui_text(prop, "Align Object To", "Align newly added objects facing the 3D View direction or the world coordinates");

	prop= RNA_def_property(srna, "enter_edit_mode", PROP_BOOLEAN, PROP_NONE);
	RNA_def_property_boolean_sdna(prop, NULL, "flag", USER_ADD_EDITMODE);
	RNA_def_property_ui_text(prop, "Enter Edit Mode", "Enter Edit Mode automatically after adding a new object.");

	prop= RNA_def_property(srna, "drag_immediately", PROP_BOOLEAN, PROP_NONE);
	RNA_def_property_boolean_sdna(prop, NULL, "flag", USER_DRAGIMMEDIATE);
	RNA_def_property_ui_text(prop, "Drag Immediately", "Moving things with a mouse drag doesn't require a click to confirm (Best for tablet users).");

	prop= RNA_def_property(srna, "undo_steps", PROP_INT, PROP_NONE);
	RNA_def_property_int_sdna(prop, NULL, "undosteps");
	RNA_def_property_range(prop, 0, 64);
	RNA_def_property_ui_text(prop, "Undo Steps", "Number of undo steps available (smaller values conserve memory).");

	prop= RNA_def_property(srna, "undo_memory_limit", PROP_INT, PROP_NONE);
	RNA_def_property_int_sdna(prop, NULL, "undomemory");
	RNA_def_property_range(prop, 0, 32767);
	RNA_def_property_ui_text(prop, "Undo Memory Size", "Maximum memory usage in megabytes (0 means unlimited).");

	prop= RNA_def_property(srna, "global_undo", PROP_BOOLEAN, PROP_NONE);
	RNA_def_property_boolean_sdna(prop, NULL, "uiflag", USER_GLOBALUNDO);
	RNA_def_property_ui_text(prop, "Global Undo", "Global undo works by keeping a full copy of the file itself in memory, so takes extra memory.");

	/* snap to grid */
	prop= RNA_def_property(srna, "snap_translate", PROP_BOOLEAN, PROP_NONE);
	RNA_def_property_boolean_sdna(prop, NULL, "flag", USER_AUTOGRABGRID);
	RNA_def_property_ui_text(prop, "Enable Translation Snap", "Snap objects and sub-objects to grid units when moving.");

	prop= RNA_def_property(srna, "snap_rotate", PROP_BOOLEAN, PROP_NONE);
	RNA_def_property_boolean_sdna(prop, NULL, "flag", USER_AUTOROTGRID);
	RNA_def_property_ui_text(prop, "Enable Rotation Snap", "Snap objects and sub-objects to grid units when rotating.");

	prop= RNA_def_property(srna, "snap_scale", PROP_BOOLEAN, PROP_NONE);
	RNA_def_property_boolean_sdna(prop, NULL, "flag", USER_AUTOSIZEGRID);
	RNA_def_property_ui_text(prop, "Enable Scaling Snap", "Snap objects and sub-objects to grid units when scaling.");

	prop= RNA_def_property(srna, "auto_keying_enable", PROP_BOOLEAN, PROP_NONE);
	RNA_def_property_boolean_sdna(prop, NULL, "autokey_mode", AUTOKEY_ON);
	RNA_def_property_ui_text(prop, "Auto Keying Enable", "Automatic keyframe insertion for Objects and Bones.");

	prop= RNA_def_property(srna, "auto_keying_mode", PROP_ENUM, PROP_NONE);
	RNA_def_property_enum_items(prop, auto_key_modes);
	RNA_def_property_enum_funcs(prop, "rna_userdef_autokeymode_get", "rna_userdef_autokeymode_set", NULL);
	RNA_def_property_ui_text(prop, "Auto Keying Mode", "Mode of automatic keyframe insertion for Objects and Bones.");

	prop= RNA_def_property(srna, "auto_keyframe_insert_available", PROP_BOOLEAN, PROP_NONE);
	RNA_def_property_boolean_sdna(prop, NULL, "autokey_flag", AUTOKEY_FLAG_INSERTAVAIL);
	RNA_def_property_ui_text(prop, "Auto Keyframe Insert Available", "Automatic keyframe insertion in available curves.");
	
	prop= RNA_def_property(srna, "auto_keyframe_insert_keyingset", PROP_BOOLEAN, PROP_NONE);
	RNA_def_property_boolean_sdna(prop, NULL, "autokey_flag", AUTOKEY_FLAG_ONLYKEYINGSET);
	RNA_def_property_ui_text(prop, "Auto Keyframe Insert Keying Set", "Automatic keyframe insertion using active Keying Set.");
	
	prop= RNA_def_property(srna, "keyframe_insert_needed", PROP_BOOLEAN, PROP_NONE);
	RNA_def_property_boolean_sdna(prop, NULL, "autokey_flag", AUTOKEY_FLAG_INSERTNEEDED);
	RNA_def_property_ui_text(prop, "Keyframe Insert Needed", "Keyframe insertion only when keyframe needed.");

	prop= RNA_def_property(srna, "use_visual_keying", PROP_BOOLEAN, PROP_NONE);
	RNA_def_property_boolean_sdna(prop, NULL, "autokey_flag", AUTOKEY_FLAG_AUTOMATKEY);
	RNA_def_property_ui_text(prop, "Visual Keying", "Use Visual keying automatically for constrained objects.");

	prop= RNA_def_property(srna, "new_interpolation_type", PROP_ENUM, PROP_NONE);
	RNA_def_property_enum_items(prop, new_interpolation_types);
	RNA_def_property_enum_sdna(prop, NULL, "ipo_new");
	RNA_def_property_ui_text(prop, "New Interpolation Type", "");

	prop= RNA_def_property(srna, "grease_pencil_manhattan_distance", PROP_INT, PROP_NONE);
	RNA_def_property_int_sdna(prop, NULL, "gp_manhattendist");
	RNA_def_property_range(prop, 0, 100);
	RNA_def_property_ui_text(prop, "Grease Pencil Manhattan Distance", "Pixels moved by mouse per axis when drawing stroke.");

	prop= RNA_def_property(srna, "grease_pencil_euclidean_distance", PROP_INT, PROP_NONE);
	RNA_def_property_int_sdna(prop, NULL, "gp_euclideandist");
	RNA_def_property_range(prop, 0, 100);
	RNA_def_property_ui_text(prop, "Grease Pencil Euclidean Distance", "Distance moved by mouse when drawing stroke (in pixels) to include.");

	prop= RNA_def_property(srna, "grease_pencil_smooth_stroke", PROP_BOOLEAN, PROP_NONE);
	RNA_def_property_boolean_sdna(prop, NULL, "gp_settings", GP_PAINT_DOSMOOTH);
	RNA_def_property_ui_text(prop, "Grease Pencil Smooth Stroke", "Smooth the final stroke.");

	prop= RNA_def_property(srna, "grease_pencil_simplify_stroke", PROP_BOOLEAN, PROP_NONE);
	RNA_def_property_boolean_sdna(prop, NULL, "gp_settings", GP_PAINT_DOSIMPLIFY);
	RNA_def_property_ui_text(prop, "Grease Pencil Simplify Stroke", "Simplify the final stroke.");

	prop= RNA_def_property(srna, "grease_pencil_eraser_radius", PROP_INT, PROP_NONE);
	RNA_def_property_int_sdna(prop, NULL, "gp_eraser");
	RNA_def_property_range(prop, 0, 100);
	RNA_def_property_ui_text(prop, "Grease Pencil Eraser Radius", "Radius of eraser 'brush'.");

	prop= RNA_def_property(srna, "duplicate_mesh", PROP_BOOLEAN, PROP_NONE);
	RNA_def_property_boolean_sdna(prop, NULL, "dupflag", USER_DUP_MESH);
	RNA_def_property_ui_text(prop, "Duplicate Mesh", "Causes mesh data to be duplicated with the object.");

	prop= RNA_def_property(srna, "duplicate_surface", PROP_BOOLEAN, PROP_NONE);
	RNA_def_property_boolean_sdna(prop, NULL, "dupflag", USER_DUP_SURF);
	RNA_def_property_ui_text(prop, "Duplicate Surface", "Causes surface data to be duplicated with the object.");
	
	prop= RNA_def_property(srna, "duplicate_curve", PROP_BOOLEAN, PROP_NONE);
	RNA_def_property_boolean_sdna(prop, NULL, "dupflag", USER_DUP_CURVE);
	RNA_def_property_ui_text(prop, "Duplicate Curve", "Causes curve data to be duplicated with the object.");

	prop= RNA_def_property(srna, "duplicate_text", PROP_BOOLEAN, PROP_NONE);
	RNA_def_property_boolean_sdna(prop, NULL, "dupflag", USER_DUP_FONT);
	RNA_def_property_ui_text(prop, "Duplicate Text", "Causes text data to be duplicated with the object.");

	prop= RNA_def_property(srna, "duplicate_metaball", PROP_BOOLEAN, PROP_NONE);
	RNA_def_property_boolean_sdna(prop, NULL, "dupflag", USER_DUP_MBALL);
	RNA_def_property_ui_text(prop, "Duplicate Metaball", "Causes metaball data to be duplicated with the object.");
	
	prop= RNA_def_property(srna, "duplicate_armature", PROP_BOOLEAN, PROP_NONE);
	RNA_def_property_boolean_sdna(prop, NULL, "dupflag", USER_DUP_ARM);
	RNA_def_property_ui_text(prop, "Duplicate Armature", "Causes armature data to be duplicated with the object.");

	prop= RNA_def_property(srna, "duplicate_lamp", PROP_BOOLEAN, PROP_NONE);
	RNA_def_property_boolean_sdna(prop, NULL, "dupflag", USER_DUP_LAMP);
	RNA_def_property_ui_text(prop, "Duplicate Lamp", "Causes lamp data to be duplicated with the object.");

	prop= RNA_def_property(srna, "duplicate_material", PROP_BOOLEAN, PROP_NONE);
	RNA_def_property_boolean_sdna(prop, NULL, "dupflag", USER_DUP_MAT);
	RNA_def_property_ui_text(prop, "Duplicate Material", "Causes material data to be duplicated with the object.");

	prop= RNA_def_property(srna, "duplicate_texture", PROP_BOOLEAN, PROP_NONE);
	RNA_def_property_boolean_sdna(prop, NULL, "dupflag", USER_DUP_TEX);
	RNA_def_property_ui_text(prop, "Duplicate Texture", "Causes texture data to be duplicated with the object.");
	
	prop= RNA_def_property(srna, "duplicate_ipo", PROP_BOOLEAN, PROP_NONE);
	RNA_def_property_boolean_sdna(prop, NULL, "dupflag", USER_DUP_IPO);
	RNA_def_property_ui_text(prop, "Duplicate Ipo", "Causes ipo data to be duplicated with the object.");

	prop= RNA_def_property(srna, "duplicate_action", PROP_BOOLEAN, PROP_NONE);
	RNA_def_property_boolean_sdna(prop, NULL, "dupflag", USER_DUP_ACT);
	RNA_def_property_ui_text(prop, "Duplicate Action", "Causes actions to be duplicated with the object.");
	
	prop= RNA_def_property(srna, "duplicate_particle", PROP_BOOLEAN, PROP_NONE);
	RNA_def_property_boolean_sdna(prop, NULL, "dupflag", USER_DUP_PSYS);
	RNA_def_property_ui_text(prop, "Duplicate Particle", "Causes particle systems to be duplicated with the object.");
}

static void rna_def_userdef_system(BlenderRNA *brna)
{
	PropertyRNA *prop;
	StructRNA *srna;

	static EnumPropertyItem gl_texture_clamp_items[] = {
		{0, "CLAMP_OFF", 0, "Off", ""},
		{8192, "CLAMP_8192", 0, "8192", ""},
		{4096, "CLAMP_4096", 0, "4096", ""},
		{2048, "CLAMP_2048", 0, "2048", ""},
		{1024, "CLAMP_1024", 0, "1024", ""},
		{512, "CLAMP_512", 0, "512", ""},
		{256, "CLAMP_256", 0, "256", ""},
		{128, "CLAMP_128", 0, "128", ""},
		{0, NULL, 0, NULL, NULL}};

	static EnumPropertyItem audio_mixing_samples_items[] = {
		{256, "SAMPLES_256", 0, "256", "Set audio mixing buffer size to 256 samples"},
		{512, "SAMPLES_512", 0, "512", "Set audio mixing buffer size to 512 samples"},
		{1024, "SAMPLES_1024", 0, "1024", "Set audio mixing buffer size to 1024 samples"},
		{2048, "SAMPLES_2048", 0, "2048", "Set audio mixing buffer size to 2048 samples"},
		{4096, "SAMPLES_4096", 0, "4096", "Set audio mixing buffer size to 4096 samples"},
		{8192, "SAMPLES_8192", 0, "8192", "Set audio mixing buffer size to 8192 samples"},
		{16384, "SAMPLES_16384", 0, "16384", "Set audio mixing buffer size to 16384 samples"},
		{32768, "SAMPLES_32768", 0, "32768", "Set audio mixing buffer size to 32768 samples"},
		{0, NULL, 0, NULL, NULL}};

	static EnumPropertyItem audio_device_items[] = {
		{0, "NONE", 0, "None", "Null device - there will be no audio output."},
#ifdef WITH_SDL
		{1, "SDL", 0, "SDL", "SDL device - simple direct media layer, recommended for sequencer usage."},
#endif
#ifdef WITH_OPENAL
		{2, "OPENAL", 0, "OpenAL", "OpenAL device - supports 3D audio, recommended for game engine usage."},
#endif
#ifdef WITH_JACK
		{3, "JACK", 0, "Jack", "Jack device - open source pro audio, recommended for pro audio users."},
#endif
		{0, NULL, 0, NULL, NULL}};

	static EnumPropertyItem audio_rate_items[] = {
//		{8000, "RATE_8000", 0, "8 kHz", "Set audio sampling rate to 8000 samples per second."},
//		{11025, "RATE_11025", 0, "11.025 kHz", "Set audio sampling rate to 11025 samples per second."},
//		{16000, "RATE_16000", 0, "16 kHz", "Set audio sampling rate to 16000 samples per second."},
//		{22050, "RATE_22050", 0, "22.05 kHz", "Set audio sampling rate to 22050 samples per second."},
//		{32000, "RATE_32000", 0, "32 kHz", "Set audio sampling rate to 32000 samples per second."},
		{44100, "RATE_44100", 0, "44.1 kHz", "Set audio sampling rate to 44100 samples per second."},
		{48000, "RATE_48000", 0, "48 kHz", "Set audio sampling rate to 48000 samples per second."},
//		{88200, "RATE_88200", 0, "88.2 kHz", "Set audio sampling rate to 88200 samples per second."},
		{96000, "RATE_96000", 0, "96 kHz", "Set audio sampling rate to 96000 samples per second."},
		{192000, "RATE_192000", 0, "192 kHz", "Set audio sampling rate to 192000 samples per second."},
		{0, NULL, 0, NULL, NULL}};

	static EnumPropertyItem audio_format_items[] = {
		{0x01, "U8", 0, "8-bit Unsigned", "Set audio sample format to 8 bit unsigned integer."},
		{0x12, "S16", 0, "16-bit Signed", "Set audio sample format to 16 bit signed integer."},
		{0x13, "S24", 0, "24-bit Signed", "Set audio sample format to 24 bit signed integer."},
		{0x14, "S32", 0, "32-bit Signed", "Set audio sample format to 32 bit signed integer."},
		{0x24, "FLOAT", 0, "32-bit Float", "Set audio sample format to 32 bit float."},
		{0x28, "DOUBLE", 0, "64-bit Float", "Set audio sample format to 64 bit float."},
		{0, NULL, 0, NULL, NULL}};

	static EnumPropertyItem audio_channel_items[] = {
		{1, "MONO", 0, "Mono", "Set audio channels to mono."},
		{2, "STEREO", 0, "Stereo", "Set audio channels to stereo."},
		{4, "SURROUND4", 0, "4 Channels", "Set audio channels to 4 channels."},
		{6, "SURROUND51", 0, "5.1 Surround", "Set audio channels to 5.1 surround sound."},
		{8, "SURROUND71", 0, "7.1 Surround", "Set audio channels to 7.1 surround sound."},
		{0, NULL, 0, NULL, NULL}};

	static EnumPropertyItem draw_method_items[] = {
		{USER_DRAW_TRIPLE, "TRIPLE_BUFFER", 0, "Triple Buffer", "Use a third buffer for minimal redraws at the cost of more memory."},
		{USER_DRAW_OVERLAP, "OVERLAP", 0, "Overlap", "Redraw all overlapping regions, minimal memory usage but more redraws."},
		{USER_DRAW_FULL, "FULL", 0, "Full", "Do a full redraw each time, slow, only use for reference or when all else fails."},
		{0, NULL, 0, NULL, NULL}};
		
		/* hardcoded here, could become dynamic somehow */
	static EnumPropertyItem language_items[] = {
		{0, "ENGLISH", 0, "English", ""},
		{1, "JAPANESE", 0, "Japanese", ""},
		{2, "DUTCH", 0, "Dutch", ""},
		{3, "ITALIAN", 0, "Italian", ""},
		{4, "GERMAN", 0, "German", ""},
		{5, "FINNISH", 0, "Finnish", ""},
		{6, "SWEDISH", 0, "Swedish", ""},
		{7, "FRENCH", 0, "French", ""},
		{8, "SPANISH", 0, "Spanish", ""},
		{9, "CATALAN", 0, "Catalan", ""},
		{10, "CZECH", 0, "Czech", ""},
		{11, "BRAZILIAN_PORTUGUESE", 0, "Brazilian Portuguese", ""},
		{12, "SIMPLIFIED_CHINESE", 0, "Simplified Chinese", ""},
		{13, "RUSSIAN", 0, "Russian", ""},
		{14, "CROATIAN", 0, "Croatian", ""},
		{15, "SERBIAN", 0, "Serbian", ""},
		{16, "UKRAINIAN", 0, "Ukrainian", ""},
		{17, "POLISH", 0, "Polish", ""},
		{18, "ROMANIAN", 0, "Romanian", ""},
		{19, "ARABIC", 0, "Arabic", ""},
		{20, "BULGARIAN", 0, "Bulgarian", ""},
		{21, "GREEK", 0, "Greek", ""},
		{22, "KOREAN", 0, "Korean", ""},
		{0, NULL, 0, NULL, NULL}};

	srna= RNA_def_struct(brna, "UserPreferencesSystem", NULL);
	RNA_def_struct_sdna(srna, "UserDef");
	RNA_def_struct_nested(brna, srna, "UserPreferences");
	RNA_def_struct_ui_text(srna, "System & OpenGL", "Graphics driver and operating system settings.");

	/* Language */
	
	prop= RNA_def_property(srna, "international_fonts", PROP_BOOLEAN, PROP_NONE);
	RNA_def_property_boolean_sdna(prop, NULL, "transopts", USER_DOTRANSLATE);
	RNA_def_property_ui_text(prop, "International Fonts", "Use international fonts.");
	RNA_def_property_update(prop, 0, "rna_userdef_update");

	prop= RNA_def_property(srna, "dpi", PROP_INT, PROP_NONE);
	RNA_def_property_int_sdna(prop, NULL, "dpi");
	RNA_def_property_range(prop, 48, 128);
	RNA_def_property_ui_text(prop, "DPI", "Font size and resolution for display.");
	RNA_def_property_update(prop, 0, "rna_userdef_update");
	
	prop= RNA_def_property(srna, "scrollback", PROP_INT, PROP_UNSIGNED);
	RNA_def_property_int_sdna(prop, NULL, "scrollback");
	RNA_def_property_range(prop, 32, 32768);
	RNA_def_property_ui_text(prop, "Scrollback", "Maximum number of lines to store for the console buffer.");

	/* Language Selection */

	prop= RNA_def_property(srna, "language", PROP_ENUM, PROP_NONE);
	RNA_def_property_enum_items(prop, language_items);
	RNA_def_property_ui_text(prop, "Language", "Language use for translation.");
	RNA_def_property_update(prop, 0, "rna_userdef_update");

	prop= RNA_def_property(srna, "translate_tooltips", PROP_BOOLEAN, PROP_NONE);
	RNA_def_property_boolean_sdna(prop, NULL, "transopts", USER_TR_TOOLTIPS);
	RNA_def_property_ui_text(prop, "Translate Tooltips", "Translate Tooltips.");
	RNA_def_property_update(prop, 0, "rna_userdef_update");

	prop= RNA_def_property(srna, "translate_buttons", PROP_BOOLEAN, PROP_NONE);
	RNA_def_property_boolean_sdna(prop, NULL, "transopts", USER_TR_BUTTONS);
	RNA_def_property_ui_text(prop, "Translate Buttons", "Translate button labels.");
	RNA_def_property_update(prop, 0, "rna_userdef_update");

	prop= RNA_def_property(srna, "translate_toolbox", PROP_BOOLEAN, PROP_NONE);
	RNA_def_property_boolean_sdna(prop, NULL, "transopts", USER_TR_MENUS);
	RNA_def_property_ui_text(prop, "Translate Toolbox", "Translate toolbox menu.");
	RNA_def_property_update(prop, 0, "rna_userdef_update");

	prop= RNA_def_property(srna, "use_textured_fonts", PROP_BOOLEAN, PROP_NONE);
	RNA_def_property_boolean_sdna(prop, NULL, "transopts", USER_USETEXTUREFONT);
	RNA_def_property_ui_text(prop, "Textured Fonts", "Use textures for drawing international fonts.");
	RNA_def_property_update(prop, 0, "rna_userdef_update");

	/* System & OpenGL */

	prop= RNA_def_property(srna, "solid_lights", PROP_COLLECTION, PROP_NONE);
	RNA_def_property_collection_sdna(prop, NULL, "light", "");
	RNA_def_property_struct_type(prop, "UserSolidLight");
	RNA_def_property_ui_text(prop, "Solid Lights", "Lights user to display objects in solid draw mode.");

	prop= RNA_def_property(srna, "use_weight_color_range", PROP_BOOLEAN, PROP_NONE);
	RNA_def_property_boolean_sdna(prop, NULL, "flag", USER_CUSTOM_RANGE);
	RNA_def_property_ui_text(prop, "Use Weight Color Range", "Enable color range used for weight visualization in weight painting mode.");
	RNA_def_property_update(prop, 0, "rna_UserDef_weight_color_update");

	prop= RNA_def_property(srna, "weight_color_range", PROP_POINTER, PROP_NONE);
	RNA_def_property_flag(prop, PROP_NEVER_NULL);
	RNA_def_property_pointer_sdna(prop, NULL, "coba_weight");
	RNA_def_property_struct_type(prop, "ColorRamp");
	RNA_def_property_ui_text(prop, "Weight Color Range", "Color range used for weight visualization in weight painting mode.");
	RNA_def_property_update(prop, 0, "rna_UserDef_weight_color_update");

	prop= RNA_def_property(srna, "enable_all_codecs", PROP_BOOLEAN, PROP_NONE);
	RNA_def_property_boolean_sdna(prop, NULL, "uiflag", USER_ALLWINCODECS);
	RNA_def_property_ui_text(prop, "Enable All Codecs", "Enables automatic saving of preview images in the .blend file (Windows only).");

	prop= RNA_def_property(srna, "auto_run_python_scripts", PROP_BOOLEAN, PROP_NONE);
	RNA_def_property_boolean_sdna(prop, NULL, "flag", USER_DONT_DOSCRIPTLINKS);
	RNA_def_property_ui_text(prop, "Auto Run Python Scripts", "Allow any .blend file to run scripts automatically (unsafe with blend files from an untrusted source).");

	prop= RNA_def_property(srna, "emulate_numpad", PROP_BOOLEAN, PROP_NONE);
	RNA_def_property_boolean_sdna(prop, NULL, "flag", USER_NONUMPAD);
	RNA_def_property_ui_text(prop, "Emulate Numpad", "Causes the 1 to 0 keys to act as the numpad (useful for laptops).");

	prop= RNA_def_property(srna, "prefetch_frames", PROP_INT, PROP_NONE);
	RNA_def_property_int_sdna(prop, NULL, "prefetchframes");
	RNA_def_property_range(prop, 0, 500);
	RNA_def_property_ui_text(prop, "Prefetch Frames", "Number of frames to render ahead during playback.");

	prop= RNA_def_property(srna, "memory_cache_limit", PROP_INT, PROP_NONE);
	RNA_def_property_int_sdna(prop, NULL, "memcachelimit");
	RNA_def_property_range(prop, 0, (sizeof(void *) ==8)? 1024*16: 1024); /* 32 bit 2 GB, 64 bit 16 GB */
	RNA_def_property_ui_text(prop, "Memory Cache Limit", "Memory cache limit in sequencer (megabytes).");

	prop= RNA_def_property(srna, "frame_server_port", PROP_INT, PROP_NONE);
	RNA_def_property_int_sdna(prop, NULL, "frameserverport");
	RNA_def_property_range(prop, 0, 32727);
	RNA_def_property_ui_text(prop, "Frame Server Port", "Frameserver Port for Framserver-Rendering.");

	prop= RNA_def_property(srna, "game_sound", PROP_BOOLEAN, PROP_NONE);
	RNA_def_property_boolean_negative_sdna(prop, NULL, "gameflags", USER_DISABLE_SOUND);
	RNA_def_property_ui_text(prop, "Game Sound", "Enables sounds to be played in games.");

	prop= RNA_def_property(srna, "clip_alpha", PROP_FLOAT, PROP_NONE);
	RNA_def_property_float_sdna(prop, NULL, "glalphaclip");
	RNA_def_property_range(prop, 0.0f, 1.0f);
	RNA_def_property_ui_text(prop, "Clip Alpha", "Clip alpha below this threshold in the 3d textured view.");
	
	prop= RNA_def_property(srna, "use_mipmaps", PROP_BOOLEAN, PROP_NONE);
	RNA_def_property_boolean_negative_sdna(prop, NULL, "gameflags", USER_DISABLE_MIPMAP);
	RNA_def_property_ui_text(prop, "Mipmaps", "Scale textures for the 3d View (looks nicer but uses more memory and slows image reloading.)");

	prop= RNA_def_property(srna, "use_vbos", PROP_BOOLEAN, PROP_NONE);
	RNA_def_property_boolean_negative_sdna(prop, NULL, "gameflags", USER_DISABLE_VBO);
	RNA_def_property_ui_text(prop, "VBOs", "Use Vertex Buffer Objects (or Vertex Arrays, if unsupported) for viewport rendering.");

	prop= RNA_def_property(srna, "gl_texture_limit", PROP_ENUM, PROP_NONE);
	RNA_def_property_enum_sdna(prop, NULL, "glreslimit");
	RNA_def_property_enum_items(prop, gl_texture_clamp_items);
	RNA_def_property_ui_text(prop, "GL Texture Limit", "Limit the texture size to save graphics memory.");

	prop= RNA_def_property(srna, "texture_time_out", PROP_INT, PROP_NONE);
	RNA_def_property_int_sdna(prop, NULL, "textimeout");
	RNA_def_property_range(prop, 0, 3600);
	RNA_def_property_ui_text(prop, "Texture Time Out", "Time since last access of a GL texture in seconds after which it is freed. (Set to 0 to keep textures allocated.)");

	prop= RNA_def_property(srna, "texture_collection_rate", PROP_INT, PROP_NONE);
	RNA_def_property_int_sdna(prop, NULL, "texcollectrate");
	RNA_def_property_range(prop, 1, 3600);
	RNA_def_property_ui_text(prop, "Texture Collection Rate", "Number of seconds between each run of the GL texture garbage collector.");

	prop= RNA_def_property(srna, "window_draw_method", PROP_ENUM, PROP_NONE);
	RNA_def_property_enum_sdna(prop, NULL, "wmdrawmethod");
	RNA_def_property_enum_items(prop, draw_method_items);
	RNA_def_property_ui_text(prop, "Window Draw Method", "Drawing method used by the window manager.");

	prop= RNA_def_property(srna, "audio_mixing_buffer", PROP_ENUM, PROP_NONE);
	RNA_def_property_enum_sdna(prop, NULL, "mixbufsize");
	RNA_def_property_enum_items(prop, audio_mixing_samples_items);
	RNA_def_property_ui_text(prop, "Audio Mixing Buffer", "Sets the number of samples used by the audio mixing buffer.");
	RNA_def_property_update(prop, 0, "rna_UserDef_audio_update");

	prop= RNA_def_property(srna, "audio_device", PROP_ENUM, PROP_NONE);
	RNA_def_property_enum_sdna(prop, NULL, "audiodevice");
	RNA_def_property_enum_items(prop, audio_device_items);
	RNA_def_property_ui_text(prop, "Audio Device", "Sets the audio output device.");
	RNA_def_property_update(prop, 0, "rna_UserDef_audio_update");

	prop= RNA_def_property(srna, "audio_sample_rate", PROP_ENUM, PROP_NONE);
	RNA_def_property_enum_sdna(prop, NULL, "audiorate");
	RNA_def_property_enum_items(prop, audio_rate_items);
	RNA_def_property_ui_text(prop, "Audio Sample Rate", "Sets the audio sample rate.");
	RNA_def_property_update(prop, 0, "rna_UserDef_audio_update");

	prop= RNA_def_property(srna, "audio_sample_format", PROP_ENUM, PROP_NONE);
	RNA_def_property_enum_sdna(prop, NULL, "audioformat");
	RNA_def_property_enum_items(prop, audio_format_items);
	RNA_def_property_ui_text(prop, "Audio Sample Format", "Sets the audio sample format.");
	RNA_def_property_update(prop, 0, "rna_UserDef_audio_update");

	prop= RNA_def_property(srna, "audio_channels", PROP_ENUM, PROP_NONE);
	RNA_def_property_enum_sdna(prop, NULL, "audiochannels");
	RNA_def_property_enum_items(prop, audio_channel_items);
	RNA_def_property_ui_text(prop, "Audio Channels", "Sets the audio channel count.");
	RNA_def_property_update(prop, 0, "rna_UserDef_audio_update");

#if 0
	prop= RNA_def_property(srna, "verse_master", PROP_STRING, PROP_NONE);
	RNA_def_property_string_sdna(prop, NULL, "versemaster");
	RNA_def_property_ui_text(prop, "Verse Master", "The Verse Master-server IP");

	prop= RNA_def_property(srna, "verse_username", PROP_STRING, PROP_NONE);
	RNA_def_property_string_sdna(prop, NULL, "verseuser");
	RNA_def_property_ui_text(prop, "Verse Username", "The Verse user name");
#endif
}

static void rna_def_userdef_input(BlenderRNA *brna)
{
	PropertyRNA *prop;
	StructRNA *srna;

	static EnumPropertyItem select_mouse_items[] = {
		{USER_LMOUSESELECT, "LEFT", 0, "Left", "Use left Mouse Button for selection."},
		{0, "RIGHT", 0, "Right", "Use Right Mouse Button for selection."},
		{0, NULL, 0, NULL, NULL}};
		
	static EnumPropertyItem view_rotation_items[] = {
		{0, "TURNTABLE", 0, "Turntable", "Use turntable style rotation in the viewport."},
		{USER_TRACKBALL, "TRACKBALL", 0, "Trackball", "Use trackball style rotation in the viewport."},
		{0, NULL, 0, NULL, NULL}};
		
	static EnumPropertyItem middle_mouse_mouse_items[] = {
		{0, "PAN", 0, "Pan", "Use the middle mouse button for panning the viewport."},
		{USER_VIEWMOVE, "ROTATE", 0, "Rotate", "Use the middle mouse button for rotation the viewport."},
		{0, NULL, 0, NULL, NULL}};
		
	static EnumPropertyItem view_zoom_styles[] = {
		{USER_ZOOM_CONT, "CONTINUE", 0, "Continue", "Old style zoom, continues while moving mouse up or down."},
		{USER_ZOOM_DOLLY, "DOLLY", 0, "Dolly", "Zooms in and out based on vertical mouse movement."},
		{USER_ZOOM_SCALE, "SCALE", 0, "Scale", "Zooms in and out like scaling the view, mouse movements relative to center."},
		{0, NULL, 0, NULL, NULL}};
		
	srna= RNA_def_struct(brna, "UserPreferencesInput", NULL);
	RNA_def_struct_sdna(srna, "UserDef");
	RNA_def_struct_nested(brna, srna, "UserPreferences");
	RNA_def_struct_ui_text(srna, "Input", "Settings for input devices.");

	prop= RNA_def_property(srna, "middle_mouse", PROP_ENUM, PROP_NONE);
	RNA_def_property_enum_bitflag_sdna(prop, NULL, "flag");
	RNA_def_property_enum_items(prop, middle_mouse_mouse_items);
	RNA_def_property_ui_text(prop, "Middle Mouse", "Use the middle mouse button to pan or zoom the view.");
	
	prop= RNA_def_property(srna, "select_mouse", PROP_ENUM, PROP_NONE);
	RNA_def_property_enum_bitflag_sdna(prop, NULL, "flag");
	RNA_def_property_enum_items(prop, select_mouse_items);
	RNA_def_property_ui_text(prop, "Select Mouse", "The mouse button used for selection.");
	
	prop= RNA_def_property(srna, "viewport_zoom_style", PROP_ENUM, PROP_NONE);
	RNA_def_property_enum_sdna(prop, NULL, "viewzoom");
	RNA_def_property_enum_items(prop, view_zoom_styles);
	RNA_def_property_ui_text(prop, "Viewport Zoom Style", "Which style to use for viewport scaling.");
	
	prop= RNA_def_property(srna, "view_rotation", PROP_ENUM, PROP_NONE);
	RNA_def_property_enum_bitflag_sdna(prop, NULL, "flag");
	RNA_def_property_enum_items(prop, view_rotation_items);
	RNA_def_property_ui_text(prop, "View Rotation", "Rotation style in the viewport.");
	
	prop= RNA_def_property(srna, "continuous_mouse", PROP_BOOLEAN, PROP_NONE);
	RNA_def_property_boolean_sdna(prop, NULL, "uiflag", USER_CONTINUOUS_MOUSE);
	RNA_def_property_ui_text(prop, "Continuous Grab", "Experimental option to allow moving the mouse outside the view");
	
	prop= RNA_def_property(srna, "ndof_pan_speed", PROP_INT, PROP_NONE);
	RNA_def_property_int_sdna(prop, NULL, "ndof_pan");
	RNA_def_property_range(prop, 0, 200);
	RNA_def_property_ui_text(prop, "NDof Pan Speed", "The overall panning speed of an NDOF device, as percent of standard.");

	prop= RNA_def_property(srna, "ndof_rotate_speed", PROP_INT, PROP_NONE);
	RNA_def_property_int_sdna(prop, NULL, "ndof_rotate");
	RNA_def_property_range(prop, 0, 200);
	RNA_def_property_ui_text(prop, "NDof Rotation Speed", "The overall rotation speed of an NDOF device, as percent of standard.");
	
	prop= RNA_def_property(srna, "emulate_3_button_mouse", PROP_BOOLEAN, PROP_NONE);
	RNA_def_property_boolean_sdna(prop, NULL, "flag", USER_TWOBUTTONMOUSE);
	RNA_def_property_boolean_funcs(prop, NULL, "rna_userdef_emulate_set");
	RNA_def_property_ui_text(prop, "Emulate 3 Button Mouse", "Emulates Middle Mouse with Alt+LeftMouse (doesnt work with Left Mouse Select option.)");
}

static void rna_def_userdef_filepaths(BlenderRNA *brna)
{
	PropertyRNA *prop;
	StructRNA *srna;
	
	srna= RNA_def_struct(brna, "UserPreferencesFilePaths", NULL);
	RNA_def_struct_sdna(srna, "UserDef");
	RNA_def_struct_nested(brna, srna, "UserPreferences");
	RNA_def_struct_ui_text(srna, "File Paths", "Default paths for external files.");
	
	prop= RNA_def_property(srna, "hide_dot_files_datablocks", PROP_BOOLEAN, PROP_NONE);
	RNA_def_property_boolean_sdna(prop, NULL, "uiflag", USER_HIDE_DOT);
	RNA_def_property_ui_text(prop, "Hide Dot Files/Datablocks", "Hide files/datablocks that start with a dot(.*)");
	
	prop= RNA_def_property(srna, "filter_file_extensions", PROP_BOOLEAN, PROP_NONE);
	RNA_def_property_boolean_sdna(prop, NULL, "uiflag", USER_FILTERFILEEXTS);
	RNA_def_property_ui_text(prop, "Filter File Extensions", "Display only files with extensions in the image select window.");
	
	prop= RNA_def_property(srna, "use_relative_paths", PROP_BOOLEAN, PROP_NONE);
	RNA_def_property_boolean_sdna(prop, NULL, "flag", USER_RELPATHS);
	RNA_def_property_ui_text(prop, "Relative Paths", "Default relative path option for the file selector.");

	prop= RNA_def_property(srna, "compress_file", PROP_BOOLEAN, PROP_NONE);
	RNA_def_property_boolean_sdna(prop, NULL, "flag", USER_FILECOMPRESS);
	RNA_def_property_ui_text(prop, "Compress File", "Enable file compression when saving .blend files.");

	prop= RNA_def_property(srna, "load_ui", PROP_BOOLEAN, PROP_NONE);
	RNA_def_property_boolean_negative_sdna(prop, NULL, "flag", USER_FILENOUI);
	RNA_def_property_ui_text(prop, "Load UI", "Load user interface setup when loading .blend files.");

	prop= RNA_def_property(srna, "fonts_directory", PROP_STRING, PROP_DIRPATH);
	RNA_def_property_string_sdna(prop, NULL, "fontdir");
	RNA_def_property_ui_text(prop, "Fonts Directory", "The default directory to search for loading fonts.");

	prop= RNA_def_property(srna, "textures_directory", PROP_STRING, PROP_DIRPATH);
	RNA_def_property_string_sdna(prop, NULL, "textudir");
	RNA_def_property_ui_text(prop, "Textures Directory", "The default directory to search for textures.");

	prop= RNA_def_property(srna, "texture_plugin_directory", PROP_STRING, PROP_DIRPATH);
	RNA_def_property_string_sdna(prop, NULL, "plugtexdir");
	RNA_def_property_ui_text(prop, "Texture Plugin Directory", "The default directory to search for texture plugins.");

	prop= RNA_def_property(srna, "sequence_plugin_directory", PROP_STRING, PROP_DIRPATH);
	RNA_def_property_string_sdna(prop, NULL, "plugseqdir");
	RNA_def_property_ui_text(prop, "Sequence Plugin Directory", "The default directory to search for sequence plugins.");

	prop= RNA_def_property(srna, "render_output_directory", PROP_STRING, PROP_DIRPATH);
	RNA_def_property_string_sdna(prop, NULL, "renderdir");
	RNA_def_property_ui_text(prop, "Render Output Directory", "The default directory for rendering output.");

	prop= RNA_def_property(srna, "python_scripts_directory", PROP_STRING, PROP_DIRPATH);
	RNA_def_property_string_sdna(prop, NULL, "pythondir");
	RNA_def_property_ui_text(prop, "Python Scripts Directory", "The default directory to search for Python scripts (resets python module search path: sys.path).");

	prop= RNA_def_property(srna, "sounds_directory", PROP_STRING, PROP_DIRPATH);
	RNA_def_property_string_sdna(prop, NULL, "sounddir");
	RNA_def_property_ui_text(prop, "Sounds Directory", "The default directory to search for sounds.");

	prop= RNA_def_property(srna, "temporary_directory", PROP_STRING, PROP_DIRPATH);
	RNA_def_property_string_sdna(prop, NULL, "tempdir");
	RNA_def_property_ui_text(prop, "Temporary Directory", "The directory for storing temporary save files.");

	/* Autosave  */

	prop= RNA_def_property(srna, "save_version", PROP_INT, PROP_NONE);
	RNA_def_property_int_sdna(prop, NULL, "versions");
	RNA_def_property_range(prop, 0, 32);
	RNA_def_property_ui_text(prop, "Save Versions", "The number of old versions to maintain in the current directory, when manually saving.");

	prop= RNA_def_property(srna, "auto_save_temporary_files", PROP_BOOLEAN, PROP_NONE);
	RNA_def_property_boolean_sdna(prop, NULL, "flag", USER_AUTOSAVE);
	RNA_def_property_ui_text(prop, "Auto Save Temporary Files", "Automatic saving of temporary files.");
	RNA_def_property_update(prop, 0, "rna_userdef_autosave_update");

	prop= RNA_def_property(srna, "auto_save_time", PROP_INT, PROP_NONE);
	RNA_def_property_int_sdna(prop, NULL, "savetime");
	RNA_def_property_range(prop, 1, 60);
	RNA_def_property_ui_text(prop, "Auto Save Time", "The time (in minutes) to wait between automatic temporary saves.");
	RNA_def_property_update(prop, 0, "rna_userdef_autosave_update");

	prop= RNA_def_property(srna, "recent_files", PROP_INT, PROP_NONE);
	RNA_def_property_range(prop, 0, 30);
	RNA_def_property_ui_text(prop, "Recent Files", "Maximum number of recently opened files to remember.");

	prop= RNA_def_property(srna, "save_preview_images", PROP_BOOLEAN, PROP_NONE);
	RNA_def_property_boolean_sdna(prop, NULL, "flag", USER_SAVE_PREVIEWS);
	RNA_def_property_ui_text(prop, "Save Preview Images", "Enables automatic saving of preview images in the .blend file.");
}


void RNA_def_userdef(BlenderRNA *brna)
{
	StructRNA *srna;
	PropertyRNA *prop;

	static EnumPropertyItem user_pref_sections[] = {
		{USER_SECTION_INTERFACE, "INTERFACE", 0, "Interface", ""},
		{USER_SECTION_EDIT, "EDITING", 0, "Editing", ""},
		{USER_SECTION_INPUT, "INPUT", 0, "Input", ""},
		{USER_SECTION_THEME, "THEMES", 0, "Themes", ""},
		{USER_SECTION_FILE, "FILES", 0, "File", ""},
		{USER_SECTION_SYSTEM, "SYSTEM", 0, "System", ""},
		{0, NULL, 0, NULL, NULL}};

	rna_def_userdef_dothemes(brna);
	rna_def_userdef_solidlight(brna);

	srna= RNA_def_struct(brna, "UserPreferences", NULL);
	RNA_def_struct_sdna(srna, "UserDef");
	RNA_def_struct_ui_text(srna, "User Preferences", "Global user preferences.");

	prop= RNA_def_property(srna, "active_section", PROP_ENUM, PROP_NONE);
	RNA_def_property_enum_sdna(prop, NULL, "userpref");
	RNA_def_property_enum_items(prop, user_pref_sections);
	RNA_def_property_ui_text(prop, "Active Section", "Active section of the user preferences shown in the user interface.");
	RNA_def_property_update(prop, 0, "rna_userdef_update");

	prop= RNA_def_property(srna, "themes", PROP_COLLECTION, PROP_NONE);
	RNA_def_property_collection_sdna(prop, NULL, "themes", NULL);
	RNA_def_property_struct_type(prop, "Theme");
	RNA_def_property_ui_text(prop, "Themes", "");

	prop= RNA_def_property(srna, "uistyles", PROP_COLLECTION, PROP_NONE);
	RNA_def_property_collection_sdna(prop, NULL, "uistyles", NULL);
	RNA_def_property_struct_type(prop, "ThemeStyle");
	RNA_def_property_ui_text(prop, "Styles", "");
	
	/* nested structs */
	prop= RNA_def_property(srna, "view", PROP_POINTER, PROP_NONE);
	RNA_def_property_flag(prop, PROP_NEVER_NULL);
	RNA_def_property_struct_type(prop, "UserPreferencesView");
	RNA_def_property_pointer_funcs(prop, "rna_UserDef_view_get", NULL, NULL);
	RNA_def_property_ui_text(prop, "View & Controls", "Preferences related to viewing data.");

	prop= RNA_def_property(srna, "edit", PROP_POINTER, PROP_NONE);
	RNA_def_property_flag(prop, PROP_NEVER_NULL);
	RNA_def_property_struct_type(prop, "UserPreferencesEdit");
	RNA_def_property_pointer_funcs(prop, "rna_UserDef_edit_get", NULL, NULL);
	RNA_def_property_ui_text(prop, "Edit Methods", "Settings for interacting with Blender data.");
	
	prop= RNA_def_property(srna, "inputs", PROP_POINTER, PROP_NONE);
	RNA_def_property_flag(prop, PROP_NEVER_NULL);
	RNA_def_property_struct_type(prop, "UserPreferencesInput");
	RNA_def_property_pointer_funcs(prop, "rna_UserDef_input_get", NULL, NULL);
	RNA_def_property_ui_text(prop, "Inputs", "Settings for input devices.");
	
	prop= RNA_def_property(srna, "filepaths", PROP_POINTER, PROP_NONE);
	RNA_def_property_flag(prop, PROP_NEVER_NULL);
	RNA_def_property_struct_type(prop, "UserPreferencesFilePaths");
	RNA_def_property_pointer_funcs(prop, "rna_UserDef_filepaths_get", NULL, NULL);
	RNA_def_property_ui_text(prop, "File Paths", "Default paths for external files.");
	
	prop= RNA_def_property(srna, "system", PROP_POINTER, PROP_NONE);
	RNA_def_property_flag(prop, PROP_NEVER_NULL);
	RNA_def_property_struct_type(prop, "UserPreferencesSystem");
	RNA_def_property_pointer_funcs(prop, "rna_UserDef_system_get", NULL, NULL);
	RNA_def_property_ui_text(prop, "System & OpenGL", "Graphics driver and operating system settings.");
	
	rna_def_userdef_view(brna);
	rna_def_userdef_edit(brna);
	rna_def_userdef_input(brna);
	rna_def_userdef_filepaths(brna);
	rna_def_userdef_system(brna);
	
}

#endif
<|MERGE_RESOLUTION|>--- conflicted
+++ resolved
@@ -1424,23 +1424,6 @@
 	
 	static EnumPropertyItem active_theme_group[] = {
 		{0, "USER_INTERFACE", ICON_UI, "User Interface", ""},
-<<<<<<< HEAD
-		{1, "VIEW_3D", ICON_VIEW3D, "View 3D", ""},
-		{2, "GRAPH_EDITOR", ICON_IPO, "Graph Editor", ""},
-		{3, "FILE_BROWSER", ICON_FILESEL, "File Browser", ""},
-		{4, "NLA_EDITOR", ICON_NLA, "NLA Editor", ""},
-		{5, "DOPESHEET_EDITOR", ICON_ACTION, "Dopesheet Editor", ""},
-		{6, "IMAGE_EDITOR", ICON_IMAGE_COL, "Image Editor", ""},
-		{7, "SEQUENCE_EDITOR", ICON_SEQUENCE, "Sequence Editor", ""},
-		{8, "PROPERTIES", ICON_BUTS, "Properties", ""},
-		{9, "TEXT_EDITOR", ICON_TEXT, "Text Editor", ""},
-		{10, "TIMELINE", ICON_TIME, "Timeline", ""},
-		{11, "NODE_EDITOR", ICON_NODE, "Node Editor", ""},
-		{12, "LOGIC_EDITOR", ICON_LOGIC, "Logic Editor", ""},
-		{13, "OUTLINER", ICON_OOPS, "Outliner", ""},
-		{14, "INFO", ICON_INFO, "Info", ""},
-		{15, "USER_PREFERENCES", ICON_PREFERENCES, "User Preferences", ""},
-=======
 		{1, "VIEW_3D", ICON_VIEW3D, "3D View", ""},
 		{2, "TIMELINE", ICON_TIME, "Timeline", ""},
 		{3, "GRAPH_EDITOR", ICON_IPO, "Graph Editor", ""},
@@ -1457,7 +1440,6 @@
 		{15, "INFO", ICON_INFO, "Info", ""},
 		{16, "FILE_BROWSER", ICON_FILESEL, "File Browser", ""},
 		{17, "CONSOLE", ICON_CONSOLE, "Console", ""},
->>>>>>> bee2335a
 		{0, NULL, 0, NULL, NULL}};
 
 	srna= RNA_def_struct(brna, "Theme", NULL);
