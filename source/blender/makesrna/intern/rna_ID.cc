--- conflicted
+++ resolved
@@ -219,11 +219,8 @@
 #  include "BKE_lib_override.hh"
 #  include "BKE_lib_query.hh"
 #  include "BKE_lib_remap.hh"
-<<<<<<< HEAD
-=======
 #  include "BKE_library.hh"
 #  include "BKE_main_invariants.hh"
->>>>>>> 808635e5
 #  include "BKE_material.hh"
 #  include "BKE_preview_image.hh"
 #  include "BKE_vfont.hh"
