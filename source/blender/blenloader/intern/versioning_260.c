/*
 * ***** BEGIN GPL LICENSE BLOCK *****
 *
 * This program is free software; you can redistribute it and/or
 * modify it under the terms of the GNU General Public License
 * as published by the Free Software Foundation; either version 2
 * of the License, or (at your option) any later version.
 *
 * This program is distributed in the hope that it will be useful,
 * but WITHOUT ANY WARRANTY; without even the implied warranty of
 * MERCHANTABILITY or FITNESS FOR A PARTICULAR PURPOSE.  See the
 * GNU General Public License for more details.
 *
 * You should have received a copy of the GNU General Public License
 * along with this program; if not, write to the Free Software Foundation,
 * Inc., 51 Franklin Street, Fifth Floor, Boston, MA 02110-1301, USA.
 *
 * Contributor(s): Blender Foundation
 *
 * ***** END GPL LICENSE BLOCK *****
 *
 */

/** \file blender/blenloader/intern/versioning_260.c
 *  \ingroup blenloader
 */

#include "BLI_utildefines.h"

/* allow readfile to use deprecated functionality */
#define DNA_DEPRECATED_ALLOW

#include "DNA_anim_types.h"
#include "DNA_brush_types.h"
#include "DNA_camera_types.h"
#include "DNA_cloth_types.h"
#include "DNA_constraint_types.h"
#include "DNA_genfile.h"
#include "DNA_key_types.h"
#include "DNA_linestyle_types.h"
#include "DNA_mesh_types.h"
#include "DNA_meshdata_types.h"
#include "DNA_object_fluidsim_types.h"
#include "DNA_object_types.h"
#include "DNA_text_types.h"
#include "DNA_view3d_types.h"
#include "DNA_screen_types.h"
#include "DNA_sdna_types.h"
#include "DNA_smoke_types.h"
#include "DNA_space_types.h"

#include "MEM_guardedalloc.h"

#include "BLI_blenlib.h"
#include "BLI_math.h"
#include "BLI_string_utils.h"

#include "BLT_translation.h"

#include "BKE_anim.h"
#include "BKE_image.h"
#include "BKE_main.h" // for Main
#include "BKE_mesh.h" // for ME_ defines (patching)
#include "BKE_modifier.h"
#include "BKE_particle.h"
#include "BKE_pointcache.h"
#include "BKE_scene.h"
#include "BKE_screen.h"
#include "BKE_sequencer.h"
#include "BKE_text.h" // for txt_extended_ascii_as_utf8
#include "BKE_texture.h"
#include "BKE_tracking.h"
#include "BKE_writeffmpeg.h"

#include "IMB_imbuf.h"  // for proxy / timecode versioning stuff

#include "NOD_texture.h"

#include "BLO_readfile.h"

#include "readfile.h"

static void do_versions_nodetree_image_default_alpha_output(bNodeTree *ntree)
{
	bNode *node;
	bNodeSocket *sock;

	for (node = ntree->nodes.first; node; node = node->next) {
		if (ELEM(node->type, CMP_NODE_IMAGE, CMP_NODE_R_LAYERS)) {
			/* default Image output value should have 0 alpha */
			sock = node->outputs.first;
			((bNodeSocketValueRGBA *)(sock->default_value))->value[3] = 0.0f;
		}
	}
}

static void do_versions_nodetree_convert_angle(bNodeTree *ntree)
{
	bNode *node;
	for (node = ntree->nodes.first; node; node = node->next) {
		if (node->type == CMP_NODE_ROTATE) {
			/* Convert degrees to radians. */
			bNodeSocket *sock = ((bNodeSocket *)node->inputs.first)->next;
			((bNodeSocketValueFloat *)sock->default_value)->value =
				DEG2RADF(((bNodeSocketValueFloat *)sock->default_value)->value);
		}
		else if (node->type == CMP_NODE_DBLUR) {
			/* Convert degrees to radians. */
			NodeDBlurData *ndbd = node->storage;
			ndbd->angle = DEG2RADF(ndbd->angle);
			ndbd->spin = DEG2RADF(ndbd->spin);
		}
		else if (node->type == CMP_NODE_DEFOCUS) {
			/* Convert degrees to radians. */
			NodeDefocus *nqd = node->storage;
			/* XXX DNA char to float conversion seems to map the char value into the [0.0f, 1.0f] range... */
			nqd->rotation = DEG2RADF(nqd->rotation * 255.0f);
		}
		else if (node->type == CMP_NODE_CHROMA_MATTE) {
			/* Convert degrees to radians. */
			NodeChroma *ndc = node->storage;
			ndc->t1 = DEG2RADF(ndc->t1);
			ndc->t2 = DEG2RADF(ndc->t2);
		}
		else if (node->type == CMP_NODE_GLARE) {
			/* Convert degrees to radians. */
			NodeGlare *ndg = node->storage;
			/* XXX DNA char to float conversion seems to map the char value into the [0.0f, 1.0f] range... */
			ndg->angle_ofs = DEG2RADF(ndg->angle_ofs * 255.0f);
		}
		/* XXX TexMapping struct is used by other nodes too (at least node_composite_mapValue),
		 *     but not the rot part...
		 */
		else if (node->type == SH_NODE_MAPPING) {
			/* Convert degrees to radians. */
			TexMapping *tmap = node->storage;
			tmap->rot[0] = DEG2RADF(tmap->rot[0]);
			tmap->rot[1] = DEG2RADF(tmap->rot[1]);
			tmap->rot[2] = DEG2RADF(tmap->rot[2]);
		}
	}
}

static void do_versions_image_settings_2_60(Scene *sce)
{
	/* note: rd->subimtype is moved into individual settings now and no longer
	 * exists */
	RenderData *rd = &sce->r;
	ImageFormatData *imf = &sce->r.im_format;

	/* we know no data loss happens here, the old values were in char range */
	imf->imtype =   (char)rd->imtype;
	imf->planes =   (char)rd->planes;
	imf->compress = (char)rd->quality;
	imf->quality =  (char)rd->quality;

	/* default, was stored in multiple places, may override later */
	imf->depth = R_IMF_CHAN_DEPTH_8;

	/* openexr */
	imf->exr_codec = rd->quality & 7; /* strange but true! 0-4 are valid values, OPENEXR_COMPRESS */

	switch (imf->imtype) {
		case R_IMF_IMTYPE_OPENEXR:
			imf->depth =  (rd->subimtype & R_OPENEXR_HALF) ? R_IMF_CHAN_DEPTH_16 : R_IMF_CHAN_DEPTH_32;
			if (rd->subimtype & R_PREVIEW_JPG) {
				imf->flag |= R_IMF_FLAG_PREVIEW_JPG;
			}
			if (rd->subimtype & R_OPENEXR_ZBUF) {
				imf->flag |= R_IMF_FLAG_ZBUF;
			}
			break;
		case R_IMF_IMTYPE_TIFF:
			if (rd->subimtype & R_TIFF_16BIT) {
				imf->depth = R_IMF_CHAN_DEPTH_16;
			}
			break;
		case R_IMF_IMTYPE_JP2:
			if (rd->subimtype & R_JPEG2K_16BIT) {
				imf->depth = R_IMF_CHAN_DEPTH_16;
			}
			else if (rd->subimtype & R_JPEG2K_12BIT) {
				imf->depth = R_IMF_CHAN_DEPTH_12;
			}

			if (rd->subimtype & R_JPEG2K_YCC) {
				imf->jp2_flag |= R_IMF_JP2_FLAG_YCC;
			}
			if (rd->subimtype & R_JPEG2K_CINE_PRESET) {
				imf->jp2_flag |= R_IMF_JP2_FLAG_CINE_PRESET;
			}
			if (rd->subimtype & R_JPEG2K_CINE_48FPS) {
				imf->jp2_flag |= R_IMF_JP2_FLAG_CINE_48;
			}
			break;
		case R_IMF_IMTYPE_CINEON:
		case R_IMF_IMTYPE_DPX:
			if (rd->subimtype & R_CINEON_LOG) {
				imf->cineon_flag |= R_IMF_CINEON_FLAG_LOG;
			}
			break;
	}
}

/* socket use flags were only temporary before */
static void do_versions_nodetree_socket_use_flags_2_62(bNodeTree *ntree)
{
	bNode *node;
	bNodeSocket *sock;
	bNodeLink *link;

	for (node = ntree->nodes.first; node; node = node->next) {
		for (sock = node->inputs.first; sock; sock = sock->next)
			sock->flag &= ~SOCK_IN_USE;
		for (sock = node->outputs.first; sock; sock = sock->next)
			sock->flag &= ~SOCK_IN_USE;
	}
	for (sock = ntree->inputs.first; sock; sock = sock->next)
		sock->flag &= ~SOCK_IN_USE;
	for (sock = ntree->outputs.first; sock; sock = sock->next)
		sock->flag &= ~SOCK_IN_USE;

	for (link = ntree->links.first; link; link = link->next) {
		link->fromsock->flag |= SOCK_IN_USE;
		link->tosock->flag |= SOCK_IN_USE;
	}
}

static void do_versions_nodetree_multi_file_output_format_2_62_1(Scene *sce, bNodeTree *ntree)
{
	bNode *node;

	for (node = ntree->nodes.first; node; node = node->next) {
		if (node->type == CMP_NODE_OUTPUT_FILE) {
			/* previous CMP_NODE_OUTPUT_FILE nodes get converted to multi-file outputs */
			NodeImageFile *old_data = node->storage;
			NodeImageMultiFile *nimf = MEM_callocN(sizeof(NodeImageMultiFile), "node image multi file");
			bNodeSocket *old_image = BLI_findlink(&node->inputs, 0);
			bNodeSocket *old_z = BLI_findlink(&node->inputs, 1);
			bNodeSocket *sock;
			char filename[FILE_MAXFILE];

			/* ugly, need to remove the old inputs list to avoid bad pointer checks when adding new sockets.
			 * sock->storage is expected to contain path info in ntreeCompositOutputFileAddSocket.
			 */
			BLI_listbase_clear(&node->inputs);

			node->storage = nimf;

			/* looks like storage data can be messed up somehow, stupid check here */
			if (old_data) {
				char basepath[FILE_MAXDIR];

				/* split off filename from the old path, to be used as socket sub-path */
				BLI_split_dirfile(old_data->name, basepath, filename, sizeof(basepath), sizeof(filename));

				BLI_strncpy(nimf->base_path, basepath, sizeof(nimf->base_path));
				nimf->format = old_data->im_format;
			}
			else {
				BLI_strncpy(filename, old_image->name, sizeof(filename));
			}

			/* if z buffer is saved, change the image type to multilayer exr.
			 * XXX this is slightly messy, Z buffer was ignored before for anything but EXR and IRIS ...
			 * i'm just assuming here that IRIZ means IRIS with z buffer ...
			 */
			if (old_data && ELEM(old_data->im_format.imtype, R_IMF_IMTYPE_IRIZ, R_IMF_IMTYPE_OPENEXR)) {
				char sockpath[FILE_MAX];

				nimf->format.imtype = R_IMF_IMTYPE_MULTILAYER;

				BLI_snprintf(sockpath, sizeof(sockpath), "%s_Image", filename);
				sock = ntreeCompositOutputFileAddSocket(ntree, node, sockpath, &nimf->format);
				/* XXX later do_versions copies path from socket name, need to set this explicitly */
				BLI_strncpy(sock->name, sockpath, sizeof(sock->name));
				if (old_image->link) {
					old_image->link->tosock = sock;
					sock->link = old_image->link;
				}

				BLI_snprintf(sockpath, sizeof(sockpath), "%s_Z", filename);
				sock = ntreeCompositOutputFileAddSocket(ntree, node, sockpath, &nimf->format);
				/* XXX later do_versions copies path from socket name, need to set this explicitly */
				BLI_strncpy(sock->name, sockpath, sizeof(sock->name));
				if (old_z->link) {
					old_z->link->tosock = sock;
					sock->link = old_z->link;
				}
			}
			else {
				sock = ntreeCompositOutputFileAddSocket(ntree, node, filename, &nimf->format);
				/* XXX later do_versions copies path from socket name, need to set this explicitly */
				BLI_strncpy(sock->name, filename, sizeof(sock->name));
				if (old_image->link) {
					old_image->link->tosock = sock;
					sock->link = old_image->link;
				}
			}

			nodeRemoveSocket(ntree, node, old_image);
			nodeRemoveSocket(ntree, node, old_z);
			if (old_data)
				MEM_freeN(old_data);
		}
		else if (node->type == CMP_NODE_OUTPUT_MULTI_FILE__DEPRECATED) {
			NodeImageMultiFile *nimf = node->storage;
			bNodeSocket *sock;

			/* CMP_NODE_OUTPUT_MULTI_FILE has been redeclared as CMP_NODE_OUTPUT_FILE */
			node->type = CMP_NODE_OUTPUT_FILE;

			/* initialize the node-wide image format from render data, if available */
			if (sce)
				nimf->format = sce->r.im_format;

			/* transfer render format toggle to node format toggle */
			for (sock = node->inputs.first; sock; sock = sock->next) {
				NodeImageMultiFileSocket *simf = sock->storage;
				simf->use_node_format = simf->use_render_format;
			}

			/* we do have preview now */
			node->flag |= NODE_PREVIEW;
		}
	}
}

/* blue and red are swapped pre 2.62.1, be sane (red == red) now! */
static void do_versions_mesh_mloopcol_swap_2_62_1(Mesh *me)
{
	CustomDataLayer *layer;
	MLoopCol *mloopcol;
	int a;
	int i;

	for (a = 0; a < me->ldata.totlayer; a++) {
		layer = &me->ldata.layers[a];

		if (layer->type == CD_MLOOPCOL) {
			mloopcol = (MLoopCol *)layer->data;
			for (i = 0; i < me->totloop; i++, mloopcol++) {
				SWAP(unsigned char, mloopcol->r, mloopcol->b);
			}
		}
	}
}

static void do_versions_nodetree_multi_file_output_path_2_63_1(bNodeTree *ntree)
{
	bNode *node;

	for (node = ntree->nodes.first; node; node = node->next) {
		if (node->type == CMP_NODE_OUTPUT_FILE) {
			bNodeSocket *sock;
			for (sock = node->inputs.first; sock; sock = sock->next) {
				NodeImageMultiFileSocket *input = sock->storage;
				/* input file path is stored in dedicated struct now instead socket name */
				BLI_strncpy(input->path, sock->name, sizeof(input->path));
			}
		}
	}
}

static void do_versions_nodetree_file_output_layers_2_64_5(bNodeTree *ntree)
{
	bNode *node;

	for (node = ntree->nodes.first; node; node = node->next) {
		if (node->type == CMP_NODE_OUTPUT_FILE) {
			bNodeSocket *sock;
			for (sock = node->inputs.first; sock; sock = sock->next) {
				NodeImageMultiFileSocket *input = sock->storage;

				/* multilayer names are stored as separate strings now,
				 * used the path string before, so copy it over.
				 */
				BLI_strncpy(input->layer, input->path, sizeof(input->layer));

				/* paths/layer names also have to be unique now, initial check */
				ntreeCompositOutputFileUniquePath(&node->inputs, sock, input->path, '_');
				ntreeCompositOutputFileUniqueLayer(&node->inputs, sock, input->layer, '_');
			}
		}
	}
}

static void do_versions_nodetree_image_layer_2_64_5(bNodeTree *ntree)
{
	bNode *node;

	for (node = ntree->nodes.first; node; node = node->next) {
		if (node->type == CMP_NODE_IMAGE) {
			bNodeSocket *sock;
			for (sock = node->outputs.first; sock; sock = sock->next) {
				NodeImageLayer *output = MEM_callocN(sizeof(NodeImageLayer), "node image layer");

				/* take pass index both from current storage ptr (actually an int) */
				output->pass_index = GET_INT_FROM_POINTER(sock->storage);

				/* replace socket data pointer */
				sock->storage = output;
			}
		}
	}
}

static void do_versions_nodetree_frame_2_64_6(bNodeTree *ntree)
{
	bNode *node;

	for (node = ntree->nodes.first; node; node = node->next) {
		if (node->type == NODE_FRAME) {
			/* initialize frame node storage data */
			if (node->storage == NULL) {
				NodeFrame *data = (NodeFrame *)MEM_callocN(sizeof(NodeFrame), "frame node storage");
				node->storage = data;

				/* copy current flags */
				data->flag = node->custom1;

				data->label_size = 20;
			}
		}

		/* initialize custom node color */
		node->color[0] = node->color[1] = node->color[2] = 0.608f;	/* default theme color */
	}
}

static void do_versions_affine_tracker_track(MovieTrackingTrack *track)
{
	int i;

	for (i = 0; i < track->markersnr; i++) {
		MovieTrackingMarker *marker = &track->markers[i];

		if (is_zero_v2(marker->pattern_corners[0]) && is_zero_v2(marker->pattern_corners[1]) &&
		    is_zero_v2(marker->pattern_corners[2]) && is_zero_v2(marker->pattern_corners[3]))
		{
			marker->pattern_corners[0][0] = track->pat_min[0];
			marker->pattern_corners[0][1] = track->pat_min[1];

			marker->pattern_corners[1][0] = track->pat_max[0];
			marker->pattern_corners[1][1] = track->pat_min[1];

			marker->pattern_corners[2][0] = track->pat_max[0];
			marker->pattern_corners[2][1] = track->pat_max[1];

			marker->pattern_corners[3][0] = track->pat_min[0];
			marker->pattern_corners[3][1] = track->pat_max[1];
		}

		if (is_zero_v2(marker->search_min) && is_zero_v2(marker->search_max)) {
			copy_v2_v2(marker->search_min, track->search_min);
			copy_v2_v2(marker->search_max, track->search_max);
		}
	}
}

static const char *node_get_static_idname(int type, int treetype)
{
	/* use static type info header to map static int type to identifier string */
#define DefNode(Category, ID, DefFunc, EnumName, StructName, UIName, UIDesc) \
		case ID: return #Category #StructName;

	/* XXX hack, group types share a single static integer identifier, but are registered as separate types */
	if (type == NODE_GROUP) {
		switch (treetype) {
			case NTREE_COMPOSIT: return "CompositorNodeGroup";
			case NTREE_SHADER: return "ShaderNodeGroup";
			case NTREE_TEXTURE: return "TextureNodeGroup";
		}
	}
	else {
		switch (type) {
#include "NOD_static_types.h"
		}
	}
	return "";
}

static const char *node_socket_get_static_idname(bNodeSocket *sock)
{
	switch (sock->type) {
		case SOCK_FLOAT:
		{
			bNodeSocketValueFloat *dval = sock->default_value;
			return nodeStaticSocketType(SOCK_FLOAT, dval->subtype);
		}
		case SOCK_INT:
		{
			bNodeSocketValueInt *dval = sock->default_value;
			return nodeStaticSocketType(SOCK_INT, dval->subtype);
		}
		case SOCK_BOOLEAN:
		{
			return nodeStaticSocketType(SOCK_BOOLEAN, PROP_NONE);
		}
		case SOCK_VECTOR:
		{
			bNodeSocketValueVector *dval = sock->default_value;
			return nodeStaticSocketType(SOCK_VECTOR, dval->subtype);
		}
		case SOCK_RGBA:
		{
			return nodeStaticSocketType(SOCK_RGBA, PROP_NONE);
		}
		case SOCK_STRING:
		{
			bNodeSocketValueString *dval = sock->default_value;
			return nodeStaticSocketType(SOCK_STRING, dval->subtype);
		}
		case SOCK_SHADER:
		{
			return nodeStaticSocketType(SOCK_SHADER, PROP_NONE);
		}
	}
	return "";
}

static void do_versions_nodetree_customnodes(bNodeTree *ntree, int UNUSED(is_group))
{
	/* initialize node tree type idname */
	{
		bNode *node;
		bNodeSocket *sock;

		ntree->typeinfo = NULL;

		/* tree type idname */
		switch (ntree->type) {
			case NTREE_COMPOSIT:
				strcpy(ntree->idname, "CompositorNodeTree");
				break;
			case NTREE_SHADER:
				strcpy(ntree->idname, "ShaderNodeTree");
				break;
			case NTREE_TEXTURE:
				strcpy(ntree->idname, "TextureNodeTree");
				break;
		}

		/* node type idname */
		for (node = ntree->nodes.first; node; node = node->next) {
			BLI_strncpy(node->idname, node_get_static_idname(node->type, ntree->type), sizeof(node->idname));

			/* existing old nodes have been initialized already */
			node->flag |= NODE_INIT;

			/* sockets idname */
			for (sock = node->inputs.first; sock; sock = sock->next)
				BLI_strncpy(sock->idname, node_socket_get_static_idname(sock), sizeof(sock->idname));
			for (sock = node->outputs.first; sock; sock = sock->next)
				BLI_strncpy(sock->idname, node_socket_get_static_idname(sock), sizeof(sock->idname));
		}
		/* tree sockets idname */
		for (sock = ntree->inputs.first; sock; sock = sock->next)
			BLI_strncpy(sock->idname, node_socket_get_static_idname(sock), sizeof(sock->idname));
		for (sock = ntree->outputs.first; sock; sock = sock->next)
			BLI_strncpy(sock->idname, node_socket_get_static_idname(sock), sizeof(sock->idname));
	}

	/* initialize socket in_out values */
	{
		bNode *node;
		bNodeSocket *sock;

		for (node = ntree->nodes.first; node; node = node->next) {
			for (sock = node->inputs.first; sock; sock = sock->next)
				sock->in_out = SOCK_IN;
			for (sock = node->outputs.first; sock; sock = sock->next)
				sock->in_out = SOCK_OUT;
		}
		for (sock = ntree->inputs.first; sock; sock = sock->next)
			sock->in_out = SOCK_IN;
		for (sock = ntree->outputs.first; sock; sock = sock->next)
			sock->in_out = SOCK_OUT;
	}

	/* initialize socket identifier strings */
	{
		bNode *node;
		bNodeSocket *sock;

		for (node = ntree->nodes.first; node; node = node->next) {
			for (sock = node->inputs.first; sock; sock = sock->next) {
				BLI_strncpy(sock->identifier, sock->name, sizeof(sock->identifier));
				BLI_uniquename(&node->inputs, sock, "socket", '.',
				               offsetof(bNodeSocket, identifier), sizeof(sock->identifier));
			}
			for (sock = node->outputs.first; sock; sock = sock->next) {
				BLI_strncpy(sock->identifier, sock->name, sizeof(sock->identifier));
				BLI_uniquename(&node->outputs, sock, "socket", '.',
				               offsetof(bNodeSocket, identifier), sizeof(sock->identifier));
			}
		}
		for (sock = ntree->inputs.first; sock; sock = sock->next) {
			BLI_strncpy(sock->identifier, sock->name, sizeof(sock->identifier));
			BLI_uniquename(&ntree->inputs, sock, "socket", '.',
			               offsetof(bNodeSocket, identifier), sizeof(sock->identifier));
		}
		for (sock = ntree->outputs.first; sock; sock = sock->next) {
			BLI_strncpy(sock->identifier, sock->name, sizeof(sock->identifier));
			BLI_uniquename(&ntree->outputs, sock, "socket", '.',
			               offsetof(bNodeSocket, identifier), sizeof(sock->identifier));
		}
	}
}

void blo_do_versions_260(FileData *fd, Library *UNUSED(lib), Main *bmain)
{
	if (bmain->versionfile < 260) {
		{
			/* set default alpha value of Image outputs in image and render layer nodes to 0 */
			Scene *sce;
			bNodeTree *ntree;

			for (sce = bmain->scene.first; sce; sce = sce->id.next) {
				/* there are files with invalid audio_channels value, the real cause
				 * is unknown, but we fix it here anyway to avoid crashes */
				if (sce->r.ffcodecdata.audio_channels == 0)
					sce->r.ffcodecdata.audio_channels = 2;

				if (sce->nodetree)
					do_versions_nodetree_image_default_alpha_output(sce->nodetree);
			}

			for (ntree = bmain->nodetree.first; ntree; ntree = ntree->id.next)
				do_versions_nodetree_image_default_alpha_output(ntree);
		}

		{
			/* support old particle dupliobject rotation settings */
			ParticleSettings *part;

			for (part = bmain->particle.first; part; part = part->id.next) {
				if (ELEM(part->ren_as, PART_DRAW_OB, PART_DRAW_GR)) {
					part->draw |= PART_DRAW_ROTATE_OB;

					if (part->rotmode == 0)
						part->rotmode = PART_ROT_VEL;
				}
			}
		}
	}

	if (bmain->versionfile < 260 || (bmain->versionfile == 260 && bmain->subversionfile < 1)) {
		Object *ob;

		for (ob = bmain->object.first; ob; ob = ob->id.next) {
			ob->collision_boundtype = ob->boundtype;
		}

		{
			Camera *cam;
			for (cam = bmain->camera.first; cam; cam = cam->id.next) {
				if (cam->sensor_x < 0.01f)
					cam->sensor_x = DEFAULT_SENSOR_WIDTH;

				if (cam->sensor_y < 0.01f)
					cam->sensor_y = DEFAULT_SENSOR_HEIGHT;
			}
		}
	}

	if (bmain->versionfile < 260 || (bmain->versionfile == 260 && bmain->subversionfile < 2)) {
		FOREACH_NODETREE(bmain, ntree, id) {
			if (ntree->type == NTREE_SHADER) {
				bNode *node;
				for (node = ntree->nodes.first; node; node = node->next) {
					if (node->type == SH_NODE_MAPPING) {
						TexMapping *tex_mapping;

						tex_mapping = node->storage;
						tex_mapping->projx = PROJ_X;
						tex_mapping->projy = PROJ_Y;
						tex_mapping->projz = PROJ_Z;
					}
				}
			}
		} FOREACH_NODETREE_END
	}

	if (bmain->versionfile < 260 || (bmain->versionfile == 260 && bmain->subversionfile < 4)) {
		{
			/* Convert node angles to radians! */
			Scene *sce;
			Material *mat;
			bNodeTree *ntree;

			for (sce = bmain->scene.first; sce; sce = sce->id.next) {
				if (sce->nodetree)
					do_versions_nodetree_convert_angle(sce->nodetree);
			}

			for (mat = bmain->mat.first; mat; mat = mat->id.next) {
				if (mat->nodetree)
					do_versions_nodetree_convert_angle(mat->nodetree);
			}

			for (ntree = bmain->nodetree.first; ntree; ntree = ntree->id.next)
				do_versions_nodetree_convert_angle(ntree);
		}

		{
			/* Tomato compatibility code. */
			bScreen *sc;
			MovieClip *clip;

			for (sc = bmain->screen.first; sc; sc = sc->id.next) {
				ScrArea *sa;
				for (sa = sc->areabase.first; sa; sa = sa->next) {
					SpaceLink *sl;
					for (sl = sa->spacedata.first; sl; sl = sl->next) {
						if (sl->spacetype == SPACE_VIEW3D) {
							View3D *v3d = (View3D *)sl;
							if (v3d->bundle_size == 0.0f) {
								v3d->bundle_size = 0.2f;
								v3d->flag2 |= V3D_SHOW_RECONSTRUCTION;
							}

							if (v3d->bundle_drawtype == 0)
								v3d->bundle_drawtype = OB_PLAINAXES;
						}
						else if (sl->spacetype == SPACE_CLIP) {
							SpaceClip *sclip = (SpaceClip *)sl;
							if (sclip->scopes.track_preview_height == 0)
								sclip->scopes.track_preview_height = 120;
						}
					}
				}
			}

			for (clip = bmain->movieclip.first; clip; clip = clip->id.next) {
				MovieTrackingTrack *track;

				if (clip->aspx < 1.0f) {
					clip->aspx = 1.0f;
					clip->aspy = 1.0f;
				}

				clip->proxy.build_tc_flag = IMB_TC_RECORD_RUN |
				                            IMB_TC_FREE_RUN |
				                            IMB_TC_INTERPOLATED_REC_DATE_FREE_RUN;

				if (clip->proxy.build_size_flag == 0)
					clip->proxy.build_size_flag = IMB_PROXY_25;

				if (clip->proxy.quality == 0)
					clip->proxy.quality = 90;

				if (clip->tracking.camera.pixel_aspect < 0.01f)
					clip->tracking.camera.pixel_aspect = 1.0f;

				track = clip->tracking.tracks.first;
				while (track) {
					if (track->minimum_correlation == 0.0f)
						track->minimum_correlation = 0.75f;

					track = track->next;
				}
			}
		}
	}

	if (bmain->versionfile < 260 || (bmain->versionfile == 260 && bmain->subversionfile < 6)) {
		Scene *sce;
		MovieClip *clip;
		bScreen *sc;

		for (sce = bmain->scene.first; sce; sce = sce->id.next) {
			do_versions_image_settings_2_60(sce);
		}

		for (clip = bmain->movieclip.first; clip; clip = clip->id.next) {
			MovieTrackingSettings *settings = &clip->tracking.settings;

			if (settings->default_pattern_size == 0.0f) {
				settings->default_motion_model = TRACK_MOTION_MODEL_TRANSLATION;
				settings->default_minimum_correlation = 0.75;
				settings->default_pattern_size = 11;
				settings->default_search_size = 51;
			}
		}

		for (sc = bmain->screen.first; sc; sc = sc->id.next) {
			ScrArea *sa;
			for (sa = sc->areabase.first; sa; sa = sa->next) {
				SpaceLink *sl;
				for (sl = sa->spacedata.first; sl; sl = sl->next) {
					if (sl->spacetype == SPACE_VIEW3D) {
						View3D *v3d = (View3D *)sl;
						v3d->flag2 &= ~V3D_RENDER_SHADOW;
					}
				}
			}
		}

		{
			Object *ob;
			for (ob = bmain->object.first; ob; ob = ob->id.next) {
				/* convert delta addition into delta scale */
				int i;
				for (i = 0; i < 3; i++) {
					if ( (ob->dsize[i] == 0.0f) || /* simple case, user never touched dsize */
					     (ob->size[i]  == 0.0f))   /* cant scale the dsize to give a non zero result,
					                                * so fallback to 1.0f */
					{
						ob->dscale[i] = 1.0f;
					}
					else {
						ob->dscale[i] = (ob->size[i] + ob->dsize[i]) / ob->size[i];
					}
				}
			}
		}
	}
	/* sigh, this dscale vs dsize version patching was not done right, fix for fix,
	 * this intentionally checks an exact subversion, also note this was never in a release,
	 * at some point this could be removed. */
	else if (bmain->versionfile == 260 && bmain->subversionfile == 6) {
		Object *ob;
		for (ob = bmain->object.first; ob; ob = ob->id.next) {
			if (is_zero_v3(ob->dscale)) {
				copy_vn_fl(ob->dscale, 3, 1.0f);
			}
		}
	}

	if (bmain->versionfile < 260 || (bmain->versionfile == 260 && bmain->subversionfile < 8)) {
		Brush *brush;

		for (brush = bmain->brush.first; brush; brush = brush->id.next) {
			if (brush->sculpt_tool == SCULPT_TOOL_ROTATE)
				brush->alpha = 1.0f;
		}
	}

	if (bmain->versionfile < 261 || (bmain->versionfile == 261 && bmain->subversionfile < 1)) {
		{
			/* update use flags for node sockets (was only temporary before) */
			Scene *sce;
			Material *mat;
			Tex *tex;
			Lamp *lamp;
			World *world;
			bNodeTree *ntree;

			for (sce = bmain->scene.first; sce; sce = sce->id.next) {
				if (sce->nodetree)
					do_versions_nodetree_socket_use_flags_2_62(sce->nodetree);
			}

			for (mat = bmain->mat.first; mat; mat = mat->id.next) {
				if (mat->nodetree)
					do_versions_nodetree_socket_use_flags_2_62(mat->nodetree);
			}

			for (tex = bmain->tex.first; tex; tex = tex->id.next) {
				if (tex->nodetree)
					do_versions_nodetree_socket_use_flags_2_62(tex->nodetree);
			}

			for (lamp = bmain->lamp.first; lamp; lamp = lamp->id.next) {
				if (lamp->nodetree)
					do_versions_nodetree_socket_use_flags_2_62(lamp->nodetree);
			}

			for (world = bmain->world.first; world; world = world->id.next) {
				if (world->nodetree)
					do_versions_nodetree_socket_use_flags_2_62(world->nodetree);
			}

			for (ntree = bmain->nodetree.first; ntree; ntree = ntree->id.next) {
				do_versions_nodetree_socket_use_flags_2_62(ntree);
			}
		}
		{
<<<<<<< HEAD
=======
			/* Initialize BGE exit key to esc key */
			Scene *scene;
			for (scene = bmain->scene.first; scene; scene = scene->id.next) {
				if (!scene->gm.exitkey)
					scene->gm.exitkey = 218; // Blender key code for ESC
			}
		}
		{
>>>>>>> 481cdb08
			MovieClip *clip;
			Object *ob;

			for (clip = bmain->movieclip.first; clip; clip = clip->id.next) {
				MovieTracking *tracking = &clip->tracking;
				MovieTrackingObject *tracking_object = tracking->objects.first;

				clip->proxy.build_tc_flag |= IMB_TC_RECORD_RUN_NO_GAPS;

				if (!tracking->settings.object_distance)
					tracking->settings.object_distance = 1.0f;

				if (BLI_listbase_is_empty(&tracking->objects))
					BKE_tracking_object_add(tracking, "Camera");

				while (tracking_object) {
					if (!tracking_object->scale)
						tracking_object->scale = 1.0f;

					tracking_object = tracking_object->next;
				}
			}

			for (ob = bmain->object.first; ob; ob = ob->id.next) {
				bConstraint *con;
				for (con = ob->constraints.first; con; con = con->next) {
					if (con->type == CONSTRAINT_TYPE_OBJECTSOLVER) {
						bObjectSolverConstraint *data = (bObjectSolverConstraint *)con->data;

						if (data->invmat[3][3] == 0.0f)
							unit_m4(data->invmat);
					}
				}
			}
		}
<<<<<<< HEAD
=======
		{
			/* Warn the user if he is using ["Text"] properties for Font objects */
			Object *ob;
			bProperty *prop;

			for (ob = bmain->object.first; ob; ob = ob->id.next) {
				if (ob->type == OB_FONT) {
					prop = BKE_bproperty_object_get(ob, "Text");
					if (prop) {
						blo_reportf_wrap(fd->reports, RPT_WARNING,
						                 TIP_("Game property name conflict in object '%s': text objects reserve the "
						                      "['Text'] game property to change their content through logic bricks"),
						                 ob->id.name + 2);
					}
				}
			}
		}
>>>>>>> 481cdb08
	}

	if (bmain->versionfile < 261 || (bmain->versionfile == 261 && bmain->subversionfile < 2)) {
		{
<<<<<<< HEAD
=======
			/* convert Camera Actuator values to defines */
			Object *ob;
			bActuator *act;
			for (ob = bmain->object.first; ob; ob = ob->id.next) {
				for (act = ob->actuators.first; act; act = act->next) {
					if (act->type == ACT_CAMERA) {
						bCameraActuator *ba = act->data;

						if (ba->axis == (float) 'x') ba->axis = OB_POSX;
						else if (ba->axis == (float)'y') ba->axis = OB_POSY;
						/* don't do an if/else to avoid imediate subversion bump*/
//						ba->axis=((ba->axis == (float)'x') ? OB_POSX_X : OB_POSY);
					}
				}
			}
		}

		{
>>>>>>> 481cdb08
			/* convert deprecated sculpt_paint_unified_* fields to
			 * UnifiedPaintSettings */
			Scene *scene;
			for (scene = bmain->scene.first; scene; scene = scene->id.next) {
				ToolSettings *ts = scene->toolsettings;
				UnifiedPaintSettings *ups = &ts->unified_paint_settings;
				ups->size = ts->sculpt_paint_unified_size;
				ups->unprojected_radius = ts->sculpt_paint_unified_unprojected_radius;
				ups->alpha = ts->sculpt_paint_unified_alpha;
				ups->flag = ts->sculpt_paint_settings;
			}
		}
	}

	if (bmain->versionfile < 261 || (bmain->versionfile == 261 && bmain->subversionfile < 3)) {
		{
			/* convert extended ascii to utf-8 for text editor */
			Text *text;
			for (text = bmain->text.first; text; text = text->id.next) {
				if (!(text->flags & TXT_ISEXT)) {
					TextLine *tl;

					for (tl = text->lines.first; tl; tl = tl->next) {
						int added = txt_extended_ascii_as_utf8(&tl->line);
						tl->len += added;

						/* reset cursor position if line was changed */
						if (added && tl == text->curl)
							text->curc = 0;
					}
				}
			}
		}
		{
			/* set new dynamic paint values */
			Object *ob;
			for (ob = bmain->object.first; ob; ob = ob->id.next) {
				ModifierData *md;
				for (md = ob->modifiers.first; md; md = md->next) {
					if (md->type == eModifierType_DynamicPaint) {
						DynamicPaintModifierData *pmd = (DynamicPaintModifierData *)md;
						if (pmd->canvas) {
							DynamicPaintSurface *surface = pmd->canvas->surfaces.first;
							for (; surface; surface = surface->next) {
								surface->color_dry_threshold = 1.0f;
								surface->influence_scale = 1.0f;
								surface->radius_scale = 1.0f;
								surface->flags |= MOD_DPAINT_USE_DRYING;
							}
						}
					}
				}
			}
		}
	}

	if (bmain->versionfile < 262) {
		Object *ob;
		for (ob = bmain->object.first; ob; ob = ob->id.next) {
			ModifierData *md;

			for (md = ob->modifiers.first; md; md = md->next) {
				if (md->type == eModifierType_Cloth) {
					ClothModifierData *clmd = (ClothModifierData *) md;
					if (clmd->sim_parms)
						clmd->sim_parms->vel_damping = 1.0f;
				}
			}
		}
	}

	if (bmain->versionfile < 263) {
		/* set fluidsim rate. the version patch for this in 2.62 was wrong, so
		 * try to correct it, if rate is 0.0 that's likely not intentional */
		Object *ob;

		for (ob = bmain->object.first; ob; ob = ob->id.next) {
			ModifierData *md;
			for (md = ob->modifiers.first; md; md = md->next) {
				if (md->type == eModifierType_Fluidsim) {
					FluidsimModifierData *fmd = (FluidsimModifierData *)md;
					if (fmd->fss->animRate == 0.0f)
						fmd->fss->animRate = 1.0f;
				}
			}
		}
	}

	if (bmain->versionfile < 262 || (bmain->versionfile == 262 && bmain->subversionfile < 1)) {
		/* update use flags for node sockets (was only temporary before) */
		Scene *sce;
		bNodeTree *ntree;

		for (sce = bmain->scene.first; sce; sce = sce->id.next) {
			if (sce->nodetree)
				do_versions_nodetree_multi_file_output_format_2_62_1(sce, sce->nodetree);
		}

		/* XXX can't associate with scene for group nodes, image format will stay uninitialized */
		for (ntree = bmain->nodetree.first; ntree; ntree = ntree->id.next)
			do_versions_nodetree_multi_file_output_format_2_62_1(NULL, ntree);
	}

	/* only swap for pre-release bmesh merge which had MLoopCol red/blue swap */
	if (bmain->versionfile == 262 && bmain->subversionfile == 1) {
		{
			Mesh *me;
			for (me = bmain->mesh.first; me; me = me->id.next) {
				do_versions_mesh_mloopcol_swap_2_62_1(me);
			}
		}
	}

	if (bmain->versionfile < 262 || (bmain->versionfile == 262 && bmain->subversionfile < 2)) {
		/* Set new idname of keyingsets from their now "label-only" name. */
		Scene *scene;
		for (scene = bmain->scene.first; scene; scene = scene->id.next) {
			KeyingSet *ks;
			for (ks = scene->keyingsets.first; ks; ks = ks->next) {
				if (!ks->idname[0])
					BLI_strncpy(ks->idname, ks->name, sizeof(ks->idname));
			}
		}
	}

	if (bmain->versionfile < 262 || (bmain->versionfile == 262 && bmain->subversionfile < 3)) {
		Object *ob;
		ModifierData *md;

		for (ob = bmain->object.first; ob; ob = ob->id.next) {
			for (md = ob->modifiers.first; md; md = md->next) {
				if (md->type == eModifierType_Lattice) {
					LatticeModifierData *lmd = (LatticeModifierData *)md;
					lmd->strength = 1.0f;
				}
			}
		}
	}

	if (bmain->versionfile < 262 || (bmain->versionfile == 262 && bmain->subversionfile < 4)) {
		/* Read Viscosity presets from older files */
		Object *ob;

		for (ob = bmain->object.first; ob; ob = ob->id.next) {
			ModifierData *md;
			for (md = ob->modifiers.first; md; md = md->next) {
				if (md->type == eModifierType_Fluidsim) {
					FluidsimModifierData *fmd = (FluidsimModifierData *)md;
					if (fmd->fss->viscosityMode == 3) {
						fmd->fss->viscosityValue = 5.0;
						fmd->fss->viscosityExponent = 5;
					}
					else if (fmd->fss->viscosityMode == 4) {
						fmd->fss->viscosityValue = 2.0;
						fmd->fss->viscosityExponent = 3;
					}
				}
			}
		}
	}



	if (bmain->versionfile < 263) {
		/* Default for old files is to save particle rotations to pointcache */
		ParticleSettings *part;
		for (part = bmain->particle.first; part; part = part->id.next) {
			part->flag |= PART_ROTATIONS;
		}
	}

	if (bmain->versionfile < 263 || (bmain->versionfile == 263 && bmain->subversionfile < 1)) {
		/* file output node paths are now stored in the file info struct instead socket name */
		Scene *sce;
		bNodeTree *ntree;

		for (sce = bmain->scene.first; sce; sce = sce->id.next)
			if (sce->nodetree)
				do_versions_nodetree_multi_file_output_path_2_63_1(sce->nodetree);
		for (ntree = bmain->nodetree.first; ntree; ntree = ntree->id.next)
			do_versions_nodetree_multi_file_output_path_2_63_1(ntree);
	}

	if (bmain->versionfile < 263 || (bmain->versionfile == 263 && bmain->subversionfile < 3)) {
		Scene *scene;
		Brush *brush;

		/* For weight paint, each brush now gets its own weight;
		 * unified paint settings also have weight. Update unified
		 * paint settings and brushes with a default weight value. */

		for (scene = bmain->scene.first; scene; scene = scene->id.next) {
			ToolSettings *ts = scene->toolsettings;
			if (ts) {
				ts->unified_paint_settings.weight = ts->vgroup_weight;
				ts->unified_paint_settings.flag |= UNIFIED_PAINT_WEIGHT;
			}
		}

		for (brush = bmain->brush.first; brush; brush = brush->id.next) {
			brush->weight = 0.5;
		}
	}

	if (bmain->versionfile < 263 || (bmain->versionfile == 263 && bmain->subversionfile < 2)) {
		bScreen *sc;

		for (sc = bmain->screen.first; sc; sc = sc->id.next) {
			ScrArea *sa;
			for (sa = sc->areabase.first; sa; sa = sa->next) {
				SpaceLink *sl;

				for (sl = sa->spacedata.first; sl; sl = sl->next) {
					if (sl->spacetype == SPACE_CLIP) {
						SpaceClip *sclip = (SpaceClip *)sl;
						ARegion *ar;
						bool hide = false;

						for (ar = sa->regionbase.first; ar; ar = ar->next) {
							if (ar->regiontype == RGN_TYPE_PREVIEW) {
								if (ar->alignment != RGN_ALIGN_NONE) {
									ar->flag |= RGN_FLAG_HIDDEN;
									ar->v2d.flag &= ~V2D_IS_INITIALISED;
									ar->alignment = RGN_ALIGN_NONE;

									hide = true;
								}
							}
						}

						if (hide) {
							sclip->view = SC_VIEW_CLIP;
						}
					}
				}
			}
		}
	}

<<<<<<< HEAD
	if (main->versionfile < 263 || (main->versionfile == 263 && main->subversionfile < 4)) {
		Camera *cam;
		Curve *cu;

		for (cam = main->camera.first; cam; cam = cam->id.next) {
=======
	if (bmain->versionfile < 263 || (bmain->versionfile == 263 && bmain->subversionfile < 4)) {
		Lamp *la;
		Camera *cam;
		Curve *cu;

		for (la = bmain->lamp.first; la; la = la->id.next) {
			if (la->shadow_frustum_size == 0.0f)
				la->shadow_frustum_size = 10.0f;
		}

		for (cam = bmain->camera.first; cam; cam = cam->id.next) {
>>>>>>> 481cdb08
			if (cam->flag & CAM_PANORAMA) {
				cam->type = CAM_PANO;
				cam->flag &= ~CAM_PANORAMA;
			}
		}

		for (cu = bmain->curve.first; cu; cu = cu->id.next) {
			if (cu->bevfac2 == 0.0f) {
				cu->bevfac1 = 0.0f;
				cu->bevfac2 = 1.0f;
			}
		}
	}

	if (bmain->versionfile < 263 || (bmain->versionfile == 263 && bmain->subversionfile < 5)) {
		{
			/* file output node paths are now stored in the file info struct instead socket name */
			Scene *sce;
			bNodeTree *ntree;

			for (sce = bmain->scene.first; sce; sce = sce->id.next) {
				if (sce->nodetree) {
					do_versions_nodetree_file_output_layers_2_64_5(sce->nodetree);
					do_versions_nodetree_image_layer_2_64_5(sce->nodetree);
				}
			}
			for (ntree = bmain->nodetree.first; ntree; ntree = ntree->id.next) {
				do_versions_nodetree_file_output_layers_2_64_5(ntree);
				do_versions_nodetree_image_layer_2_64_5(ntree);
			}
		}
	}

	if (bmain->versionfile < 263 || (bmain->versionfile == 263 && bmain->subversionfile < 6)) {
		/* update use flags for node sockets (was only temporary before) */
		Scene *sce;
		Material *mat;
		Tex *tex;
		Lamp *lamp;
		World *world;
		bNodeTree *ntree;

		for (sce = bmain->scene.first; sce; sce = sce->id.next)
			if (sce->nodetree)
				do_versions_nodetree_frame_2_64_6(sce->nodetree);

		for (mat = bmain->mat.first; mat; mat = mat->id.next)
			if (mat->nodetree)
				do_versions_nodetree_frame_2_64_6(mat->nodetree);

		for (tex = bmain->tex.first; tex; tex = tex->id.next)
			if (tex->nodetree)
				do_versions_nodetree_frame_2_64_6(tex->nodetree);

		for (lamp = bmain->lamp.first; lamp; lamp = lamp->id.next)
			if (lamp->nodetree)
				do_versions_nodetree_frame_2_64_6(lamp->nodetree);

		for (world = bmain->world.first; world; world = world->id.next)
			if (world->nodetree)
				do_versions_nodetree_frame_2_64_6(world->nodetree);

		for (ntree = bmain->nodetree.first; ntree; ntree = ntree->id.next)
			do_versions_nodetree_frame_2_64_6(ntree);
	}

	if (bmain->versionfile < 263 || (bmain->versionfile == 263 && bmain->subversionfile < 7)) {
		Object *ob;

		for (ob = bmain->object.first; ob; ob = ob->id.next) {
			ModifierData *md;
			for (md = ob->modifiers.first; md; md = md->next) {
				if (md->type == eModifierType_Smoke) {
					SmokeModifierData *smd = (SmokeModifierData *)md;
					if ((smd->type & MOD_SMOKE_TYPE_DOMAIN) && smd->domain) {
						int maxres = max_iii(smd->domain->res[0], smd->domain->res[1], smd->domain->res[2]);
						smd->domain->scale = smd->domain->dx * maxres;
						smd->domain->dx = 1.0f / smd->domain->scale;
					}
				}
			}
		}
	}

<<<<<<< HEAD
	if (main->versionfile < 263 || (main->versionfile == 263 && main->subversionfile < 9)) {
		FOREACH_NODETREE(main, ntree, id) {
=======

	if (bmain->versionfile < 263 || (bmain->versionfile == 263 && bmain->subversionfile < 8)) {
		/* set new deactivation values for game settings */
		Scene *sce;

		for (sce = bmain->scene.first; sce; sce = sce->id.next) {
			/* Game Settings */
			sce->gm.lineardeactthreshold = 0.8f;
			sce->gm.angulardeactthreshold = 1.0f;
			sce->gm.deactivationtime = 2.0f;
		}
	}

	if (bmain->versionfile < 263 || (bmain->versionfile == 263 && bmain->subversionfile < 9)) {
		FOREACH_NODETREE(bmain, ntree, id) {
>>>>>>> 481cdb08
			if (ntree->type == NTREE_SHADER) {
				bNode *node;
				for (node = ntree->nodes.first; node; node = node->next) {
					if (ELEM(node->type, SH_NODE_TEX_IMAGE, SH_NODE_TEX_ENVIRONMENT)) {
						NodeTexImage *tex = node->storage;

						tex->iuser.frames = 1;
						tex->iuser.sfra = 1;
						tex->iuser.fie_ima = 2;
						tex->iuser.ok = 1;
					}
				}
			}
		} FOREACH_NODETREE_END
	}

	if (bmain->versionfile < 263 || (bmain->versionfile == 263 && bmain->subversionfile < 10)) {
		{
			Scene *scene;
			// composite redesign
			for (scene = bmain->scene.first; scene; scene = scene->id.next) {
				if (scene->nodetree) {
					if (scene->nodetree->chunksize == 0) {
						scene->nodetree->chunksize = 256;
					}
				}
			}

			FOREACH_NODETREE(bmain, ntree, id) {
				if (ntree->type == NTREE_COMPOSIT) {
					bNode *node;
					for (node = ntree->nodes.first; node; node = node->next) {
						if (node->type == CMP_NODE_DEFOCUS) {
							NodeDefocus *data = node->storage;
							if (data->maxblur == 0.0f) {
								data->maxblur = 16.0f;
							}
						}
					}
				}
			} FOREACH_NODETREE_END
		}

		{
			bScreen *sc;

			for (sc = bmain->screen.first; sc; sc = sc->id.next) {
				ScrArea *sa;

				for (sa = sc->areabase.first; sa; sa = sa->next) {
					SpaceLink *sl;

					for (sl = sa->spacedata.first; sl; sl = sl->next) {
						if (sl->spacetype == SPACE_CLIP) {
							SpaceClip *sclip = (SpaceClip *)sl;

							if (sclip->around == 0) {
								sclip->around = V3D_AROUND_CENTER_MEAN;
							}
						}
					}
				}
			}
		}

		{
			MovieClip *clip;

			for (clip = bmain->movieclip.first; clip; clip = clip->id.next) {
				clip->start_frame = 1;
			}
		}
	}

	if (bmain->versionfile < 263 || (bmain->versionfile == 263 && bmain->subversionfile < 11)) {
		MovieClip *clip;

		for (clip = bmain->movieclip.first; clip; clip = clip->id.next) {
			MovieTrackingTrack *track;

			track = clip->tracking.tracks.first;
			while (track) {
				do_versions_affine_tracker_track(track);

				track = track->next;
			}
		}
	}

<<<<<<< HEAD
	if (main->versionfile < 263 || (main->versionfile == 263 && main->subversionfile < 13)) {
		FOREACH_NODETREE(main, ntree, id) {
=======
	if (bmain->versionfile < 263 || (bmain->versionfile == 263 && bmain->subversionfile < 12)) {
		Material *ma;

		for (ma = bmain->mat.first; ma; ma = ma->id.next)
			if (ma->strand_widthfade == 2.0f)
				ma->strand_widthfade = 0.0f;
	}

	if (bmain->versionfile < 263 || (bmain->versionfile == 263 && bmain->subversionfile < 13)) {
		FOREACH_NODETREE(bmain, ntree, id) {
>>>>>>> 481cdb08
			if (ntree->type == NTREE_COMPOSIT) {
				bNode *node;
				for (node = ntree->nodes.first; node; node = node->next) {
					if (node->type == CMP_NODE_DILATEERODE) {
						if (node->storage == NULL) {
							NodeDilateErode *data = MEM_callocN(sizeof(NodeDilateErode), __func__);
							data->falloff = PROP_SMOOTH;
							node->storage = data;
						}
					}
				}
			}
		} FOREACH_NODETREE_END
	}

	if (bmain->versionfile < 263 || (bmain->versionfile == 263 && bmain->subversionfile < 14)) {
		ParticleSettings *part;

		FOREACH_NODETREE(bmain, ntree, id) {
			if (ntree->type == NTREE_COMPOSIT) {
				bNode *node;
				for (node = ntree->nodes.first; node; node = node->next) {
					if (node->type == CMP_NODE_KEYING) {
						NodeKeyingData *data = node->storage;

						if (data->despill_balance == 0.0f) {
							data->despill_balance = 0.5f;
						}
					}
				}
			}
		} FOREACH_NODETREE_END

		/* keep compatibility for dupliobject particle size */
		for (part = bmain->particle.first; part; part = part->id.next)
			if (ELEM(part->ren_as, PART_DRAW_OB, PART_DRAW_GR))
				if ((part->draw & PART_DRAW_ROTATE_OB) == 0)
					part->draw |= PART_DRAW_NO_SCALE_OB;
	}

	if (bmain->versionfile < 263 || (bmain->versionfile == 263 && bmain->subversionfile < 17)) {
		FOREACH_NODETREE(bmain, ntree, id) {
			if (ntree->type == NTREE_COMPOSIT) {
				bNode *node;
				for (node = ntree->nodes.first; node; node = node->next) {
					if (node->type == CMP_NODE_MASK) {
						if (node->storage == NULL) {
							NodeMask *data = MEM_callocN(sizeof(NodeMask), __func__);
							/* move settings into own struct */
							data->size_x = (int)node->custom3;
							data->size_y = (int)node->custom4;
							node->custom3 = 0.5f; /* default shutter */
							node->storage = data;
						}
					}
				}
			}
		} FOREACH_NODETREE_END
	}

	if (bmain->versionfile < 263 || (bmain->versionfile == 263 && bmain->subversionfile < 18)) {
		Scene *scene;

		for (scene = bmain->scene.first; scene; scene = scene->id.next) {
			if (scene->ed) {
				Sequence *seq;

				SEQ_BEGIN (scene->ed, seq)
				{
					Strip *strip = seq->strip;

					if (strip && strip->color_balance) {
						SequenceModifierData *smd;
						ColorBalanceModifierData *cbmd;

						smd = BKE_sequence_modifier_new(seq, NULL, seqModifierType_ColorBalance);
						cbmd = (ColorBalanceModifierData *) smd;

						cbmd->color_balance = *strip->color_balance;

						/* multiplication with color balance used is handled differently,
						 * so we need to move multiplication to modifier so files would be
						 * compatible
						 */
						cbmd->color_multiply = seq->mul;
						seq->mul = 1.0f;

						MEM_freeN(strip->color_balance);
						strip->color_balance = NULL;
					}
				}
				SEQ_END
			}
		}
	}

	/* color management pipeline changes compatibility code */
	if (bmain->versionfile < 263 || (bmain->versionfile == 263 && bmain->subversionfile < 19)) {
		Scene *scene;
		Image *ima;
		bool colormanagement_disabled = false;

		/* make scenes which are not using color management have got None as display device,
		 * so they wouldn't perform linear-to-sRGB conversion on display
		 */
		for (scene = bmain->scene.first; scene; scene = scene->id.next) {
			if ((scene->r.color_mgt_flag & R_COLOR_MANAGEMENT) == 0) {
				ColorManagedDisplaySettings *display_settings = &scene->display_settings;

				if (display_settings->display_device[0] == 0) {
					BKE_scene_disable_color_management(scene);

				}

				colormanagement_disabled = true;
			}
		}

		for (ima = bmain->image.first; ima; ima = ima->id.next) {
			if (ima->source == IMA_SRC_VIEWER) {
				ima->flag |= IMA_VIEW_AS_RENDER;
			}
			else if (colormanagement_disabled) {
				/* if colormanagement not used, set image's color space to raw, so no sRGB->linear conversion
				 * would happen on display and render
				 * there's no clear way to check whether color management is enabled or not in render engine
				 * so set all images to raw if there's at least one scene with color management disabled
				 * this would still behave incorrect in cases when color management was used for only some
				 * of scenes, but such a setup is crazy anyway and think it's fair enough to break compatibility
				 * in that cases
				 */

				BLI_strncpy(ima->colorspace_settings.name, "Raw", sizeof(ima->colorspace_settings.name));
			}
		}
	}

	if (bmain->versionfile < 263 || (bmain->versionfile == 263 && bmain->subversionfile < 20)) {
		Key *key;
		for (key = bmain->key.first; key; key = key->id.next) {
			blo_do_versions_key_uidgen(key);
		}
	}

<<<<<<< HEAD
	if (main->versionfile < 263 || (main->versionfile == 263 && main->subversionfile < 21)) {
=======
	/* remove texco */
	if (bmain->versionfile < 263 || (bmain->versionfile == 263 && bmain->subversionfile < 21)) {
		Material *ma;
		for (ma = bmain->mat.first; ma; ma = ma->id.next) {
			int a;
			for (a = 0; a < MAX_MTEX; a++) {
				if (ma->mtex[a]) {
					if (ma->mtex[a]->texco == TEXCO_STICKY_) {
						ma->mtex[a]->texco = TEXCO_UV;
					}
				}
			}
		}

>>>>>>> 481cdb08
		{
			Mesh *me;
			for (me = bmain->mesh.first; me; me = me->id.next) {
				CustomData_update_typemap(&me->vdata);
				CustomData_free_layers(&me->vdata, CD_MSTICKY, me->totvert);
			}
		}
	}

	/* correction for files saved in blender version when BKE_pose_copy_data
	 * didn't copy animation visualization, which lead to deadlocks on motion
	 * path calculation for proxied armatures, see [#32742]
	 */
	if (bmain->versionfile < 264) {
		Object *ob;

		for (ob = bmain->object.first; ob; ob = ob->id.next) {
			if (ob->pose) {
				if (ob->pose->avs.path_step == 0) {
					animviz_settings_init(&ob->pose->avs);
				}
			}
		}
	}

	if (bmain->versionfile < 264 || (bmain->versionfile == 264 && bmain->subversionfile < 1)) {
		FOREACH_NODETREE(bmain, ntree, id) {
			if (ntree->type == NTREE_SHADER) {
				bNode *node;
				for (node = ntree->nodes.first; node; node = node->next)
					if (node->type == SH_NODE_TEX_COORD)
						node->flag |= NODE_OPTIONS;
			}
		} FOREACH_NODETREE_END
	}

	if (bmain->versionfile < 264 || (bmain->versionfile == 264 && bmain->subversionfile < 2)) {
		MovieClip *clip;

		for (clip = bmain->movieclip.first; clip; clip = clip->id.next) {
			MovieTracking *tracking = &clip->tracking;
			MovieTrackingObject *tracking_object;

			for (tracking_object = tracking->objects.first;
			     tracking_object;
			     tracking_object = tracking_object->next)
			{
				if (tracking_object->keyframe1 == 0 && tracking_object->keyframe2 == 0) {
					tracking_object->keyframe1 = tracking->settings.keyframe1;
					tracking_object->keyframe2 = tracking->settings.keyframe2;
				}
			}
		}
	}

	if (bmain->versionfile < 264 || (bmain->versionfile == 264 && bmain->subversionfile < 3)) {
		/* smoke branch */
		{
			Object *ob;

			for (ob = bmain->object.first; ob; ob = ob->id.next) {
				ModifierData *md;
				for (md = ob->modifiers.first; md; md = md->next) {
					if (md->type == eModifierType_Smoke) {
						SmokeModifierData *smd = (SmokeModifierData *)md;
						if ((smd->type & MOD_SMOKE_TYPE_DOMAIN) && smd->domain) {
							/* keep branch saves if possible */
							if (!smd->domain->flame_max_temp) {
								smd->domain->burning_rate = 0.75f;
								smd->domain->flame_smoke = 1.0f;
								smd->domain->flame_vorticity = 0.5f;
								smd->domain->flame_ignition = 1.25f;
								smd->domain->flame_max_temp = 1.75f;
								smd->domain->adapt_threshold = 0.02f;
								smd->domain->adapt_margin = 4;
								smd->domain->flame_smoke_color[0] = 0.7f;
								smd->domain->flame_smoke_color[1] = 0.7f;
								smd->domain->flame_smoke_color[2] = 0.7f;
							}
						}
						else if ((smd->type & MOD_SMOKE_TYPE_FLOW) && smd->flow) {
							if (!smd->flow->texture_size) {
								smd->flow->fuel_amount = 1.0;
								smd->flow->surface_distance = 1.5;
								smd->flow->color[0] = 0.7f;
								smd->flow->color[1] = 0.7f;
								smd->flow->color[2] = 0.7f;
								smd->flow->texture_size = 1.0f;
							}
						}
					}
				}
			}
		}

		/* render border for viewport */
		{
			bScreen *sc;

			for (sc = bmain->screen.first; sc; sc = sc->id.next) {
				ScrArea *sa;
				for (sa = sc->areabase.first; sa; sa = sa->next) {
					SpaceLink *sl;
					for (sl = sa->spacedata.first; sl; sl = sl->next) {
						if (sl->spacetype == SPACE_VIEW3D) {
							View3D *v3d = (View3D *)sl;
							if (v3d->render_border.xmin == 0.0f && v3d->render_border.ymin == 0.0f &&
							    v3d->render_border.xmax == 0.0f && v3d->render_border.ymax == 0.0f)
							{
								v3d->render_border.xmax = 1.0f;
								v3d->render_border.ymax = 1.0f;
							}
						}
					}
				}
			}
		}
	}

	if (bmain->versionfile < 264 || (bmain->versionfile == 264 && bmain->subversionfile < 5)) {
		/* set a unwrapping margin and ABF by default */
		Scene *scene;

		for (scene = bmain->scene.first; scene; scene = scene->id.next) {
			if (scene->toolsettings->uvcalc_margin == 0.0f) {
				scene->toolsettings->uvcalc_margin = 0.001f;
				scene->toolsettings->unwrapper = 0;
			}
		}
	}

	if (bmain->versionfile < 264 || (bmain->versionfile == 264 && bmain->subversionfile < 6)) {
		/* Fix for bug #32982, internal_links list could get corrupted from r51630 onward.
		 * Simply remove bad internal_links lists to avoid NULL pointers.
		 */
		FOREACH_NODETREE(bmain, ntree, id) {
			bNode *node;
			bNodeLink *link, *nextlink;

			for (node = ntree->nodes.first; node; node = node->next) {
				for (link = node->internal_links.first; link; link = nextlink) {
					nextlink = link->next;
					if (!link->fromnode || !link->fromsock || !link->tonode || !link->tosock) {
						BLI_remlink(&node->internal_links, link);
					}
				}
			}
		} FOREACH_NODETREE_END
	}

<<<<<<< HEAD
	if (main->versionfile < 264 || (main->versionfile == 264 && main->subversionfile < 7)) {
=======
	if (bmain->versionfile < 264 || (bmain->versionfile == 264 && bmain->subversionfile < 6)) {
		bScreen *sc;

		for (sc = bmain->screen.first; sc; sc = sc->id.next) {
			ScrArea *sa;
			for (sa = sc->areabase.first; sa; sa = sa->next) {
				SpaceLink *sl;
				if ( sa->spacetype == SPACE_LOGIC)
					do_version_logic_264(&sa->regionbase);

				for (sl = sa->spacedata.first; sl; sl = sl->next) {
					if (sl->spacetype == SPACE_LOGIC)
						do_version_logic_264(&sl->regionbase);
				}
			}
		}
	}

	if (bmain->versionfile < 264 || (bmain->versionfile == 264 && bmain->subversionfile < 7)) {
>>>>>>> 481cdb08
		/* convert tiles size from resolution and number of tiles */
		{
			Scene *scene;

			for (scene = bmain->scene.first; scene; scene = scene->id.next) {
				if (scene->r.tilex == 0 || scene->r.tiley == 1) {
					scene->r.tilex = scene->r.tiley = 64;
				}
			}
		}

		/* collision masks */
		{
			Object *ob;
			for (ob = bmain->object.first; ob; ob = ob->id.next) {
				if (ob->col_group == 0) {
					ob->col_group = 0x01;
					ob->col_mask = 0xff;
				}
			}
		}
	}

	if (bmain->versionfile < 264 || (bmain->versionfile == 264 && bmain->subversionfile < 7)) {
		MovieClip *clip;

		for (clip = bmain->movieclip.first; clip; clip = clip->id.next) {
			MovieTrackingTrack *track;
			MovieTrackingObject *object;

			for (track = clip->tracking.tracks.first; track; track = track->next) {
				do_versions_affine_tracker_track(track);
			}

			for (object = clip->tracking.objects.first; object; object = object->next) {
				for (track = object->tracks.first; track; track = track->next) {
					do_versions_affine_tracker_track(track);
				}
			}
		}
	}

<<<<<<< HEAD
	if (main->versionfile < 265 || (main->versionfile == 265 && main->subversionfile < 3)) {
=======
	if (bmain->versionfile < 265) {
		Object *ob;
		for (ob = bmain->object.first; ob; ob = ob->id.next) {
			if (ob->step_height == 0.0f) {
				ob->step_height = 0.15f;
				ob->jump_speed = 10.0f;
				ob->fall_speed = 55.0f;
			}
		}
	}

	if (bmain->versionfile < 265 || (bmain->versionfile == 265 && bmain->subversionfile < 3)) {
>>>>>>> 481cdb08
		bScreen *sc;
		for (sc = bmain->screen.first; sc; sc = sc->id.next) {
			ScrArea *sa;
			for (sa = sc->areabase.first; sa; sa = sa->next) {
				SpaceLink *sl;
				for (sl = sa->spacedata.first; sl; sl = sl->next) {
					switch (sl->spacetype) {
						case SPACE_VIEW3D:
						{
							View3D *v3d = (View3D *)sl;
							v3d->flag2 |= V3D_SHOW_GPENCIL;
							break;
						}
						case SPACE_SEQ:
						{
							SpaceSeq *sseq = (SpaceSeq *)sl;
							sseq->flag |= SEQ_SHOW_GPENCIL;
							break;
						}
						case SPACE_IMAGE:
						{
							SpaceImage *sima = (SpaceImage *)sl;
							sima->flag |= SI_SHOW_GPENCIL;
							break;
						}
						case SPACE_NODE:
						{
							SpaceNode *snode = (SpaceNode *)sl;
							snode->flag |= SNODE_SHOW_GPENCIL;
							break;
						}
						case SPACE_CLIP:
						{
							SpaceClip *sclip = (SpaceClip *)sl;
							sclip->flag |= SC_SHOW_GPENCIL;
							break;
						}
					}
				}
			}
		}
	}

	if (bmain->versionfile < 265 || (bmain->versionfile == 265 && bmain->subversionfile < 5)) {
		Scene *scene;
		Tex *tex;

		for (scene = bmain->scene.first; scene; scene = scene->id.next) {
			Sequence *seq;

			SEQ_BEGIN (scene->ed, seq)
			{
				if (seq->flag & SEQ_MAKE_PREMUL) {
					seq->alpha_mode = SEQ_ALPHA_STRAIGHT;
				}
				else {
					BKE_sequence_alpha_mode_from_extension(seq);
				}
			}
			SEQ_END

			if (scene->r.bake_samples == 0)
				scene->r.bake_samples = 256;
		}

		for (Image *image = bmain->image.first; image; image = image->id.next) {
			if (image->flag & IMA_DO_PREMUL) {
				image->alpha_mode = IMA_ALPHA_STRAIGHT;
			}
			else {
				BKE_image_alpha_mode_from_extension(image);
			}
		}

		for (tex = bmain->tex.first; tex; tex = tex->id.next) {
			if (tex->type == TEX_IMAGE && (tex->imaflag & TEX_USEALPHA) == 0) {
				Image *image = blo_do_versions_newlibadr(fd, tex->id.lib, tex->ima);

				if (image && (image->flag & IMA_DO_PREMUL) == 0)
					image->flag |= IMA_IGNORE_ALPHA;
			}
		}

		FOREACH_NODETREE(bmain, ntree, id) {
			if (ntree->type == NTREE_COMPOSIT) {
				bNode *node;
				for (node = ntree->nodes.first; node; node = node->next) {
					if (node->type == CMP_NODE_IMAGE) {
						Image *image = blo_do_versions_newlibadr(fd, ntree->id.lib, node->id);

						if (image) {
							if ((image->flag & IMA_DO_PREMUL) == 0 && image->alpha_mode == IMA_ALPHA_STRAIGHT)
								node->custom1 |= CMP_NODE_IMAGE_USE_STRAIGHT_OUTPUT;
						}
					}
				}
			}
		} FOREACH_NODETREE_END
	}
	else if (bmain->versionfile < 266 || (bmain->versionfile == 266 && bmain->subversionfile < 1)) {
		/* texture use alpha was removed for 2.66 but added back again for 2.66a,
		 * for compatibility all textures assumed it to be enabled */
		Tex *tex;

		for (tex = bmain->tex.first; tex; tex = tex->id.next)
			if (tex->type == TEX_IMAGE)
				tex->imaflag |= TEX_USEALPHA;
	}

	if (bmain->versionfile < 265 || (bmain->versionfile == 265 && bmain->subversionfile < 7)) {
		Curve *cu;

		for (cu = bmain->curve.first; cu; cu = cu->id.next) {
			if (cu->flag & (CU_FRONT | CU_BACK)) {
				if ( cu->ext1 != 0.0f || cu->ext2 != 0.0f) {
					Nurb *nu;

					for (nu = cu->nurb.first; nu; nu = nu->next) {
						int a;

						if (nu->bezt) {
							BezTriple *bezt = nu->bezt;
							a = nu->pntsu;

							while (a--) {
								bezt->radius = 1.0f;
								bezt++;
							}
						}
						else if (nu->bp) {
							BPoint *bp = nu->bp;
							a = nu->pntsu * nu->pntsv;

							while (a--) {
								bp->radius = 1.0f;
								bp++;
							}
						}
					}
				}
			}
		}
	}

	if (MAIN_VERSION_OLDER(bmain, 265, 9)) {
		Mesh *me;
		for (me = bmain->mesh.first; me; me = me->id.next) {
			BKE_mesh_do_versions_cd_flag_init(me);
		}
	}

	if (MAIN_VERSION_OLDER(bmain, 265, 10)) {
		Brush *br;
		for (br = bmain->brush.first; br; br = br->id.next) {
			if (br->ob_mode & OB_MODE_TEXTURE_PAINT) {
				br->mtex.brush_map_mode = MTEX_MAP_MODE_TILED;
			}
		}
	}

	// add storage for compositor translate nodes when not existing
	if (MAIN_VERSION_OLDER(bmain, 265, 11)) {
		FOREACH_NODETREE(bmain, ntree, id) {
			if (ntree->type == NTREE_COMPOSIT) {
				bNode *node;
				for (node = ntree->nodes.first; node; node = node->next) {
					if (node->type == CMP_NODE_TRANSLATE && node->storage == NULL) {
						node->storage = MEM_callocN(sizeof(NodeTranslateData), "node translate data");
					}
				}
			}
		} FOREACH_NODETREE_END
	}

	if (MAIN_VERSION_OLDER(bmain, 266, 2)) {
		FOREACH_NODETREE(bmain, ntree, id) {
			do_versions_nodetree_customnodes(ntree, ((ID *)ntree == id));
		} FOREACH_NODETREE_END
	}

	if (MAIN_VERSION_OLDER(bmain, 266, 2)) {
		bScreen *sc;
		for (sc = bmain->screen.first; sc; sc = sc->id.next) {
			ScrArea *sa;
			for (sa = sc->areabase.first; sa; sa = sa->next) {
				SpaceLink *sl;
				for (sl = sa->spacedata.first; sl; sl = sl->next) {
					if (sl->spacetype == SPACE_NODE) {
						SpaceNode *snode = (SpaceNode *)sl;

						/* reset pointers to force tree path update from context */
						snode->nodetree = NULL;
						snode->edittree = NULL;
						snode->id = NULL;
						snode->from = NULL;

						/* convert deprecated treetype setting to tree_idname */
						switch (snode->treetype) {
							case NTREE_COMPOSIT:
								strcpy(snode->tree_idname, "CompositorNodeTree");
								break;
							case NTREE_SHADER:
								strcpy(snode->tree_idname, "ShaderNodeTree");
								break;
							case NTREE_TEXTURE:
								strcpy(snode->tree_idname, "TextureNodeTree");
								break;
						}
					}
				}
			}
		}
	}

	/* Set flag for delayed do_versions in lib_verify_nodetree. It needs valid typeinfo pointers ... */
	{
		FOREACH_NODETREE(bmain, ntree, id) {
			/* XXX This should be kept without version check for now!
			 * As long as USE_NODE_COMPAT_CUSTOMNODES is active, files will write links
			 * to tree interface sockets for forward compatibility. These links need to be removed again
			 * on file load in new versions.
			 * Once forward compatibility is not required any longer, make a subversion bump
			 * and only execute this for older versions.
			 */
			ntree->flag |= NTREE_DO_VERSIONS_CUSTOMNODES_GROUP;

			/* Only add interface nodes once.
			 * In old Blender versions they will be removed automatically due to undefined type */
			if (MAIN_VERSION_OLDER(bmain, 266, 2))
				ntree->flag |= NTREE_DO_VERSIONS_CUSTOMNODES_GROUP_CREATE_INTERFACE;
		}
		FOREACH_NODETREE_END
	}

	if (MAIN_VERSION_OLDER(bmain, 266, 3)) {
		{
			/* Fix for a very old issue:
			 * Node names were nominally made unique in r24478 (2.50.8), but the do_versions check
			 * to update existing node names only applied to bmain->nodetree (i.e. group nodes).
			 * Uniqueness is now required for proper preview mapping,
			 * so do this now to ensure old files don't break.
			 */
			bNode *node;
			FOREACH_NODETREE(bmain, ntree, id) {
				if (id == &ntree->id)
					continue;	/* already fixed for node groups */

				for (node = ntree->nodes.first; node; node = node->next)
					nodeUniqueName(ntree, node);
			}
			FOREACH_NODETREE_END
		}
	}

	if (!MAIN_VERSION_ATLEAST(bmain, 266, 4)) {
		Brush *brush;
		for (brush = bmain->brush.first; brush; brush = brush->id.next) {
			BKE_texture_mtex_default(&brush->mask_mtex);

			if (brush->ob_mode & OB_MODE_TEXTURE_PAINT) {
				brush->spacing /= 2;
			}
		}
	}

	if (!MAIN_VERSION_ATLEAST(bmain, 266, 6)) {
		Brush *brush;
#define BRUSH_TEXTURE_OVERLAY (1 << 21)

		for (brush = bmain->brush.first; brush; brush = brush->id.next) {
			brush->overlay_flags = 0;
			if (brush->flag & BRUSH_TEXTURE_OVERLAY)
				brush->overlay_flags |= (BRUSH_OVERLAY_PRIMARY | BRUSH_OVERLAY_CURSOR);
		}
#undef BRUSH_TEXTURE_OVERLAY
	}

	if (bmain->versionfile < 267) {
		//if (!DNA_struct_elem_find(fd->filesdna, "Brush", "int", "stencil_pos")) {
		Brush *brush;

		for (brush = bmain->brush.first; brush; brush = brush->id.next) {
			if (brush->stencil_dimension[0] == 0) {
				brush->stencil_dimension[0] = 256;
				brush->stencil_dimension[1] = 256;
				brush->stencil_pos[0] = 256;
				brush->stencil_pos[1] = 256;
			}
			if (brush->mask_stencil_dimension[0] == 0) {
				brush->mask_stencil_dimension[0] = 256;
				brush->mask_stencil_dimension[1] = 256;
				brush->mask_stencil_pos[0] = 256;
				brush->mask_stencil_pos[1] = 256;
			}
		}

		/* TIP: to initialize new variables added, use the new function
		 * DNA_struct_elem_find(fd->filesdna, "structname", "typename", "varname")
		 * example:
		 * if (!DNA_struct_elem_find(fd->filesdna, "UserDef", "short", "image_gpubuffer_limit"))
		 *     user->image_gpubuffer_limit = 10;
		 */

	}

	/* default values in Freestyle settings */
	if (bmain->versionfile < 267) {
		Scene *sce;
		SceneRenderLayer *srl;
		FreestyleLineStyle *linestyle;

		for (sce = bmain->scene.first; sce; sce = sce->id.next) {
			if (sce->r.line_thickness_mode == 0) {
				sce->r.line_thickness_mode = R_LINE_THICKNESS_ABSOLUTE;
				sce->r.unit_line_thickness = 1.0f;
			}
			for (srl = sce->r.layers.first; srl; srl = srl->next) {
				if (srl->freestyleConfig.mode == 0)
					srl->freestyleConfig.mode = FREESTYLE_CONTROL_EDITOR_MODE;
				if (srl->freestyleConfig.raycasting_algorithm == FREESTYLE_ALGO_CULLED_ADAPTIVE_CUMULATIVE ||
				    srl->freestyleConfig.raycasting_algorithm == FREESTYLE_ALGO_CULLED_ADAPTIVE_TRADITIONAL)
				{
					srl->freestyleConfig.raycasting_algorithm = 0; /* deprecated */
					srl->freestyleConfig.flags |= FREESTYLE_CULLING;
				}
			}

			/* not freestyle */
			{
				MeshStatVis *statvis = &sce->toolsettings->statvis;
				if (statvis->thickness_samples == 0) {
					statvis->overhang_axis = OB_NEGZ;
					statvis->overhang_min = 0;
					statvis->overhang_max = DEG2RADF(45.0f);

					statvis->thickness_max = 0.1f;
					statvis->thickness_samples = 1;

					statvis->distort_min = DEG2RADF(5.0f);
					statvis->distort_max = DEG2RADF(45.0f);

					statvis->sharp_min = DEG2RADF(90.0f);
					statvis->sharp_max = DEG2RADF(180.0f);
				}
			}

		}
		for (linestyle = bmain->linestyle.first; linestyle; linestyle = linestyle->id.next) {
#if 1
			/* disable the Misc panel for now */
			if (linestyle->panel == LS_PANEL_MISC) {
				linestyle->panel = LS_PANEL_STROKES;
			}
#endif
			if (linestyle->thickness_position == 0) {
				linestyle->thickness_position = LS_THICKNESS_CENTER;
				linestyle->thickness_ratio = 0.5f;
			}
			if (linestyle->chaining == 0)
				linestyle->chaining = LS_CHAINING_PLAIN;
			if (linestyle->rounds == 0)
				linestyle->rounds = 3;
		}
	}

	if (bmain->versionfile < 267) {
		/* Initialize the active_viewer_key for compositing */
		bScreen *screen;
		Scene *scene;
		bNodeInstanceKey active_viewer_key = {0};
		/* simply pick the first node space and use that for the active viewer key */
		for (screen = bmain->screen.first; screen; screen = screen->id.next) {
			ScrArea *sa;
			for (sa = screen->areabase.first; sa; sa = sa->next) {
				SpaceLink *sl;
				for (sl = sa->spacedata.first; sl; sl = sl->next) {
					if (sl->spacetype == SPACE_NODE) {
						SpaceNode *snode = (SpaceNode *)sl;
						bNodeTreePath *path = snode->treepath.last;
						if (!path)
							continue;

						active_viewer_key = path->parent_key;
						break;
					}
				}
				if (active_viewer_key.value != 0)
					break;
			}
			if (active_viewer_key.value != 0)
				break;
		}

		for (scene = bmain->scene.first; scene; scene = scene->id.next) {
			/* NB: scene->nodetree is a local ID block, has been direct_link'ed */
			if (scene->nodetree)
				scene->nodetree->active_viewer_key = active_viewer_key;
		}
	}

	if (MAIN_VERSION_OLDER(bmain, 267, 1)) {
		Object *ob;

		for (ob = bmain->object.first; ob; ob = ob->id.next) {
			ModifierData *md;
			for (md = ob->modifiers.first; md; md = md->next) {
				if (md->type == eModifierType_Smoke) {
					SmokeModifierData *smd = (SmokeModifierData *)md;
					if ((smd->type & MOD_SMOKE_TYPE_DOMAIN) && smd->domain) {
						if (smd->domain->flags & MOD_SMOKE_HIGH_SMOOTH) {
							smd->domain->highres_sampling = SM_HRES_LINEAR;
						}
						else {
							smd->domain->highres_sampling = SM_HRES_NEAREST;
						}
					}
				}
			}
		}
	}

	if (!MAIN_VERSION_ATLEAST(bmain, 268, 1)) {
		Brush *brush;
		for (brush = bmain->brush.first; brush; brush = brush->id.next) {
			brush->spacing = MAX2(1, brush->spacing);
		}
	}

	if (!MAIN_VERSION_ATLEAST(bmain, 268, 2)) {
		Brush *brush;
#define BRUSH_FIXED (1 << 6)
		for (brush = bmain->brush.first; brush; brush = brush->id.next) {
			brush->flag &= ~BRUSH_FIXED;

			if (brush->cursor_overlay_alpha < 2)
				brush->cursor_overlay_alpha = 33;
			if (brush->texture_overlay_alpha < 2)
				brush->texture_overlay_alpha = 33;
			if (brush->mask_overlay_alpha < 2)
				brush->mask_overlay_alpha = 33;
		}
#undef BRUSH_FIXED
	}


	if (!MAIN_VERSION_ATLEAST(bmain, 268, 4)) {
		bScreen *sc;
		Object *ob;

		for (ob = bmain->object.first; ob; ob = ob->id.next) {
			bConstraint *con;
			for (con = ob->constraints.first; con; con = con->next) {
				if (con->type == CONSTRAINT_TYPE_SHRINKWRAP) {
					bShrinkwrapConstraint *data = (bShrinkwrapConstraint *)con->data;
					if      (data->projAxis & MOD_SHRINKWRAP_PROJECT_OVER_X_AXIS) data->projAxis = OB_POSX;
					else if (data->projAxis & MOD_SHRINKWRAP_PROJECT_OVER_Y_AXIS) data->projAxis = OB_POSY;
					else                                                          data->projAxis = OB_POSZ;
					data->projAxisSpace = CONSTRAINT_SPACE_LOCAL;
				}
			}
		}

		for (ob = bmain->object.first; ob; ob = ob->id.next) {
			ModifierData *md;
			for (md = ob->modifiers.first; md; md = md->next) {
				if (md->type == eModifierType_Smoke) {
					SmokeModifierData *smd = (SmokeModifierData *)md;
					if ((smd->type & MOD_SMOKE_TYPE_FLOW) && smd->flow) {
						if (!smd->flow->particle_size) {
							smd->flow->particle_size = 1.0f;
						}
					}
				}
			}
		}

		/*
		 * FIX some files have a zoom level of 0, and was checked during the drawing of the node space
		 *
		 * We moved this check to the do versions to be sure the value makes any sense.
		 */
		for (sc = bmain->screen.first; sc; sc = sc->id.next) {
			ScrArea *sa;
			for (sa = sc->areabase.first; sa; sa = sa->next) {
				SpaceLink *sl;
				for (sl = sa->spacedata.first; sl; sl = sl->next) {
					if (sl->spacetype == SPACE_NODE) {
						SpaceNode *snode = (SpaceNode *)sl;
						if (snode->zoom < 0.02f) {
							snode->zoom = 1.0;
						}
					}
				}
			}
		}
<<<<<<< HEAD
=======

		for (ob = bmain->object.first; ob; ob = ob->id.next) {
			bSensor *sens;
			bTouchSensor *ts;
			bCollisionSensor *cs;
			Material *ma;

			for (sens = ob->sensors.first; sens; sens = sens->next) {
				if (sens->type == SENS_TOUCH) {
					ts = sens->data;
					cs = MEM_callocN(sizeof(bCollisionSensor), "touch -> collision sensor do_version");

					if (ts->ma) {
						ma = blo_do_versions_newlibadr(fd, ob->id.lib, ts->ma);
						BLI_strncpy(cs->materialName, ma->id.name + 2, sizeof(cs->materialName));
					}

					cs->mode = SENS_COLLISION_MATERIAL;

					MEM_freeN(ts);

					sens->data = cs;
					sens->type = sens->otype = SENS_COLLISION;
				}
			}
		}
>>>>>>> 481cdb08
	}

	if (!MAIN_VERSION_ATLEAST(bmain, 268, 5)) {
		bScreen *sc;
		ScrArea *sa;

		/* add missing (+) expander in node editor */
		for (sc = bmain->screen.first; sc; sc = sc->id.next) {
			for (sa = sc->areabase.first; sa; sa = sa->next) {
				ARegion *ar, *arnew;

				if (sa->spacetype == SPACE_NODE) {
					ar = BKE_area_find_region_type(sa, RGN_TYPE_TOOLS);

					if (ar)
						continue;

					/* add subdiv level; after header */
					ar = BKE_area_find_region_type(sa, RGN_TYPE_HEADER);

					/* is error! */
					if (ar == NULL)
						continue;

					arnew = MEM_callocN(sizeof(ARegion), "node tools");

					BLI_insertlinkafter(&sa->regionbase, ar, arnew);
					arnew->regiontype = RGN_TYPE_TOOLS;
					arnew->alignment = RGN_ALIGN_LEFT;

					arnew->flag = RGN_FLAG_HIDDEN;
				}
			}
		}
	}

	if (!MAIN_VERSION_ATLEAST(bmain, 269, 1)) {
		/* Removal of Cycles SSS Compatible falloff */
		FOREACH_NODETREE(bmain, ntree, id) {
			if (ntree->type == NTREE_SHADER) {
				bNode *node;
				for (node = ntree->nodes.first; node; node = node->next) {
					if (node->type == SH_NODE_SUBSURFACE_SCATTERING) {
						if (node->custom1 == SHD_SUBSURFACE_COMPATIBLE) {
							node->custom1 = SHD_SUBSURFACE_CUBIC;
						}
					}
				}
			}
		} FOREACH_NODETREE_END
	}

	if (!MAIN_VERSION_ATLEAST(bmain, 269, 2)) {
		/* Initialize CDL settings for Color Balance nodes */
		FOREACH_NODETREE(bmain, ntree, id) {
			if (ntree->type == NTREE_COMPOSIT) {
				bNode *node;
				for (node = ntree->nodes.first; node; node = node->next) {
					if (node->type == CMP_NODE_COLORBALANCE) {
						NodeColorBalance *n = node->storage;
						if (node->custom1 == 0) {
							/* LGG mode stays the same, just init CDL settings */
							ntreeCompositColorBalanceSyncFromLGG(ntree, node);
						}
						else if (node->custom1 == 1) {
							/* CDL previously used same variables as LGG, copy them over
							 * and then sync LGG for comparable results in both modes.
							 */
							copy_v3_v3(n->offset, n->lift);
							copy_v3_v3(n->power, n->gamma);
							copy_v3_v3(n->slope, n->gain);
							ntreeCompositColorBalanceSyncFromCDL(ntree, node);
						}
					}
				}
			}
		} FOREACH_NODETREE_END
	}

	if (!MAIN_VERSION_ATLEAST(bmain, 269, 3)) {
		bScreen *sc;
		ScrArea *sa;
		SpaceLink *sl;
		Scene *scene;

		/* Update files using invalid (outdated) outlinevis Outliner values. */
		for (sc = bmain->screen.first; sc; sc = sc->id.next) {
			for (sa = sc->areabase.first; sa; sa = sa->next) {
				for (sl = sa->spacedata.first; sl; sl = sl->next) {
					if (sl->spacetype == SPACE_OUTLINER) {
						SpaceOops *so = (SpaceOops *)sl;

						if (!ELEM(so->outlinevis,
						          SO_SCENES,
						          SO_LIBRARIES,
						          SO_SEQUENCE,
						          SO_DATA_API))
						{
							so->outlinevis = SO_SCENES;
						}
					}
				}
			}
		}

		if (!DNA_struct_elem_find(fd->filesdna, "MovieTrackingTrack", "float", "weight")) {
			MovieClip *clip;
			for (clip = bmain->movieclip.first; clip; clip = clip->id.next) {
				MovieTracking *tracking = &clip->tracking;
				MovieTrackingObject *tracking_object;
				for (tracking_object = tracking->objects.first;
				     tracking_object;
				     tracking_object = tracking_object->next)
				{
					ListBase *tracksbase = BKE_tracking_object_get_tracks(tracking, tracking_object);
					MovieTrackingTrack *track;
					for (track = tracksbase->first;
					     track;
					     track = track->next)
					{
						track->weight = 1.0f;
					}
				}
			}
		}

		if (!DNA_struct_elem_find(fd->filesdna, "TriangulateModifierData", "int", "quad_method")) {
			Object *ob;
			for (ob = bmain->object.first; ob; ob = ob->id.next) {
				ModifierData *md;
				for (md = ob->modifiers.first; md; md = md->next) {
					if (md->type == eModifierType_Triangulate) {
						TriangulateModifierData *tmd = (TriangulateModifierData *)md;
						if ((tmd->flag & MOD_TRIANGULATE_BEAUTY)) {
							tmd->quad_method = MOD_TRIANGULATE_QUAD_BEAUTY;
							tmd->ngon_method = MOD_TRIANGULATE_NGON_BEAUTY;
						}
						else {
							tmd->quad_method = MOD_TRIANGULATE_QUAD_FIXED;
							tmd->ngon_method = MOD_TRIANGULATE_NGON_EARCLIP;
						}
					}
				}
			}
		}

		for (scene = bmain->scene.first; scene; scene = scene->id.next) {
			/* this can now be turned off */
			ToolSettings *ts = scene->toolsettings;
			if (ts->sculpt)
				ts->sculpt->flags |= SCULPT_DYNTOPO_SUBDIVIDE;

			/* 'Increment' mode disabled for nodes, use true grid snapping instead */
			if (scene->toolsettings->snap_node_mode == SCE_SNAP_MODE_INCREMENT)
				scene->toolsettings->snap_node_mode = SCE_SNAP_MODE_GRID;

#ifdef WITH_FFMPEG
			/* Update for removed "sound-only" option in FFMPEG export settings. */
			if (scene->r.ffcodecdata.type >= FFMPEG_INVALID) {
				scene->r.ffcodecdata.type = FFMPEG_AVI;
			}
#endif

		}
	}

	if (!MAIN_VERSION_ATLEAST(bmain, 269, 4)) {
		/* Internal degrees to radians conversions... */
		{
			Scene *scene;
			Object *ob;
			Lamp *lamp;

			for (lamp = bmain->lamp.first; lamp; lamp = lamp->id.next)
				lamp->spotsize = DEG2RADF(lamp->spotsize);

			for (ob = bmain->object.first; ob; ob = ob->id.next) {
				ModifierData *md;

				for (md = ob->modifiers.first; md; md = md->next) {
					if (md->type == eModifierType_EdgeSplit) {
						EdgeSplitModifierData *emd = (EdgeSplitModifierData *)md;
						emd->split_angle = DEG2RADF(emd->split_angle);
					}
					else if (md->type == eModifierType_Bevel) {
						BevelModifierData *bmd = (BevelModifierData *)md;
						bmd->bevel_angle = DEG2RADF(bmd->bevel_angle);
					}
				}
			}

			for (scene = bmain->scene.first; scene; scene = scene->id.next) {
				Sequence *seq;
				SEQ_BEGIN (scene->ed, seq)
				{
					if (seq->type == SEQ_TYPE_WIPE) {
						WipeVars *wv = seq->effectdata;
						wv->angle = DEG2RADF(wv->angle);
					}
				}
				SEQ_END
			}

			FOREACH_NODETREE(bmain, ntree, id) {
				if (ntree->type == NTREE_COMPOSIT) {
					bNode *node;
					for (node = ntree->nodes.first; node; node = node->next) {
						if (node->type == CMP_NODE_BOKEHIMAGE) {
							NodeBokehImage *n = node->storage;
							n->angle = DEG2RADF(n->angle);
						}
						if (node->type == CMP_NODE_MASK_BOX) {
							NodeBoxMask *n = node->storage;
							n->rotation = DEG2RADF(n->rotation);
						}
						if (node->type == CMP_NODE_MASK_ELLIPSE) {
							NodeEllipseMask *n = node->storage;
							n->rotation = DEG2RADF(n->rotation);
						}
					}
				}
			} FOREACH_NODETREE_END
		}

		if (!DNA_struct_elem_find(fd->filesdna, "MovieTrackingPlaneTrack", "float", "image_opacity")) {
			MovieClip *clip;
			for (clip = bmain->movieclip.first; clip; clip = clip->id.next) {
				MovieTrackingPlaneTrack *plane_track;
				for (plane_track = clip->tracking.plane_tracks.first;
				     plane_track;
				     plane_track = plane_track->next)
				{
					plane_track->image_opacity = 1.0f;
				}
			}
		}
	}

	if (!MAIN_VERSION_ATLEAST(bmain, 269, 7)) {
		Scene *scene;
		for (scene = bmain->scene.first; scene; scene = scene->id.next) {
			Sculpt *sd = scene->toolsettings->sculpt;

			if (sd) {
				int symmetry_flags = sd->flags & 7;

				if (symmetry_flags & SCULPT_SYMM_X)
					sd->paint.symmetry_flags |= PAINT_SYMM_X;
				if (symmetry_flags & SCULPT_SYMM_Y)
					sd->paint.symmetry_flags |= PAINT_SYMM_Y;
				if (symmetry_flags & SCULPT_SYMM_Z)
					sd->paint.symmetry_flags |= PAINT_SYMM_Z;
				if (symmetry_flags & SCULPT_SYMMETRY_FEATHER)
					sd->paint.symmetry_flags |= PAINT_SYMMETRY_FEATHER;
			}
		}
	}

	if (!MAIN_VERSION_ATLEAST(bmain, 269, 8)) {
		Curve *cu;

		for (cu = bmain->curve.first; cu; cu = cu->id.next) {
			if (cu->str) {
				cu->len_wchar = BLI_strlen_utf8(cu->str);
			}
		}
	}
	
	if (!MAIN_VERSION_ATLEAST(bmain, 269, 9)) {
		Object *ob;
		
		for (ob = bmain->object.first; ob; ob = ob->id.next) {
			ModifierData *md;
			for (md = ob->modifiers.first; md; md = md->next) {
				if (md->type == eModifierType_Build) {
					BuildModifierData *bmd = (BuildModifierData *)md;
					if (bmd->randomize) {
						bmd->flag |= MOD_BUILD_FLAG_RANDOMIZE;
					}
				}
			}
		}
	}

	if (!MAIN_VERSION_ATLEAST(bmain, 269, 11)) {
		bScreen *sc;

		for (sc = bmain->screen.first; sc; sc = sc->id.next) {
			ScrArea *sa;
			for (sa = sc->areabase.first; sa; sa = sa->next) {
				SpaceLink *space_link;

				for (space_link = sa->spacedata.first; space_link; space_link = space_link->next) {
					if (space_link->spacetype == SPACE_IMAGE) {
						ARegion *ar;
						ListBase *lb;

						if (space_link == sa->spacedata.first) {
							lb = &sa->regionbase;
						}
						else {
							lb = &space_link->regionbase;
						}

						for (ar = lb->first; ar; ar = ar->next) {
							if (ar->regiontype == RGN_TYPE_PREVIEW) {
								ar->regiontype = RGN_TYPE_TOOLS;
								ar->alignment = RGN_ALIGN_LEFT;
							}
							else if (ar->regiontype == RGN_TYPE_UI) {
								ar->alignment = RGN_ALIGN_RIGHT;
							}
						}
					}
				}
			}
		}
	}
}<|MERGE_RESOLUTION|>--- conflicted
+++ resolved
@@ -877,17 +877,6 @@
 			}
 		}
 		{
-<<<<<<< HEAD
-=======
-			/* Initialize BGE exit key to esc key */
-			Scene *scene;
-			for (scene = bmain->scene.first; scene; scene = scene->id.next) {
-				if (!scene->gm.exitkey)
-					scene->gm.exitkey = 218; // Blender key code for ESC
-			}
-		}
-		{
->>>>>>> 481cdb08
 			MovieClip *clip;
 			Object *ob;
 
@@ -923,51 +912,10 @@
 				}
 			}
 		}
-<<<<<<< HEAD
-=======
-		{
-			/* Warn the user if he is using ["Text"] properties for Font objects */
-			Object *ob;
-			bProperty *prop;
-
-			for (ob = bmain->object.first; ob; ob = ob->id.next) {
-				if (ob->type == OB_FONT) {
-					prop = BKE_bproperty_object_get(ob, "Text");
-					if (prop) {
-						blo_reportf_wrap(fd->reports, RPT_WARNING,
-						                 TIP_("Game property name conflict in object '%s': text objects reserve the "
-						                      "['Text'] game property to change their content through logic bricks"),
-						                 ob->id.name + 2);
-					}
-				}
-			}
-		}
->>>>>>> 481cdb08
 	}
 
 	if (bmain->versionfile < 261 || (bmain->versionfile == 261 && bmain->subversionfile < 2)) {
 		{
-<<<<<<< HEAD
-=======
-			/* convert Camera Actuator values to defines */
-			Object *ob;
-			bActuator *act;
-			for (ob = bmain->object.first; ob; ob = ob->id.next) {
-				for (act = ob->actuators.first; act; act = act->next) {
-					if (act->type == ACT_CAMERA) {
-						bCameraActuator *ba = act->data;
-
-						if (ba->axis == (float) 'x') ba->axis = OB_POSX;
-						else if (ba->axis == (float)'y') ba->axis = OB_POSY;
-						/* don't do an if/else to avoid imediate subversion bump*/
-//						ba->axis=((ba->axis == (float)'x') ? OB_POSX_X : OB_POSY);
-					}
-				}
-			}
-		}
-
-		{
->>>>>>> 481cdb08
 			/* convert deprecated sculpt_paint_unified_* fields to
 			 * UnifiedPaintSettings */
 			Scene *scene;
@@ -1207,25 +1155,11 @@
 		}
 	}
 
-<<<<<<< HEAD
-	if (main->versionfile < 263 || (main->versionfile == 263 && main->subversionfile < 4)) {
+	if (bmain->versionfile < 263 || (bmain->versionfile == 263 && bmain->subversionfile < 4)) {
 		Camera *cam;
 		Curve *cu;
 
-		for (cam = main->camera.first; cam; cam = cam->id.next) {
-=======
-	if (bmain->versionfile < 263 || (bmain->versionfile == 263 && bmain->subversionfile < 4)) {
-		Lamp *la;
-		Camera *cam;
-		Curve *cu;
-
-		for (la = bmain->lamp.first; la; la = la->id.next) {
-			if (la->shadow_frustum_size == 0.0f)
-				la->shadow_frustum_size = 10.0f;
-		}
-
 		for (cam = bmain->camera.first; cam; cam = cam->id.next) {
->>>>>>> 481cdb08
 			if (cam->flag & CAM_PANORAMA) {
 				cam->type = CAM_PANO;
 				cam->flag &= ~CAM_PANORAMA;
@@ -1310,26 +1244,8 @@
 		}
 	}
 
-<<<<<<< HEAD
-	if (main->versionfile < 263 || (main->versionfile == 263 && main->subversionfile < 9)) {
-		FOREACH_NODETREE(main, ntree, id) {
-=======
-
-	if (bmain->versionfile < 263 || (bmain->versionfile == 263 && bmain->subversionfile < 8)) {
-		/* set new deactivation values for game settings */
-		Scene *sce;
-
-		for (sce = bmain->scene.first; sce; sce = sce->id.next) {
-			/* Game Settings */
-			sce->gm.lineardeactthreshold = 0.8f;
-			sce->gm.angulardeactthreshold = 1.0f;
-			sce->gm.deactivationtime = 2.0f;
-		}
-	}
-
 	if (bmain->versionfile < 263 || (bmain->versionfile == 263 && bmain->subversionfile < 9)) {
 		FOREACH_NODETREE(bmain, ntree, id) {
->>>>>>> 481cdb08
 			if (ntree->type == NTREE_SHADER) {
 				bNode *node;
 				for (node = ntree->nodes.first; node; node = node->next) {
@@ -1419,21 +1335,8 @@
 		}
 	}
 
-<<<<<<< HEAD
-	if (main->versionfile < 263 || (main->versionfile == 263 && main->subversionfile < 13)) {
-		FOREACH_NODETREE(main, ntree, id) {
-=======
-	if (bmain->versionfile < 263 || (bmain->versionfile == 263 && bmain->subversionfile < 12)) {
-		Material *ma;
-
-		for (ma = bmain->mat.first; ma; ma = ma->id.next)
-			if (ma->strand_widthfade == 2.0f)
-				ma->strand_widthfade = 0.0f;
-	}
-
 	if (bmain->versionfile < 263 || (bmain->versionfile == 263 && bmain->subversionfile < 13)) {
 		FOREACH_NODETREE(bmain, ntree, id) {
->>>>>>> 481cdb08
 			if (ntree->type == NTREE_COMPOSIT) {
 				bNode *node;
 				for (node = ntree->nodes.first; node; node = node->next) {
@@ -1578,24 +1481,7 @@
 		}
 	}
 
-<<<<<<< HEAD
-	if (main->versionfile < 263 || (main->versionfile == 263 && main->subversionfile < 21)) {
-=======
-	/* remove texco */
 	if (bmain->versionfile < 263 || (bmain->versionfile == 263 && bmain->subversionfile < 21)) {
-		Material *ma;
-		for (ma = bmain->mat.first; ma; ma = ma->id.next) {
-			int a;
-			for (a = 0; a < MAX_MTEX; a++) {
-				if (ma->mtex[a]) {
-					if (ma->mtex[a]->texco == TEXCO_STICKY_) {
-						ma->mtex[a]->texco = TEXCO_UV;
-					}
-				}
-			}
-		}
-
->>>>>>> 481cdb08
 		{
 			Mesh *me;
 			for (me = bmain->mesh.first; me; me = me->id.next) {
@@ -1746,29 +1632,7 @@
 		} FOREACH_NODETREE_END
 	}
 
-<<<<<<< HEAD
-	if (main->versionfile < 264 || (main->versionfile == 264 && main->subversionfile < 7)) {
-=======
-	if (bmain->versionfile < 264 || (bmain->versionfile == 264 && bmain->subversionfile < 6)) {
-		bScreen *sc;
-
-		for (sc = bmain->screen.first; sc; sc = sc->id.next) {
-			ScrArea *sa;
-			for (sa = sc->areabase.first; sa; sa = sa->next) {
-				SpaceLink *sl;
-				if ( sa->spacetype == SPACE_LOGIC)
-					do_version_logic_264(&sa->regionbase);
-
-				for (sl = sa->spacedata.first; sl; sl = sl->next) {
-					if (sl->spacetype == SPACE_LOGIC)
-						do_version_logic_264(&sl->regionbase);
-				}
-			}
-		}
-	}
-
 	if (bmain->versionfile < 264 || (bmain->versionfile == 264 && bmain->subversionfile < 7)) {
->>>>>>> 481cdb08
 		/* convert tiles size from resolution and number of tiles */
 		{
 			Scene *scene;
@@ -1811,22 +1675,7 @@
 		}
 	}
 
-<<<<<<< HEAD
-	if (main->versionfile < 265 || (main->versionfile == 265 && main->subversionfile < 3)) {
-=======
-	if (bmain->versionfile < 265) {
-		Object *ob;
-		for (ob = bmain->object.first; ob; ob = ob->id.next) {
-			if (ob->step_height == 0.0f) {
-				ob->step_height = 0.15f;
-				ob->jump_speed = 10.0f;
-				ob->fall_speed = 55.0f;
-			}
-		}
-	}
-
 	if (bmain->versionfile < 265 || (bmain->versionfile == 265 && bmain->subversionfile < 3)) {
->>>>>>> 481cdb08
 		bScreen *sc;
 		for (sc = bmain->screen.first; sc; sc = sc->id.next) {
 			ScrArea *sa;
@@ -2322,35 +2171,6 @@
 				}
 			}
 		}
-<<<<<<< HEAD
-=======
-
-		for (ob = bmain->object.first; ob; ob = ob->id.next) {
-			bSensor *sens;
-			bTouchSensor *ts;
-			bCollisionSensor *cs;
-			Material *ma;
-
-			for (sens = ob->sensors.first; sens; sens = sens->next) {
-				if (sens->type == SENS_TOUCH) {
-					ts = sens->data;
-					cs = MEM_callocN(sizeof(bCollisionSensor), "touch -> collision sensor do_version");
-
-					if (ts->ma) {
-						ma = blo_do_versions_newlibadr(fd, ob->id.lib, ts->ma);
-						BLI_strncpy(cs->materialName, ma->id.name + 2, sizeof(cs->materialName));
-					}
-
-					cs->mode = SENS_COLLISION_MATERIAL;
-
-					MEM_freeN(ts);
-
-					sens->data = cs;
-					sens->type = sens->otype = SENS_COLLISION;
-				}
-			}
-		}
->>>>>>> 481cdb08
 	}
 
 	if (!MAIN_VERSION_ATLEAST(bmain, 268, 5)) {
