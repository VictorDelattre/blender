--- conflicted
+++ resolved
@@ -9239,13 +9239,10 @@
 				 * (i.e. will result in blank box when enabled)
 				 */
 				ts->autokey_mode= U.autokey_mode;
-<<<<<<< HEAD
 				if (ts->autokey_mode == 0) 
 					ts->autokey_mode= 2; /* 'add/replace' but not on */
-=======
 				ts->uv_selectmode= UV_SELECT_VERTEX;
 				ts->vgroup_weight= 1.0f;
->>>>>>> 9241559a
 			}
 		}
 	}
