/*
 * ***** BEGIN GPL LICENSE BLOCK *****
 *
 * This program is free software; you can redistribute it and/or
 * modify it under the terms of the GNU General Public License
 * as published by the Free Software Foundation; either version 2
 * of the License, or (at your option) any later version.
 *
 * This program is distributed in the hope that it will be useful,
 * but WITHOUT ANY WARRANTY; without even the implied warranty of
 * MERCHANTABILITY or FITNESS FOR A PARTICULAR PURPOSE.  See the
 * GNU General Public License for more details.
 *
 * You should have received a copy of the GNU General Public License
 * along with this program; if not, write to the Free Software  Foundation,
 * Inc., 51 Franklin Street, Fifth Floor, Boston, MA 02110-1301, USA.
 *
 * The Original Code is Copyright (C) 2005 by the Blender Foundation.
 * All rights reserved.
 *
 * Contributor(s): Daniel Dunbar
 *                 Ton Roosendaal,
 *                 Ben Batt,
 *                 Brecht Van Lommel,
 *                 Campbell Barton
 *
 * ***** END GPL LICENSE BLOCK *****
 *
 */

/** \file blender/modifiers/intern/MOD_particleinstance.c
 *  \ingroup modifiers
 */


#include "DNA_meshdata_types.h"

#include "MEM_guardedalloc.h"

#include "BLI_math.h"
#include "BLI_listbase.h"
#include "BLI_rand.h"
#include "BLI_string.h"
#include "BLI_utildefines.h"

#include "BKE_cdderivedmesh.h"
#include "BKE_effect.h"
#include "BKE_global.h"
#include "BKE_lattice.h"
#include "BKE_library_query.h"
#include "BKE_modifier.h"
#include "BKE_particle.h"
#include "BKE_pointcache.h"

#include "DEG_depsgraph_build.h"

static void initData(ModifierData *md)
{
	ParticleInstanceModifierData *pimd = (ParticleInstanceModifierData *) md;

	pimd->flag = eParticleInstanceFlag_Parents | eParticleInstanceFlag_Unborn |
	             eParticleInstanceFlag_Alive | eParticleInstanceFlag_Dead;
	pimd->psys = 1;
	pimd->position = 1.0f;
	pimd->axis = 2;
	pimd->space = eParticleInstanceSpace_World;
	pimd->particle_amount = 1.0f;
	pimd->particle_offset = 0.0f;

	STRNCPY(pimd->index_layer_name, "");
	STRNCPY(pimd->value_layer_name, "");
}

static CustomDataMask requiredDataMask(Object *UNUSED(ob), ModifierData *md)
{
	ParticleInstanceModifierData *pimd = (ParticleInstanceModifierData *)md;
	CustomDataMask dataMask = 0;

	if (pimd->index_layer_name[0] != '\0' ||
	    pimd->value_layer_name[0] != '\0')
	{
		dataMask |= CD_MASK_MLOOPCOL;
	}

	return dataMask;

}

static bool isDisabled(ModifierData *md, int useRenderParams)
{
	ParticleInstanceModifierData *pimd = (ParticleInstanceModifierData *)md;
	ParticleSystem *psys;
	ModifierData *ob_md;

	if (!pimd->ob)
		return true;

	psys = BLI_findlink(&pimd->ob->particlesystem, pimd->psys - 1);
	if (psys == NULL)
		return true;

	/* If the psys modifier is disabled we cannot use its data.
	 * First look up the psys modifier from the object, then check if it is enabled.
	 */
	for (ob_md = pimd->ob->modifiers.first; ob_md; ob_md = ob_md->next) {
		if (ob_md->type == eModifierType_ParticleSystem) {
			ParticleSystemModifierData *psmd = (ParticleSystemModifierData *)ob_md;
			if (psmd->psys == psys) {
				int required_mode;

				if (useRenderParams) required_mode = eModifierMode_Render;
				else required_mode = eModifierMode_Realtime;

				if (!modifier_isEnabled(md->scene, ob_md, required_mode))
					return true;

				break;
			}
		}
	}

	return false;
}

static void updateDepsgraph(ModifierData *md, const ModifierUpdateDepsgraphContext *ctx)
{
	ParticleInstanceModifierData *pimd = (ParticleInstanceModifierData *) md;
	if (pimd->ob != NULL) {
		DEG_add_object_relation(ctx->node, pimd->ob, DEG_OB_COMP_TRANSFORM, "Particle Instance Modifier");
		DEG_add_object_relation(ctx->node, pimd->ob, DEG_OB_COMP_GEOMETRY, "Particle Instance Modifier");
	}
}

static void foreachObjectLink(ModifierData *md, Object *ob,
                              ObjectWalkFunc walk, void *userData)
{
	ParticleInstanceModifierData *pimd = (ParticleInstanceModifierData *) md;

	walk(userData, ob, &pimd->ob, IDWALK_CB_NOP);
}

static bool particle_skip(ParticleInstanceModifierData *pimd, ParticleSystem *psys, int p)
{
	const bool between = (psys->part->childtype == PART_CHILD_FACES);
	ParticleData *pa;
	int totpart, randp, minp, maxp;

	if (p >= psys->totpart) {
		ChildParticle *cpa = psys->child + (p - psys->totpart);
		pa = psys->particles + (between? cpa->pa[0]: cpa->parent);
	}
	else {
		pa = psys->particles + p;
	}

	if (pa) {
		if (pa->alive == PARS_UNBORN && (pimd->flag & eParticleInstanceFlag_Unborn) == 0) return true;
		if (pa->alive == PARS_ALIVE && (pimd->flag & eParticleInstanceFlag_Alive) == 0) return true;
		if (pa->alive == PARS_DEAD && (pimd->flag & eParticleInstanceFlag_Dead) == 0) return true;
	}

	if (pimd->particle_amount == 1.0f) {
		/* Early output, all particles are to be instanced. */
		return false;
	}

	/* Randomly skip particles based on desired amount of visible particles. */

	totpart = psys->totpart + psys->totchild;

	/* TODO make randomization optional? */
	randp = (int)(psys_frand(psys, 3578 + p) * totpart) % totpart;

	minp = (int)(totpart * pimd->particle_offset) % (totpart+1);
	maxp = (int)(totpart * (pimd->particle_offset + pimd->particle_amount)) % (totpart+1);

	if (maxp > minp) {
		return randp < minp || randp >= maxp;
	}
	else if (maxp < minp) {
		return randp < minp && randp >= maxp;
	}
	else {
		return true;
	}

	return false;
}

static void store_float_in_vcol(MLoopCol *vcol, float float_value)
{
	const uchar value = unit_float_to_uchar_clamp(float_value);
	vcol->r = vcol->g = vcol->b = value;
	vcol->a = 1.0f;
}

static DerivedMesh *applyModifier(ModifierData *md, const ModifierEvalContext *ctx,
                                  DerivedMesh *derivedData)
{
	DerivedMesh *dm = derivedData, *result;
	ParticleInstanceModifierData *pimd = (ParticleInstanceModifierData *) md;
	ParticleSimulationData sim;
	ParticleSystem *psys = NULL;
	ParticleData *pa = NULL;
	MPoly *mpoly, *orig_mpoly;
	MLoop *mloop, *orig_mloop;
	MVert *mvert, *orig_mvert;
	int totvert, totpoly, totloop , totedge;
	int maxvert, maxpoly, maxloop, maxedge, part_end = 0, part_start;
	int k, p, p_skip;
	short track = ctx->object->trackflag % 3, trackneg, axis = pimd->axis;
	float max_co = 0.0, min_co = 0.0, temp_co[3];
	float *size = NULL;
	float spacemat[4][4];
	const bool use_parents = pimd->flag & eParticleInstanceFlag_Parents;
	const bool use_children = pimd->flag & eParticleInstanceFlag_Children;
	bool between;

	trackneg = ((ctx->object->trackflag > 2) ? 1 : 0);

	if (pimd->ob == ctx->object) {
		pimd->ob = NULL;
		return derivedData;
	}

	if (pimd->ob) {
		psys = BLI_findlink(&pimd->ob->particlesystem, pimd->psys - 1);
		if (psys == NULL || psys->totpart == 0)
			return derivedData;
	}
	else {
		return derivedData;
	}

	part_start = use_parents ? 0 : psys->totpart;

	part_end = 0;
	if (use_parents)
		part_end += psys->totpart;
	if (use_children)
		part_end += psys->totchild;

	if (part_end == 0)
		return derivedData;

	sim.depsgraph = ctx->depsgraph;
	sim.scene = md->scene;
	sim.ob = pimd->ob;
	sim.psys = psys;
	sim.psmd = psys_get_modifier(pimd->ob, psys);
	between = (psys->part->childtype == PART_CHILD_FACES);

	if (pimd->flag & eParticleInstanceFlag_UseSize) {
		float *si;
		si = size = MEM_calloc_arrayN(part_end, sizeof(float), "particle size array");

		if (pimd->flag & eParticleInstanceFlag_Parents) {
			for (p = 0, pa = psys->particles; p < psys->totpart; p++, pa++, si++)
				*si = pa->size;
		}

		if (pimd->flag & eParticleInstanceFlag_Children) {
			ChildParticle *cpa = psys->child;

			for (p = 0; p < psys->totchild; p++, cpa++, si++) {
				*si = psys_get_child_size(psys, cpa, 0.0f, NULL);
			}
		}
	}

	switch (pimd->space) {
		case eParticleInstanceSpace_World:
			/* particle states are in world space already */
			unit_m4(spacemat);
			break;
		case eParticleInstanceSpace_Local:
			/* get particle states in the particle object's local space */
			invert_m4_m4(spacemat, pimd->ob->obmat);
			break;
		default:
			/* should not happen */
			BLI_assert(false);
			break;
	}

	totvert = dm->getNumVerts(dm);
	totpoly = dm->getNumPolys(dm);
	totloop = dm->getNumLoops(dm);
	totedge = dm->getNumEdges(dm);

	/* count particles */
	maxvert = 0;
	maxpoly = 0;
	maxloop = 0;
	maxedge = 0;

	for (p = part_start; p < part_end; p++) {
		if (particle_skip(pimd, psys, p))
			continue;

		maxvert += totvert;
		maxpoly += totpoly;
		maxloop += totloop;
		maxedge += totedge;
	}

	psys->lattice_deform_data = psys_create_lattice_deform_data(&sim);

	if (psys->flag & (PSYS_HAIR_DONE | PSYS_KEYED) || psys->pointcache->flag & PTCACHE_BAKED) {
		float min[3], max[3];
		INIT_MINMAX(min, max);
		dm->getMinMax(dm, min, max);
		min_co = min[track];
		max_co = max[track];
	}

	result = CDDM_from_template(dm, maxvert, maxedge, 0, maxloop, maxpoly);

	mvert = result->getVertArray(result);
	orig_mvert = dm->getVertArray(dm);
	mpoly = result->getPolyArray(result);
	orig_mpoly = dm->getPolyArray(dm);
	mloop = result->getLoopArray(result);
	orig_mloop = dm->getLoopArray(dm);

	MLoopCol *mloopcols_index = CustomData_get_layer_named(&result->loopData, CD_MLOOPCOL, pimd->index_layer_name);
	MLoopCol *mloopcols_value = CustomData_get_layer_named(&result->loopData, CD_MLOOPCOL, pimd->value_layer_name);
	int *vert_part_index = NULL;
	float *vert_part_value = NULL;
	if (mloopcols_index != NULL) {
		vert_part_index = MEM_calloc_arrayN(maxvert, sizeof(int), "vertex part index array");
	}
	if (mloopcols_value) {
		vert_part_value = MEM_calloc_arrayN(maxvert, sizeof(float), "vertex part value array");
	}

	for (p = part_start, p_skip = 0; p < part_end; p++) {
		float prev_dir[3];
		float frame[4]; /* frame orientation quaternion */
		float p_random = psys_frand(psys, 77091 + 283*p);

		/* skip particle? */
		if (particle_skip(pimd, psys, p))
			continue;

		/* set vertices coordinates */
		for (k = 0; k < totvert; k++) {
			ParticleKey state;
			MVert *inMV;
			int vindex = p_skip * totvert + k;
			MVert *mv = mvert + vindex;

			inMV = orig_mvert + k;
			DM_copy_vert_data(dm, result, k, p_skip * totvert + k, 1);
			*mv = *inMV;

			if (vert_part_index != NULL) {
				vert_part_index[vindex] = p;
			}
			if (vert_part_value != NULL) {
				vert_part_value[vindex] = p_random;
			}

			/*change orientation based on object trackflag*/
			copy_v3_v3(temp_co, mv->co);
			mv->co[axis] = temp_co[track];
			mv->co[(axis + 1) % 3] = temp_co[(track + 1) % 3];
			mv->co[(axis + 2) % 3] = temp_co[(track + 2) % 3];

			/* get particle state */
			if ((psys->flag & (PSYS_HAIR_DONE | PSYS_KEYED) || psys->pointcache->flag & PTCACHE_BAKED) &&
			    (pimd->flag & eParticleInstanceFlag_Path))
			{
				float ran = 0.0f;
				if (pimd->random_position != 0.0f) {
					ran = pimd->random_position * BLI_hash_frand(psys->seed + p);
				}

				if (pimd->flag & eParticleInstanceFlag_KeepShape) {
					state.time = pimd->position * (1.0f - ran);
				}
				else {
					state.time = (mv->co[axis] - min_co) / (max_co - min_co) * pimd->position * (1.0f - ran);

					if (trackneg)
						state.time = 1.0f - state.time;

					mv->co[axis] = 0.0;
				}

				psys_get_particle_on_path(&sim, p, &state, 1);

				normalize_v3(state.vel);

				/* Incrementally Rotating Frame (Bishop Frame) */
				if (k == 0) {
					float hairmat[4][4];
					float mat[3][3];

					if (p < psys->totpart)
						pa = psys->particles + p;
					else {
						ChildParticle *cpa = psys->child + (p - psys->totpart);
						pa = psys->particles + (between? cpa->pa[0]: cpa->parent);
					}
					psys_mat_hair_to_global(sim.ob, sim.psmd->dm_final, sim.psys->part->from, pa, hairmat);
					copy_m3_m4(mat, hairmat);
					/* to quaternion */
					mat3_to_quat(frame, mat);

					if (pimd->rotation > 0.0f || pimd->random_rotation > 0.0f) {
						float angle = 2.0f*M_PI * (pimd->rotation + pimd->random_rotation * (psys_frand(psys, 19957323 + p) - 0.5f));
						float eul[3] = { 0.0f, 0.0f, angle };
						float rot[4];

						eul_to_quat(rot, eul);
						mul_qt_qtqt(frame, frame, rot);
					}

					/* note: direction is same as normal vector currently,
					 * but best to keep this separate so the frame can be
					 * rotated later if necessary
					 */
					copy_v3_v3(prev_dir, state.vel);
				}
				else {
					float rot[4];

					/* incrementally rotate along bend direction */
					rotation_between_vecs_to_quat(rot, prev_dir, state.vel);
					mul_qt_qtqt(frame, rot, frame);

					copy_v3_v3(prev_dir, state.vel);
				}

				copy_qt_qt(state.rot, frame);
#if 0
				/* Absolute Frame (Frenet Frame) */
				if (state.vel[axis] < -0.9999f || state.vel[axis] > 0.9999f) {
					unit_qt(state.rot);
				}
				else {
					float cross[3];
					float temp[3] = {0.0f, 0.0f, 0.0f};
					temp[axis] = 1.0f;

					cross_v3_v3v3(cross, temp, state.vel);

					/* state.vel[axis] is the only component surviving from a dot product with the axis */
					axis_angle_to_quat(state.rot, cross, saacos(state.vel[axis]));
				}
#endif
			}
			else {
				state.time = -1.0;
				psys_get_particle_state(&sim, p, &state, 1);
			}

			mul_qt_v3(state.rot, mv->co);
			if (pimd->flag & eParticleInstanceFlag_UseSize)
				mul_v3_fl(mv->co, size[p]);
			add_v3_v3(mv->co, state.co);

			mul_m4_v3(spacemat, mv->co);
		}

		/* create edges and adjust edge vertex indices*/
		DM_copy_edge_data(dm, result, 0, p_skip * totedge, totedge);
		MEdge *me = CDDM_get_edges(result) + p_skip * totedge;
		for (k = 0; k < totedge; k++, me++) {
			me->v1 += p_skip * totvert;
			me->v2 += p_skip * totvert;
		}

		/* create polys and loops */
		for (k = 0; k < totpoly; k++) {

			MPoly *inMP = orig_mpoly + k;
			MPoly *mp = mpoly + p_skip * totpoly + k;

			DM_copy_poly_data(dm, result, k, p_skip * totpoly + k, 1);
			*mp = *inMP;
			mp->loopstart += p_skip * totloop;

			{
				MLoop *inML = orig_mloop + inMP->loopstart;
				MLoop *ml = mloop + mp->loopstart;
				int j = mp->totloop;

				DM_copy_loop_data(dm, result, inMP->loopstart, mp->loopstart, j);
				for (; j; j--, ml++, inML++) {
					ml->v = inML->v + (p_skip * totvert);
					ml->e = inML->e + (p_skip * totedge);
					const int ml_index = (ml - mloop);
					if (mloopcols_index != NULL) {
						const int part_index = vert_part_index[ml->v];
						store_float_in_vcol(&mloopcols_index[ml_index], (float)part_index / psys->totpart);
					}
					if (mloopcols_value != NULL) {
						const float part_value = vert_part_value[ml->v];
						store_float_in_vcol(&mloopcols_value[ml_index], part_value);
					}
				}
			}
		}
		p_skip++;
	}

	if (psys->lattice_deform_data) {
		end_latt_deform(psys->lattice_deform_data);
		psys->lattice_deform_data = NULL;
	}

	if (size)
		MEM_freeN(size);

	MEM_SAFE_FREE(vert_part_index);
	MEM_SAFE_FREE(vert_part_value);

	result->dirty |= DM_DIRTY_NORMALS;

	return result;
}
ModifierTypeInfo modifierType_ParticleInstance = {
	/* name */              "ParticleInstance",
	/* structName */        "ParticleInstanceModifierData",
	/* structSize */        sizeof(ParticleInstanceModifierData),
	/* type */              eModifierTypeType_Constructive,
	/* flags */             eModifierTypeFlag_AcceptsMesh |
	                        eModifierTypeFlag_SupportsMapping |
	                        eModifierTypeFlag_SupportsEditmode |
	                        eModifierTypeFlag_EnableInEditmode,

<<<<<<< HEAD
	/* copyData */          copyData,

	/* deformVerts_DM */    NULL,
	/* deformMatrices_DM */ NULL,
	/* deformVertsEM_DM */  NULL,
	/* deformMatricesEM_DM*/NULL,
	/* applyModifier_DM */  applyModifier,
	/* applyModifierEM_DM */NULL,

=======
	/* copyData */          modifier_copyData_generic,
>>>>>>> 3740f759
	/* deformVerts */       NULL,
	/* deformMatrices */    NULL,
	/* deformVertsEM */     NULL,
	/* deformMatricesEM */  NULL,
	/* applyModifier */     NULL,
	/* applyModifierEM */   NULL,

	/* initData */          initData,
	/* requiredDataMask */  requiredDataMask,
	/* freeData */          NULL,
	/* isDisabled */        isDisabled,
	/* updateDepsgraph */   updateDepsgraph,
	/* dependsOnTime */     NULL,
	/* dependsOnNormals */  NULL,
	/* foreachObjectLink */ foreachObjectLink,
	/* foreachIDLink */     NULL,
	/* foreachTexLink */    NULL,
};<|MERGE_RESOLUTION|>--- conflicted
+++ resolved
@@ -531,8 +531,7 @@
 	                        eModifierTypeFlag_SupportsEditmode |
 	                        eModifierTypeFlag_EnableInEditmode,
 
-<<<<<<< HEAD
-	/* copyData */          copyData,
+	/* copyData */          modifier_copyData_generic,
 
 	/* deformVerts_DM */    NULL,
 	/* deformMatrices_DM */ NULL,
@@ -541,9 +540,6 @@
 	/* applyModifier_DM */  applyModifier,
 	/* applyModifierEM_DM */NULL,
 
-=======
-	/* copyData */          modifier_copyData_generic,
->>>>>>> 3740f759
 	/* deformVerts */       NULL,
 	/* deformMatrices */    NULL,
 	/* deformVertsEM */     NULL,
