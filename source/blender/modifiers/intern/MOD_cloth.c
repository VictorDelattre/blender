/*
 * ***** BEGIN GPL LICENSE BLOCK *****
 *
 * This program is free software; you can redistribute it and/or
 * modify it under the terms of the GNU General Public License
 * as published by the Free Software Foundation; either version 2
 * of the License, or (at your option) any later version.
 *
 * This program is distributed in the hope that it will be useful,
 * but WITHOUT ANY WARRANTY; without even the implied warranty of
 * MERCHANTABILITY or FITNESS FOR A PARTICULAR PURPOSE.  See the
 * GNU General Public License for more details.
 *
 * You should have received a copy of the GNU General Public License
 * along with this program; if not, write to the Free Software  Foundation,
 * Inc., 51 Franklin Street, Fifth Floor, Boston, MA 02110-1301, USA.
 *
 * The Original Code is Copyright (C) 2005 by the Blender Foundation.
 * All rights reserved.
 *
 * Contributor(s): Daniel Dunbar
 *                 Ton Roosendaal,
 *                 Ben Batt,
 *                 Brecht Van Lommel,
 *                 Campbell Barton
 *
 * ***** END GPL LICENSE BLOCK *****
 *
 */

/** \file blender/modifiers/intern/MOD_cloth.c
 *  \ingroup modifiers
 */

#include <string.h>

#include "DNA_cloth_types.h"
#include "DNA_key_types.h"
#include "DNA_scene_types.h"
#include "DNA_object_types.h"

#include "MEM_guardedalloc.h"

#include "BLI_utildefines.h"

#include "BKE_cloth.h"
#include "BKE_cdderivedmesh.h"
#include "BKE_effect.h"
#include "BKE_global.h"
#include "BKE_key.h"
#include "BKE_library_query.h"
#include "BKE_modifier.h"
#include "BKE_pointcache.h"

#include "MOD_util.h"

static void initData(ModifierData *md) 
{
	ClothModifierData *clmd = (ClothModifierData *) md;
	
	clmd->sim_parms = MEM_callocN(sizeof(ClothSimSettings), "cloth sim parms");
	clmd->coll_parms = MEM_callocN(sizeof(ClothCollSettings), "cloth coll parms");
	clmd->point_cache = BKE_ptcache_add(&clmd->ptcaches);
	
	/* check for alloc failing */
	if (!clmd->sim_parms || !clmd->coll_parms || !clmd->point_cache)
		return;
	
	cloth_init(clmd);
}

<<<<<<< HEAD
static void deformVerts(ModifierData *md, const ModifierEvalContext *ctx,
                        DerivedMesh *derivedData, float (*vertexCos)[3],
                        int numVerts)
=======
static void deformVerts(
        ModifierData *md, Object *ob, DerivedMesh *derivedData, float (*vertexCos)[3],
        int numVerts, ModifierApplyFlag UNUSED(flag))
>>>>>>> c84b8d48
{
	DerivedMesh *dm;
	ClothModifierData *clmd = (ClothModifierData *) md;
	
	/* check for alloc failing */
	if (!clmd->sim_parms || !clmd->coll_parms) {
		initData(md);

		if (!clmd->sim_parms || !clmd->coll_parms)
			return;
	}

	dm = get_dm(ctx->object, NULL, derivedData, NULL, false, false);
	if (dm == derivedData)
		dm = CDDM_copy(dm);

	/* TODO(sergey): For now it actually duplicates logic from DerivedMesh.c
	 * and needs some more generic solution. But starting experimenting with
	 * this so close to the release is not that nice..
	 *
	 * Also hopefully new cloth system will arrive soon..
	 */
	if (derivedData == NULL && clmd->sim_parms->shapekey_rest) {
		KeyBlock *kb = BKE_keyblock_from_key(BKE_key_from_object(ctx->object),
		                                     clmd->sim_parms->shapekey_rest);
		if (kb && kb->data != NULL) {
			float (*layerorco)[3];
			if (!(layerorco = DM_get_vert_data_layer(dm, CD_CLOTH_ORCO))) {
				DM_add_vert_layer(dm, CD_CLOTH_ORCO, CD_CALLOC, NULL);
				layerorco = DM_get_vert_data_layer(dm, CD_CLOTH_ORCO);
			}

			memcpy(layerorco, kb->data, sizeof(float) * 3 * numVerts);
		}
	}

	CDDM_apply_vert_coords(dm, vertexCos);

	clothModifier_do(clmd, ctx->depsgraph, md->scene, ctx->object, dm, vertexCos);

	dm->release(dm);
}

static void updateDepsgraph(ModifierData *md, const ModifierUpdateDepsgraphContext *ctx)
{
	ClothModifierData *clmd = (ClothModifierData *)md;
	if (clmd != NULL) {
		/* Actual code uses get_collisionobjects */
		DEG_add_collision_relations(ctx->node, ctx->scene, ctx->object, clmd->coll_parms->group, eModifierType_Collision, NULL, true, "Cloth Collision");

		DEG_add_forcefield_relations(ctx->node, ctx->scene, ctx->object, clmd->sim_parms->effector_weights, true, 0, "Cloth Field");
	}
}

static CustomDataMask requiredDataMask(Object *UNUSED(ob), ModifierData *md)
{
	CustomDataMask dataMask = 0;
	ClothModifierData *clmd = (ClothModifierData *)md;

	if (cloth_uses_vgroup(clmd))
		dataMask |= CD_MASK_MDEFORMVERT;

	if (clmd->sim_parms->shapekey_rest != 0)
		dataMask |= CD_MASK_CLOTH_ORCO;

	return dataMask;
}

static void copyData(const ModifierData *md, ModifierData *target)
{
	const ClothModifierData *clmd = (const ClothModifierData *) md;
	ClothModifierData *tclmd = (ClothModifierData *) target;

	if (tclmd->sim_parms) {
		if (tclmd->sim_parms->effector_weights)
			MEM_freeN(tclmd->sim_parms->effector_weights);
		MEM_freeN(tclmd->sim_parms);
	}

	if (tclmd->coll_parms)
		MEM_freeN(tclmd->coll_parms);
	
	BKE_ptcache_free_list(&tclmd->ptcaches);
	tclmd->point_cache = NULL;

	tclmd->sim_parms = MEM_dupallocN(clmd->sim_parms);
	if (clmd->sim_parms->effector_weights)
		tclmd->sim_parms->effector_weights = MEM_dupallocN(clmd->sim_parms->effector_weights);
	tclmd->coll_parms = MEM_dupallocN(clmd->coll_parms);
	tclmd->point_cache = BKE_ptcache_add(&tclmd->ptcaches);
	tclmd->point_cache->step = 1;
	tclmd->clothObject = NULL;
	tclmd->hairdata = NULL;
	tclmd->solver_result = NULL;
}

static bool dependsOnTime(ModifierData *UNUSED(md))
{
	return true;
}

static void freeData(ModifierData *md)
{
	ClothModifierData *clmd = (ClothModifierData *) md;
	
	if (clmd) {
		if (G.debug_value > 0)
			printf("clothModifier_freeData\n");
		
		cloth_free_modifier_extern(clmd);
		
		if (clmd->sim_parms) {
			if (clmd->sim_parms->effector_weights)
				MEM_freeN(clmd->sim_parms->effector_weights);
			MEM_freeN(clmd->sim_parms);
		}
		if (clmd->coll_parms)
			MEM_freeN(clmd->coll_parms);
		
		BKE_ptcache_free_list(&clmd->ptcaches);
		clmd->point_cache = NULL;
		
		if (clmd->hairdata)
			MEM_freeN(clmd->hairdata);
		
		if (clmd->solver_result)
			MEM_freeN(clmd->solver_result);
	}
}

static void foreachIDLink(
        ModifierData *md, Object *ob,
        IDWalkFunc walk, void *userData)
{
	ClothModifierData *clmd = (ClothModifierData *) md;

	if (clmd->coll_parms) {
		walk(userData, ob, (ID **)&clmd->coll_parms->group, IDWALK_CB_NOP);
	}

	if (clmd->sim_parms && clmd->sim_parms->effector_weights) {
		walk(userData, ob, (ID **)&clmd->sim_parms->effector_weights->group, IDWALK_CB_NOP);
	}
}

ModifierTypeInfo modifierType_Cloth = {
	/* name */              "Cloth",
	/* structName */        "ClothModifierData",
	/* structSize */        sizeof(ClothModifierData),
	/* type */              eModifierTypeType_OnlyDeform,
	/* flags */             eModifierTypeFlag_AcceptsMesh |
	                        eModifierTypeFlag_UsesPointCache |
	                        eModifierTypeFlag_Single,

	/* copyData */          copyData,

	/* deformVerts_DM */    deformVerts,
	/* deformMatrices_DM */ NULL,
	/* deformVertsEM_DM */  NULL,
	/* deformMatricesEM_DM*/NULL,
	/* applyModifier_DM */  NULL,
	/* applyModifierEM_DM */NULL,

	/* deformVerts */       NULL,
	/* deformMatrices */    NULL,
	/* deformVertsEM */     NULL,
	/* deformMatricesEM */  NULL,
	/* applyModifier */     NULL,
	/* applyModifierEM */   NULL,

	/* initData */          initData,
	/* requiredDataMask */  requiredDataMask,
	/* freeData */          freeData,
	/* isDisabled */        NULL,
	/* updateDepsgraph */   updateDepsgraph,
	/* dependsOnTime */     dependsOnTime,
	/* dependsOnNormals */	NULL,
	/* foreachObjectLink */ NULL,
	/* foreachIDLink */     foreachIDLink,
	/* foreachTexLink */    NULL,
};<|MERGE_RESOLUTION|>--- conflicted
+++ resolved
@@ -69,15 +69,10 @@
 	cloth_init(clmd);
 }
 
-<<<<<<< HEAD
-static void deformVerts(ModifierData *md, const ModifierEvalContext *ctx,
-                        DerivedMesh *derivedData, float (*vertexCos)[3],
-                        int numVerts)
-=======
 static void deformVerts(
-        ModifierData *md, Object *ob, DerivedMesh *derivedData, float (*vertexCos)[3],
-        int numVerts, ModifierApplyFlag UNUSED(flag))
->>>>>>> c84b8d48
+        ModifierData *md, const ModifierEvalContext *ctx,
+        DerivedMesh *derivedData, float (*vertexCos)[3],
+        int numVerts)
 {
 	DerivedMesh *dm;
 	ClothModifierData *clmd = (ClothModifierData *) md;
