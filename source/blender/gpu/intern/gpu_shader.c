/*
 * ***** BEGIN GPL LICENSE BLOCK *****
 *
 * This program is free software; you can redistribute it and/or
 * modify it under the terms of the GNU General Public License
 * as published by the Free Software Foundation; either version 2
 * of the License, or (at your option) any later version.
 *
 * This program is distributed in the hope that it will be useful,
 * but WITHOUT ANY WARRANTY; without even the implied warranty of
 * MERCHANTABILITY or FITNESS FOR A PARTICULAR PURPOSE.  See the
 * GNU General Public License for more details.
 *
 * You should have received a copy of the GNU General Public License
 * along with this program; if not, write to the Free Software Foundation,
 * Inc., 51 Franklin Street, Fifth Floor, Boston, MA 02110-1301, USA.
 *
 * The Original Code is Copyright (C) 2005 Blender Foundation.
 * All rights reserved.
 *
 * The Original Code is: all of this file.
 *
 * Contributor(s): Brecht Van Lommel.
 *
 * ***** END GPL LICENSE BLOCK *****
 */

#include "MEM_guardedalloc.h"

#include "BLI_utildefines.h"
#include "BLI_math_base.h"
#include "BLI_math_vector.h"

#include "BKE_global.h"

#include "GPU_compositing.h"
#include "GPU_debug.h"
#include "GPU_extensions.h"
#include "GPU_shader.h"
#include "GPU_texture.h"

#include "gpu_shader_private.h"

/* TODO(sergey): Find better default values for this constants. */
#define MAX_DEFINE_LENGTH 1024
#define MAX_EXT_DEFINE_LENGTH 1024

/* Non-generated shaders */
extern char datatoc_gpu_shader_depth_only_frag_glsl[];
extern char datatoc_gpu_shader_uniform_color_frag_glsl[];
extern char datatoc_gpu_shader_flat_color_frag_glsl[];
extern char datatoc_gpu_shader_flat_color_alpha_test_0_frag_glsl[];
extern char datatoc_gpu_shader_2D_vert_glsl[];
extern char datatoc_gpu_shader_2D_flat_color_vert_glsl[];
extern char datatoc_gpu_shader_2D_smooth_color_vert_glsl[];
extern char datatoc_gpu_shader_2D_smooth_color_frag_glsl[];
extern char datatoc_gpu_shader_3D_image_vert_glsl[];
extern char datatoc_gpu_shader_image_modulate_alpha_frag_glsl[];
extern char datatoc_gpu_shader_image_rect_modulate_alpha_frag_glsl[];
extern char datatoc_gpu_shader_image_depth_linear_frag_glsl[];
extern char datatoc_gpu_shader_3D_vert_glsl[];
extern char datatoc_gpu_shader_3D_flat_color_vert_glsl[];
extern char datatoc_gpu_shader_3D_smooth_color_vert_glsl[];
extern char datatoc_gpu_shader_3D_smooth_color_frag_glsl[];

extern char datatoc_gpu_shader_point_uniform_color_frag_glsl[];
extern char datatoc_gpu_shader_point_uniform_color_smooth_frag_glsl[];
extern char datatoc_gpu_shader_point_uniform_color_outline_smooth_frag_glsl[];
extern char datatoc_gpu_shader_point_varying_color_outline_smooth_frag_glsl[];
extern char datatoc_gpu_shader_point_varying_color_frag_glsl[];
extern char datatoc_gpu_shader_3D_point_fixed_size_varying_color_vert_glsl[];
extern char datatoc_gpu_shader_3D_point_varying_size_vert_glsl[];
extern char datatoc_gpu_shader_3D_point_varying_size_varying_color_vert_glsl[];
extern char datatoc_gpu_shader_3D_point_uniform_size_smooth_vert_glsl[];
extern char datatoc_gpu_shader_3D_point_uniform_size_outline_smooth_vert_glsl[];
extern char datatoc_gpu_shader_2D_point_varying_size_varying_color_vert_glsl[];
extern char datatoc_gpu_shader_2D_point_uniform_size_smooth_vert_glsl[];
extern char datatoc_gpu_shader_2D_point_uniform_size_outline_smooth_vert_glsl[];
extern char datatoc_gpu_shader_2D_point_uniform_size_varying_color_outline_smooth_vert_glsl[];

extern char datatoc_gpu_shader_edges_front_back_persp_vert_glsl[];
extern char datatoc_gpu_shader_edges_front_back_ortho_vert_glsl[];
extern char datatoc_gpu_shader_text_vert_glsl[];
extern char datatoc_gpu_shader_text_frag_glsl[];

extern char datatoc_gpu_shader_fire_frag_glsl[];
extern char datatoc_gpu_shader_smoke_vert_glsl[];
extern char datatoc_gpu_shader_smoke_frag_glsl[];
extern char datatoc_gpu_shader_vsm_store_vert_glsl[];
extern char datatoc_gpu_shader_vsm_store_frag_glsl[];
extern char datatoc_gpu_shader_sep_gaussian_blur_vert_glsl[];
extern char datatoc_gpu_shader_sep_gaussian_blur_frag_glsl[];
extern char datatoc_gpu_shader_fx_vert_glsl[];
extern char datatoc_gpu_shader_fx_ssao_frag_glsl[];
extern char datatoc_gpu_shader_fx_dof_frag_glsl[];
extern char datatoc_gpu_shader_fx_dof_vert_glsl[];
extern char datatoc_gpu_shader_fx_dof_hq_frag_glsl[];
extern char datatoc_gpu_shader_fx_dof_hq_vert_glsl[];
extern char datatoc_gpu_shader_fx_dof_hq_geo_glsl[];
extern char datatoc_gpu_shader_fx_depth_resolve_glsl[];
extern char datatoc_gpu_shader_fx_lib_glsl[];

static struct GPUShadersGlobal {
	struct {
		GPUShader *vsm_store;
		GPUShader *sep_gaussian_blur;
		GPUShader *smoke;
		GPUShader *smoke_fire;
		GPUShader *smoke_coba;
		/* cache for shader fx. Those can exist in combinations so store them here */
		GPUShader *fx_shaders[MAX_FX_SHADERS * 2];
		/* specialized drawing */
		GPUShader *text;
		GPUShader *edges_front_back_persp;
		GPUShader *edges_front_back_ortho;
		/* for drawing images */
		GPUShader *image_modulate_alpha_3D;
		GPUShader *image_rect_modulate_alpha_3D;
		GPUShader *image_depth_3D;
		/* for simple 2D drawing */
		GPUShader *uniform_color_2D;
		GPUShader *flat_color_2D;
		GPUShader *smooth_color_2D;
		/* for simple 3D drawing */
		GPUShader *uniform_color_3D;
		GPUShader *flat_color_3D;
		GPUShader *smooth_color_3D;
		GPUShader *depth_only_3D;
		/* points */
		GPUShader *point_fixed_size_uniform_color_2D;
		GPUShader *point_varying_size_varying_color_2D;
		GPUShader *point_uniform_size_uniform_color_smooth_2D;
		GPUShader *point_uniform_size_uniform_color_outline_smooth_2D;
		GPUShader *point_uniform_size_varying_color_outline_smooth_2D;
		GPUShader *point_fixed_size_uniform_color_3D;
		GPUShader *point_fixed_size_varying_color_3D;
		GPUShader *point_varying_size_uniform_color_3D;
		GPUShader *point_varying_size_varying_color_3D;
		GPUShader *point_uniform_size_uniform_color_smooth_3D;
		GPUShader *point_uniform_size_uniform_color_outline_smooth_3D;
	} shaders;
} GG = {{NULL}};


static void shader_print_errors(const char *task, const char *log, const char **code, int totcode)
{
	int line = 1;

	fprintf(stderr, "GPUShader: %s error:\n", task);

	for (int i = 0; i < totcode; i++) {
		const char *c, *pos, *end = code[i] + strlen(code[i]);

		if (G.debug & G_DEBUG) {
			fprintf(stderr, "===== shader string %d ====\n", i + 1);

			c = code[i];
			while ((c < end) && (pos = strchr(c, '\n'))) {
				fprintf(stderr, "%2d  ", line);
				fwrite(c, (pos + 1) - c, 1, stderr);
				c = pos + 1;
				line++;
			}
			
			fprintf(stderr, "%s", c);
		}
	}
	
	fprintf(stderr, "%s\n", log);
}

static const char *gpu_shader_version(void)
{
	if (GLEW_VERSION_3_3) {
		if (GPU_legacy_support()) {
			return "#version 330 compatibility\n";
			/* highest version that is widely supported
			 * gives us native geometry shaders!
			 * use compatibility profile so we can continue using builtin shader input/output names
			 */
		}
		else {
			return "#version 130\n";
			/* latest version that is compatible with existing shaders */
		}
	}
	else if (GLEW_VERSION_3_0) {
		return "#version 130\n";
		/* GLSL 1.3 has modern syntax/keywords/datatypes so use if available
		 * older features are deprecated but still available without compatibility extension or profile
		 */
	}
	else {
		return "#version 120\n";
		/* minimum supported */
	}
}


static void gpu_shader_standard_extensions(char defines[MAX_EXT_DEFINE_LENGTH], bool use_geometry_shader)
{
	/* enable extensions for features that are not part of our base GLSL version
	 * don't use an extension for something already available!
	 */

	if (GLEW_ARB_texture_query_lod) {
		/* a #version 400 feature, but we use #version 150 maximum so use extension */
		strcat(defines, "#extension GL_ARB_texture_query_lod: enable\n");
	}

	if (use_geometry_shader && GPU_geometry_shader_support_via_extension()) {
		strcat(defines, "#extension GL_EXT_geometry_shader4: enable\n");
	}

	if (GLEW_VERSION_3_1 && !GLEW_VERSION_3_2 && GLEW_ARB_compatibility) {
		strcat(defines, "#extension GL_ARB_compatibility: enable\n");
	}

	if (!GLEW_VERSION_3_1) {
		if (GLEW_ARB_draw_instanced) {
			strcat(defines, "#extension GL_ARB_draw_instanced: enable\n");
		}

		if (!GLEW_VERSION_3_0) {
			strcat(defines, "#extension GL_EXT_gpu_shader4: require\n");
		}
	}
}

static void gpu_shader_standard_defines(char defines[MAX_DEFINE_LENGTH],
                                        bool use_opensubdiv,
                                        bool use_new_shading)
{
	/* some useful defines to detect GPU type */
	if (GPU_type_matches(GPU_DEVICE_ATI, GPU_OS_ANY, GPU_DRIVER_ANY)) {
		strcat(defines, "#define GPU_ATI\n");
		if (GLEW_VERSION_3_0) {
			/* TODO(merwin): revisit this version check; GLEW_VERSION_3_0 means GL 3.0 or newer */
			strcat(defines, "#define CLIP_WORKAROUND\n");
		}
	}
	else if (GPU_type_matches(GPU_DEVICE_NVIDIA, GPU_OS_ANY, GPU_DRIVER_ANY))
		strcat(defines, "#define GPU_NVIDIA\n");
	else if (GPU_type_matches(GPU_DEVICE_INTEL, GPU_OS_ANY, GPU_DRIVER_ANY))
		strcat(defines, "#define GPU_INTEL\n");

	if (GPU_bicubic_bump_support())
		strcat(defines, "#define BUMP_BICUBIC\n");

	if (GLEW_VERSION_3_0) {
		strcat(defines, "#define BIT_OPERATIONS\n");
	}

#ifdef WITH_OPENSUBDIV
	/* TODO(sergey): Check whether we actually compiling shader for
	 * the OpenSubdiv mesh.
	 */
	if (use_opensubdiv) {
		strcat(defines, "#define USE_OPENSUBDIV\n");

		/* TODO(sergey): not strictly speaking a define, but this is
		 * a global typedef which we don't have better place to define
		 * in yet.
		 */
		strcat(defines, "struct VertexData {\n"
		                "  vec4 position;\n"
		                "  vec3 normal;\n"
		                "  vec2 uv;"
		                "};\n");
	}
#else
	UNUSED_VARS(use_opensubdiv);
#endif

	if (use_new_shading) {
		strcat(defines, "#define USE_NEW_SHADING\n");
	}

	return;
}

GPUShader *GPU_shader_create(const char *vertexcode,
                             const char *fragcode,
                             const char *geocode,
                             const char *libcode,
                             const char *defines,
                             int input,
                             int output,
                             int number)
{
	return GPU_shader_create_ex(vertexcode,
	                            fragcode,
	                            geocode,
	                            libcode,
	                            defines,
	                            input,
	                            output,
	                            number,
	                            GPU_SHADER_FLAGS_NONE);
}

GPUShader *GPU_shader_create_ex(const char *vertexcode,
                                const char *fragcode,
                                const char *geocode,
                                const char *libcode,
                                const char *defines,
                                int input,
                                int output,
                                int number,
                                const int flags)
{
#ifdef WITH_OPENSUBDIV
	/* TODO(sergey): used to add #version 150 to the geometry shader.
	 * Could safely be renamed to "use_geometry_code" since it's very
	 * likely any of geometry code will want to use GLSL 1.5.
	 */
	bool use_opensubdiv = (flags & GPU_SHADER_FLAGS_SPECIAL_OPENSUBDIV) != 0;
#else
	UNUSED_VARS(flags);
	bool use_opensubdiv = false;
#endif
	GLint status;
	GLchar log[5000];
	GLsizei length = 0;
	GPUShader *shader;
	char standard_defines[MAX_DEFINE_LENGTH] = "";
	char standard_extensions[MAX_EXT_DEFINE_LENGTH] = "";

	if (geocode && !GPU_geometry_shader_support())
		return NULL;

	shader = MEM_callocN(sizeof(GPUShader), "GPUShader");

	if (vertexcode)
		shader->vertex = glCreateShader(GL_VERTEX_SHADER);
	if (fragcode)
		shader->fragment = glCreateShader(GL_FRAGMENT_SHADER);
	if (geocode)
		shader->geometry = glCreateShader(GL_GEOMETRY_SHADER_EXT);

	shader->program = glCreateProgram();

	if (!shader->program ||
	    (vertexcode && !shader->vertex) ||
	    (fragcode && !shader->fragment) ||
	    (geocode && !shader->geometry))
	{
		fprintf(stderr, "GPUShader, object creation failed.\n");
		GPU_shader_free(shader);
		return NULL;
	}

	gpu_shader_standard_defines(standard_defines,
	                            use_opensubdiv,
	                            (flags & GPU_SHADER_FLAGS_NEW_SHADING) != 0);
	gpu_shader_standard_extensions(standard_extensions, geocode != NULL);

	if (vertexcode) {
		const char *source[5];
		/* custom limit, may be too small, beware */
		int num_source = 0;

		source[num_source++] = gpu_shader_version();
		source[num_source++] = standard_extensions;
		source[num_source++] = standard_defines;

		if (defines) source[num_source++] = defines;
		source[num_source++] = vertexcode;

		glAttachShader(shader->program, shader->vertex);
		glShaderSource(shader->vertex, num_source, source, NULL);

		glCompileShader(shader->vertex);
		glGetShaderiv(shader->vertex, GL_COMPILE_STATUS, &status);

		if (!status) {
			glGetShaderInfoLog(shader->vertex, sizeof(log), &length, log);
			shader_print_errors("compile", log, source, num_source);

			GPU_shader_free(shader);
			return NULL;
		}
	}

	if (fragcode) {
		const char *source[7];
		int num_source = 0;

		source[num_source++] = gpu_shader_version();
		source[num_source++] = standard_extensions;
		source[num_source++] = standard_defines;

#ifdef WITH_OPENSUBDIV
		/* TODO(sergey): Move to fragment shader source code generation. */
		if (use_opensubdiv) {
			source[num_source++] =
			        "#ifdef USE_OPENSUBDIV\n"
			        "in block {\n"
			        "	VertexData v;\n"
			        "} inpt;\n"
			        "#endif\n";
		}
#endif

		if (defines) source[num_source++] = defines;
		if (libcode) source[num_source++] = libcode;
		source[num_source++] = fragcode;

		glAttachShader(shader->program, shader->fragment);
		glShaderSource(shader->fragment, num_source, source, NULL);

		glCompileShader(shader->fragment);
		glGetShaderiv(shader->fragment, GL_COMPILE_STATUS, &status);

		if (!status) {
			glGetShaderInfoLog(shader->fragment, sizeof(log), &length, log);
			shader_print_errors("compile", log, source, num_source);

			GPU_shader_free(shader);
			return NULL;
		}
	}

	if (geocode) {
		const char *source[6];
		int num_source = 0;

		source[num_source++] = gpu_shader_version();
		source[num_source++] = standard_extensions;
		source[num_source++] = standard_defines;

		if (defines) source[num_source++] = defines;
		source[num_source++] = geocode;

		glAttachShader(shader->program, shader->geometry);
		glShaderSource(shader->geometry, num_source, source, NULL);

		glCompileShader(shader->geometry);
		glGetShaderiv(shader->geometry, GL_COMPILE_STATUS, &status);

		if (!status) {
			glGetShaderInfoLog(shader->geometry, sizeof(log), &length, log);
			shader_print_errors("compile", log, source, num_source);

			GPU_shader_free(shader);
			return NULL;
		}
		
		if (!use_opensubdiv) {
			GPU_shader_geometry_stage_primitive_io(shader, input, output, number);
		}
	}

#ifdef WITH_OPENSUBDIV
	if (use_opensubdiv) {
		glBindAttribLocation(shader->program, 0, "position");
		glBindAttribLocation(shader->program, 1, "normal");
		GPU_shader_geometry_stage_primitive_io(shader,
		                                       GL_LINES_ADJACENCY_EXT,
		                                       GL_TRIANGLE_STRIP,
		                                       4);
	}
#endif

	glLinkProgram(shader->program);
	glGetProgramiv(shader->program, GL_LINK_STATUS, &status);
	if (!status) {
		glGetProgramInfoLog(shader->program, sizeof(log), &length, log);
		/* print attached shaders in pipeline order */
		if (vertexcode) shader_print_errors("linking", log, &vertexcode, 1);
		if (geocode) shader_print_errors("linking", log, &geocode, 1);
		if (libcode) shader_print_errors("linking", log, &libcode, 1);
		if (fragcode) shader_print_errors("linking", log, &fragcode, 1);

		GPU_shader_free(shader);
		return NULL;
	}

#ifdef WITH_OPENSUBDIV
	/* TODO(sergey): Find a better place for this. */
	if (use_opensubdiv && GLEW_VERSION_4_1) {
		glProgramUniform1i(shader->program,
		                   glGetUniformLocation(shader->program, "FVarDataOffsetBuffer"),
		                   30);  /* GL_TEXTURE30 */

		glProgramUniform1i(shader->program,
		                   glGetUniformLocation(shader->program, "FVarDataBuffer"),
		                   31);  /* GL_TEXTURE31 */
	}
#endif

	return shader;
}

void GPU_shader_bind(GPUShader *shader)
{
	BLI_assert(shader && shader->program);

	glUseProgram(shader->program);
}

void GPU_shader_unbind(void)
{
	glUseProgram(0);
}

void GPU_shader_free(GPUShader *shader)
{
	BLI_assert(shader);

	if (shader->vertex)
		glDeleteShader(shader->vertex);
	if (shader->geometry)
		glDeleteShader(shader->geometry);
	if (shader->fragment)
		glDeleteShader(shader->fragment);
	if (shader->program)
		glDeleteProgram(shader->program);

	if (shader->uniform_interface)
		MEM_freeN(shader->uniform_interface);

	MEM_freeN(shader);
}

int GPU_shader_get_uniform(GPUShader *shader, const char *name)
{
	BLI_assert(shader && shader->program);

	return glGetUniformLocation(shader->program, name);
}

void *GPU_shader_get_interface(GPUShader *shader)
{
	return shader->uniform_interface;
}

void GPU_shader_set_interface(GPUShader *shader, void *interface)
{
	shader->uniform_interface = interface;
}

void GPU_shader_uniform_vector(GPUShader *UNUSED(shader), int location, int length, int arraysize, const float *value)
{
	if (location == -1 || value == NULL)
		return;

	if (length == 1) glUniform1fv(location, arraysize, value);
	else if (length == 2) glUniform2fv(location, arraysize, value);
	else if (length == 3) glUniform3fv(location, arraysize, value);
	else if (length == 4) glUniform4fv(location, arraysize, value);
	else if (length == 9) glUniformMatrix3fv(location, arraysize, 0, value);
	else if (length == 16) glUniformMatrix4fv(location, arraysize, 0, value);
}

void GPU_shader_uniform_vector_int(GPUShader *UNUSED(shader), int location, int length, int arraysize, const int *value)
{
	if (location == -1)
		return;

	if (length == 1) glUniform1iv(location, arraysize, value);
	else if (length == 2) glUniform2iv(location, arraysize, value);
	else if (length == 3) glUniform3iv(location, arraysize, value);
	else if (length == 4) glUniform4iv(location, arraysize, value);
}

void GPU_shader_uniform_int(GPUShader *UNUSED(shader), int location, int value)
{
	if (location == -1)
		return;

	glUniform1i(location, value);
}

void GPU_shader_geometry_stage_primitive_io(GPUShader *shader, int input, int output, int number)
{
	if (GPU_geometry_shader_support_via_extension()) {
		/* geometry shaders must provide this info themselves for #version 150 and up */
		glProgramParameteriEXT(shader->program, GL_GEOMETRY_INPUT_TYPE_EXT, input);
		glProgramParameteriEXT(shader->program, GL_GEOMETRY_OUTPUT_TYPE_EXT, output);
		glProgramParameteriEXT(shader->program, GL_GEOMETRY_VERTICES_OUT_EXT, number);
	}
}

void GPU_shader_uniform_texture(GPUShader *UNUSED(shader), int location, GPUTexture *tex)
{
	int number = GPU_texture_bound_number(tex);
	int bindcode = GPU_texture_opengl_bindcode(tex);
	int target = GPU_texture_target(tex);

	if (number >= GPU_max_textures()) {
		fprintf(stderr, "Not enough texture slots.\n");
		return;
	}
		
	if (number == -1)
		return;

	if (location == -1)
		return;

	if (number != 0)
		glActiveTexture(GL_TEXTURE0 + number);

	if (bindcode != 0)
		glBindTexture(target, bindcode);
	else
		GPU_invalid_tex_bind(target);

	glUniform1i(location, number);

	if (number != 0)
		glActiveTexture(GL_TEXTURE0);
}

int GPU_shader_get_attribute(GPUShader *shader, const char *name)
{
	BLI_assert(shader && shader->program);

	return glGetAttribLocation(shader->program, name);
}

GPUShader *GPU_shader_get_builtin_shader(GPUBuiltinShader shader)
{
	GPUShader *retval = NULL;

	switch (shader) {
		case GPU_SHADER_VSM_STORE:
			if (!GG.shaders.vsm_store)
				GG.shaders.vsm_store = GPU_shader_create(
				        datatoc_gpu_shader_vsm_store_vert_glsl, datatoc_gpu_shader_vsm_store_frag_glsl,
				        NULL, NULL, NULL, 0, 0, 0);
			retval = GG.shaders.vsm_store;
			break;
		case GPU_SHADER_SEP_GAUSSIAN_BLUR:
			if (!GG.shaders.sep_gaussian_blur)
				GG.shaders.sep_gaussian_blur = GPU_shader_create(
				        datatoc_gpu_shader_sep_gaussian_blur_vert_glsl,
				        datatoc_gpu_shader_sep_gaussian_blur_frag_glsl,
				        NULL, NULL, NULL, 0, 0, 0);
			retval = GG.shaders.sep_gaussian_blur;
			break;
		case GPU_SHADER_SMOKE:
			if (!GG.shaders.smoke)
				GG.shaders.smoke = GPU_shader_create(
				        datatoc_gpu_shader_smoke_vert_glsl, datatoc_gpu_shader_smoke_frag_glsl,
				        NULL, NULL, NULL, 0, 0, 0);
			retval = GG.shaders.smoke;
			break;
		case GPU_SHADER_SMOKE_FIRE:
			if (!GG.shaders.smoke_fire)
				GG.shaders.smoke_fire = GPU_shader_create(
				        datatoc_gpu_shader_smoke_vert_glsl, datatoc_gpu_shader_smoke_frag_glsl,
				        NULL, NULL, NULL, 0, 0, 0);
			retval = GG.shaders.smoke_fire;
			break;
<<<<<<< HEAD
		case GPU_SHADER_TEXT:
			if (!GG.shaders.text)
				GG.shaders.text = GPU_shader_create(
				        datatoc_gpu_shader_text_vert_glsl,
				        datatoc_gpu_shader_text_frag_glsl,
				        NULL, NULL, NULL, 0, 0, 0);
			retval = GG.shaders.text;
			break;
		case GPU_SHADER_EDGES_FRONT_BACK_PERSP:
			if (!GG.shaders.edges_front_back_persp)
				GG.shaders.edges_front_back_persp = GPU_shader_create(
				        datatoc_gpu_shader_edges_front_back_persp_vert_glsl,
				        datatoc_gpu_shader_flat_color_alpha_test_0_frag_glsl,
				        NULL, NULL, NULL, 0, 0, 0);
			retval = GG.shaders.edges_front_back_persp;
			break;
		case GPU_SHADER_EDGES_FRONT_BACK_ORTHO:
			if (!GG.shaders.edges_front_back_ortho)
				GG.shaders.edges_front_back_ortho = GPU_shader_create(
				        datatoc_gpu_shader_edges_front_back_ortho_vert_glsl,
				        datatoc_gpu_shader_flat_color_frag_glsl,
				        NULL, NULL, NULL, 0, 0, 0);
			retval = GG.shaders.edges_front_back_ortho;
			break;
		case GPU_SHADER_3D_IMAGE_MODULATE_ALPHA:
			if (!GG.shaders.image_modulate_alpha_3D)
				GG.shaders.image_modulate_alpha_3D = GPU_shader_create(
				        datatoc_gpu_shader_3D_image_vert_glsl,
				        datatoc_gpu_shader_image_modulate_alpha_frag_glsl,
				        NULL, NULL, NULL, 0, 0, 0);
			retval = GG.shaders.image_modulate_alpha_3D;
			break;
		case GPU_SHADER_3D_IMAGE_RECT_MODULATE_ALPHA:
			if (!GG.shaders.image_rect_modulate_alpha_3D)
				GG.shaders.image_rect_modulate_alpha_3D = GPU_shader_create(
				datatoc_gpu_shader_3D_image_vert_glsl,
				datatoc_gpu_shader_image_rect_modulate_alpha_frag_glsl,
				NULL, NULL, NULL, 0, 0, 0);
			retval = GG.shaders.image_rect_modulate_alpha_3D;
			break;
		case GPU_SHADER_3D_IMAGE_DEPTH:
			if (!GG.shaders.image_depth_3D)
				GG.shaders.image_depth_3D = GPU_shader_create(
				        datatoc_gpu_shader_3D_image_vert_glsl,
				        datatoc_gpu_shader_image_depth_linear_frag_glsl,
				        NULL, NULL, NULL, 0, 0, 0);
			retval = GG.shaders.image_depth_3D;
			break;
		case GPU_SHADER_2D_UNIFORM_COLOR:
			if (!GG.shaders.uniform_color_2D)
				GG.shaders.uniform_color_2D = GPU_shader_create(
				        datatoc_gpu_shader_2D_vert_glsl,
				        datatoc_gpu_shader_uniform_color_frag_glsl,
				        NULL, NULL, NULL, 0, 0, 0);
			retval = GG.shaders.uniform_color_2D;
			break;
		case GPU_SHADER_2D_FLAT_COLOR:
			if (!GG.shaders.flat_color_2D)
				GG.shaders.flat_color_2D = GPU_shader_create(
				        datatoc_gpu_shader_2D_flat_color_vert_glsl,
				        datatoc_gpu_shader_flat_color_frag_glsl,
				        NULL, NULL, NULL, 0, 0, 0);
			retval = GG.shaders.flat_color_2D;
			break;
		case GPU_SHADER_2D_SMOOTH_COLOR:
			if (!GG.shaders.smooth_color_2D)
				GG.shaders.smooth_color_2D = GPU_shader_create(
				        datatoc_gpu_shader_2D_smooth_color_vert_glsl,
				        datatoc_gpu_shader_2D_smooth_color_frag_glsl,
				        NULL, NULL, NULL, 0, 0, 0);
			retval = GG.shaders.smooth_color_2D;
			break;
		case GPU_SHADER_3D_UNIFORM_COLOR:
			if (!GG.shaders.uniform_color_3D)
				GG.shaders.uniform_color_3D = GPU_shader_create(
				        datatoc_gpu_shader_3D_vert_glsl,
				        datatoc_gpu_shader_uniform_color_frag_glsl,
				        NULL, NULL, NULL, 0, 0, 0);
			retval = GG.shaders.uniform_color_3D;
			break;
		case GPU_SHADER_3D_FLAT_COLOR:
			if (!GG.shaders.flat_color_3D)
				GG.shaders.flat_color_3D = GPU_shader_create(
				        datatoc_gpu_shader_3D_flat_color_vert_glsl,
				        datatoc_gpu_shader_flat_color_frag_glsl,
				        NULL, NULL, NULL, 0, 0, 0);
			retval = GG.shaders.flat_color_3D;
			break;
		case GPU_SHADER_3D_SMOOTH_COLOR:
			if (!GG.shaders.smooth_color_3D)
				GG.shaders.smooth_color_3D = GPU_shader_create(
				        datatoc_gpu_shader_3D_smooth_color_vert_glsl,
				        datatoc_gpu_shader_3D_smooth_color_frag_glsl,
				        NULL, NULL, NULL, 0, 0, 0);
			retval = GG.shaders.smooth_color_3D;
			break;
		case GPU_SHADER_3D_DEPTH_ONLY:
			if (!GG.shaders.depth_only_3D)
				GG.shaders.depth_only_3D = GPU_shader_create(
				        datatoc_gpu_shader_3D_vert_glsl,
				        datatoc_gpu_shader_depth_only_frag_glsl,
				        NULL, NULL, NULL, 0, 0, 0);
			retval = GG.shaders.depth_only_3D;
			break;
		case GPU_SHADER_2D_POINT_FIXED_SIZE_UNIFORM_COLOR:
			if (!GG.shaders.point_fixed_size_uniform_color_2D)
				GG.shaders.point_fixed_size_uniform_color_2D = GPU_shader_create(
				        datatoc_gpu_shader_2D_vert_glsl,
				        datatoc_gpu_shader_point_uniform_color_frag_glsl,
				        NULL, NULL, NULL, 0, 0, 0);
			retval = GG.shaders.point_fixed_size_uniform_color_2D;
			break;
		case GPU_SHADER_2D_POINT_VARYING_SIZE_VARYING_COLOR:
			if (!GG.shaders.point_varying_size_varying_color_2D)
				GG.shaders.point_varying_size_varying_color_2D = GPU_shader_create(
				        datatoc_gpu_shader_2D_point_varying_size_varying_color_vert_glsl,
				        datatoc_gpu_shader_point_varying_color_frag_glsl,
				        NULL, NULL, NULL, 0, 0, 0);
			retval = GG.shaders.point_varying_size_varying_color_2D;
			break;
		case GPU_SHADER_2D_POINT_UNIFORM_SIZE_UNIFORM_COLOR_SMOOTH:
			if (!GG.shaders.point_uniform_size_uniform_color_smooth_2D)
				GG.shaders.point_uniform_size_uniform_color_smooth_2D = GPU_shader_create(
				        datatoc_gpu_shader_2D_point_uniform_size_smooth_vert_glsl,
				        datatoc_gpu_shader_point_uniform_color_smooth_frag_glsl,
				        NULL, NULL, NULL, 0, 0, 0);
			retval = GG.shaders.point_uniform_size_uniform_color_smooth_2D;
			break;
		case GPU_SHADER_2D_POINT_UNIFORM_SIZE_UNIFORM_COLOR_OUTLINE_SMOOTH:
			if (!GG.shaders.point_uniform_size_uniform_color_outline_smooth_2D)
				GG.shaders.point_uniform_size_uniform_color_outline_smooth_2D = GPU_shader_create(
				        datatoc_gpu_shader_2D_point_uniform_size_outline_smooth_vert_glsl,
				        datatoc_gpu_shader_point_uniform_color_outline_smooth_frag_glsl,
				        NULL, NULL, NULL, 0, 0, 0);
			retval = GG.shaders.point_uniform_size_uniform_color_outline_smooth_2D;
			break;
		case GPU_SHADER_2D_POINT_UNIFORM_SIZE_VARYING_COLOR_OUTLINE_SMOOTH:
			if (!GG.shaders.point_uniform_size_varying_color_outline_smooth_2D)
				GG.shaders.point_uniform_size_varying_color_outline_smooth_2D = GPU_shader_create(
				        datatoc_gpu_shader_2D_point_uniform_size_varying_color_outline_smooth_vert_glsl,
				        datatoc_gpu_shader_point_varying_color_outline_smooth_frag_glsl,
				        NULL, NULL, NULL, 0, 0, 0);
			retval = GG.shaders.point_uniform_size_varying_color_outline_smooth_2D;
			break;
		case GPU_SHADER_3D_POINT_FIXED_SIZE_UNIFORM_COLOR:
			if (!GG.shaders.point_fixed_size_uniform_color_3D)
				GG.shaders.point_fixed_size_uniform_color_3D = GPU_shader_create(
				        datatoc_gpu_shader_3D_vert_glsl,
				        datatoc_gpu_shader_point_uniform_color_frag_glsl,
				        NULL, NULL, NULL, 0, 0, 0);
			retval = GG.shaders.point_fixed_size_uniform_color_3D;
			break;
		case GPU_SHADER_3D_POINT_FIXED_SIZE_VARYING_COLOR:
			if (!GG.shaders.point_fixed_size_varying_color_3D)
				GG.shaders.point_fixed_size_varying_color_3D = GPU_shader_create(
				        datatoc_gpu_shader_3D_point_fixed_size_varying_color_vert_glsl,
				        datatoc_gpu_shader_point_varying_color_frag_glsl,
				        NULL, NULL, NULL, 0, 0, 0);
			retval = GG.shaders.point_fixed_size_varying_color_3D;
			break;
		case GPU_SHADER_3D_POINT_VARYING_SIZE_UNIFORM_COLOR:
			if (!GG.shaders.point_varying_size_uniform_color_3D)
				GG.shaders.point_varying_size_uniform_color_3D = GPU_shader_create(
				        datatoc_gpu_shader_3D_point_varying_size_vert_glsl,
				        datatoc_gpu_shader_point_uniform_color_frag_glsl,
				        NULL, NULL, NULL, 0, 0, 0);
			retval = GG.shaders.point_varying_size_uniform_color_3D;
			break;
		case GPU_SHADER_3D_POINT_VARYING_SIZE_VARYING_COLOR:
			if (!GG.shaders.point_varying_size_varying_color_3D)
				GG.shaders.point_varying_size_varying_color_3D = GPU_shader_create(
				        datatoc_gpu_shader_3D_point_varying_size_varying_color_vert_glsl,
				        datatoc_gpu_shader_point_varying_color_frag_glsl,
				        NULL, NULL, NULL, 0, 0, 0);
			retval = GG.shaders.point_varying_size_varying_color_3D;
			break;
		case GPU_SHADER_3D_POINT_UNIFORM_SIZE_UNIFORM_COLOR_SMOOTH:
			if (!GG.shaders.point_uniform_size_uniform_color_smooth_3D)
				GG.shaders.point_uniform_size_uniform_color_smooth_3D = GPU_shader_create(
				        datatoc_gpu_shader_3D_point_uniform_size_smooth_vert_glsl,
				        datatoc_gpu_shader_point_uniform_color_smooth_frag_glsl,
				        NULL, NULL, NULL, 0, 0, 0);
			retval = GG.shaders.point_uniform_size_uniform_color_smooth_3D;
			break;
		case GPU_SHADER_3D_POINT_UNIFORM_SIZE_UNIFORM_COLOR_OUTLINE_SMOOTH:
			if (!GG.shaders.point_uniform_size_uniform_color_outline_smooth_3D)
				GG.shaders.point_uniform_size_uniform_color_outline_smooth_3D = GPU_shader_create(
				        datatoc_gpu_shader_3D_point_uniform_size_outline_smooth_vert_glsl,
				        datatoc_gpu_shader_point_uniform_color_outline_smooth_frag_glsl,
				        NULL, NULL, NULL, 0, 0, 0);
			retval = GG.shaders.point_uniform_size_uniform_color_outline_smooth_3D;
=======
		case GPU_SHADER_SMOKE_COBA:
			if (!GG.shaders.smoke_coba)
				GG.shaders.smoke_coba = GPU_shader_create(
				        datatoc_gpu_shader_smoke_vert_glsl, datatoc_gpu_shader_smoke_frag_glsl,
				        NULL, NULL, "#define USE_COBA;\n", 0, 0, 0);
			retval = GG.shaders.smoke_coba;
>>>>>>> 13ee9b8e
			break;
	}

	if (retval == NULL)
		printf("Unable to create a GPUShader for builtin shader: %u\n", shader);

	return retval;
}

#define MAX_DEFINES 100

GPUShader *GPU_shader_get_builtin_fx_shader(int effect, bool persp)
{
	int offset;
	char defines[MAX_DEFINES] = "";
	/* avoid shaders out of range */
	if (effect >= MAX_FX_SHADERS)
		return NULL;

	offset = 2 * effect;

	if (persp) {
		offset += 1;
		strcat(defines, "#define PERSP_MATRIX\n");
	}

	if (!GG.shaders.fx_shaders[offset]) {
		GPUShader *shader = NULL;

		switch (effect) {
			case GPU_SHADER_FX_SSAO:
				shader = GPU_shader_create(datatoc_gpu_shader_fx_vert_glsl, datatoc_gpu_shader_fx_ssao_frag_glsl, NULL, datatoc_gpu_shader_fx_lib_glsl, defines, 0, 0, 0);
				break;

			case GPU_SHADER_FX_DEPTH_OF_FIELD_PASS_ONE:
				strcat(defines, "#define FIRST_PASS\n");
				shader = GPU_shader_create(datatoc_gpu_shader_fx_dof_vert_glsl, datatoc_gpu_shader_fx_dof_frag_glsl, NULL, datatoc_gpu_shader_fx_lib_glsl, defines, 0, 0, 0);
				break;

			case GPU_SHADER_FX_DEPTH_OF_FIELD_PASS_TWO:
				strcat(defines, "#define SECOND_PASS\n");
				shader = GPU_shader_create(datatoc_gpu_shader_fx_dof_vert_glsl, datatoc_gpu_shader_fx_dof_frag_glsl, NULL, datatoc_gpu_shader_fx_lib_glsl, defines, 0, 0, 0);
				break;

			case GPU_SHADER_FX_DEPTH_OF_FIELD_PASS_THREE:
				strcat(defines, "#define THIRD_PASS\n");
				shader = GPU_shader_create(datatoc_gpu_shader_fx_dof_vert_glsl, datatoc_gpu_shader_fx_dof_frag_glsl, NULL, datatoc_gpu_shader_fx_lib_glsl, defines, 0, 0, 0);
				break;

			case GPU_SHADER_FX_DEPTH_OF_FIELD_PASS_FOUR:
				strcat(defines, "#define FOURTH_PASS\n");
				shader = GPU_shader_create(datatoc_gpu_shader_fx_dof_vert_glsl, datatoc_gpu_shader_fx_dof_frag_glsl, NULL, datatoc_gpu_shader_fx_lib_glsl, defines, 0, 0, 0);
				break;

			case GPU_SHADER_FX_DEPTH_OF_FIELD_PASS_FIVE:
				strcat(defines, "#define FIFTH_PASS\n");
				shader = GPU_shader_create(datatoc_gpu_shader_fx_dof_vert_glsl, datatoc_gpu_shader_fx_dof_frag_glsl, NULL, datatoc_gpu_shader_fx_lib_glsl, defines, 0, 0, 0);
				break;

			case GPU_SHADER_FX_DEPTH_OF_FIELD_HQ_PASS_ONE:
				strcat(defines, "#define FIRST_PASS\n");
				shader = GPU_shader_create(datatoc_gpu_shader_fx_dof_hq_vert_glsl, datatoc_gpu_shader_fx_dof_hq_frag_glsl, NULL, datatoc_gpu_shader_fx_lib_glsl, defines, 0, 0, 0);
				break;

			case GPU_SHADER_FX_DEPTH_OF_FIELD_HQ_PASS_TWO:
				strcat(defines, "#define SECOND_PASS\n");
				shader = GPU_shader_create(datatoc_gpu_shader_fx_dof_hq_vert_glsl, datatoc_gpu_shader_fx_dof_hq_frag_glsl, datatoc_gpu_shader_fx_dof_hq_geo_glsl, datatoc_gpu_shader_fx_lib_glsl,
				                           defines, GL_POINTS, GL_TRIANGLE_STRIP, 4);
				break;

			case GPU_SHADER_FX_DEPTH_OF_FIELD_HQ_PASS_THREE:
				strcat(defines, "#define THIRD_PASS\n");
				shader = GPU_shader_create(datatoc_gpu_shader_fx_dof_hq_vert_glsl, datatoc_gpu_shader_fx_dof_hq_frag_glsl, NULL, datatoc_gpu_shader_fx_lib_glsl, defines, 0, 0, 0);
				break;

			case GPU_SHADER_FX_DEPTH_RESOLVE:
				shader = GPU_shader_create(datatoc_gpu_shader_fx_vert_glsl, datatoc_gpu_shader_fx_depth_resolve_glsl, NULL, NULL, defines, 0, 0, 0);
				break;
		}

		GG.shaders.fx_shaders[offset] = shader;
		GPU_fx_shader_init_interface(shader, effect);
	}

	return GG.shaders.fx_shaders[offset];
}


void GPU_shader_free_builtin_shaders(void)
{
	if (GG.shaders.vsm_store) {
		GPU_shader_free(GG.shaders.vsm_store);
		GG.shaders.vsm_store = NULL;
	}

	if (GG.shaders.sep_gaussian_blur) {
		GPU_shader_free(GG.shaders.sep_gaussian_blur);
		GG.shaders.sep_gaussian_blur = NULL;
	}

	if (GG.shaders.smoke) {
		GPU_shader_free(GG.shaders.smoke);
		GG.shaders.smoke = NULL;
	}

	if (GG.shaders.smoke_fire) {
		GPU_shader_free(GG.shaders.smoke_fire);
		GG.shaders.smoke_fire = NULL;
	}

<<<<<<< HEAD
	if (GG.shaders.text) {
		GPU_shader_free(GG.shaders.text);
		GG.shaders.text = NULL;
	}

	if (GG.shaders.edges_front_back_persp) {
		GPU_shader_free(GG.shaders.edges_front_back_persp);
		GG.shaders.edges_front_back_persp = NULL;
	}

	if (GG.shaders.edges_front_back_ortho) {
		GPU_shader_free(GG.shaders.edges_front_back_ortho);
		GG.shaders.edges_front_back_ortho = NULL;
	}

	if (GG.shaders.image_modulate_alpha_3D) {
		GPU_shader_free(GG.shaders.image_modulate_alpha_3D);
		GG.shaders.image_modulate_alpha_3D = NULL;
	}

	if (GG.shaders.image_rect_modulate_alpha_3D) {
		GPU_shader_free(GG.shaders.image_rect_modulate_alpha_3D);
		GG.shaders.image_rect_modulate_alpha_3D = NULL;
	}

	if (GG.shaders.image_depth_3D) {
		GPU_shader_free(GG.shaders.image_depth_3D);
		GG.shaders.image_depth_3D = NULL;
	}

	if (GG.shaders.uniform_color_2D) {
		GPU_shader_free(GG.shaders.uniform_color_2D);
		GG.shaders.uniform_color_2D = NULL;
	}

	if (GG.shaders.flat_color_2D) {
		GPU_shader_free(GG.shaders.flat_color_2D);
		GG.shaders.flat_color_2D = NULL;
	}

	if (GG.shaders.smooth_color_2D) {
		GPU_shader_free(GG.shaders.smooth_color_2D);
		GG.shaders.smooth_color_2D = NULL;
	}

	if (GG.shaders.uniform_color_3D) {
		GPU_shader_free(GG.shaders.uniform_color_3D);
		GG.shaders.uniform_color_3D = NULL;
	}

	if (GG.shaders.flat_color_3D) {
		GPU_shader_free(GG.shaders.flat_color_3D);
		GG.shaders.flat_color_3D = NULL;
	}

	if (GG.shaders.smooth_color_3D) {
		GPU_shader_free(GG.shaders.smooth_color_3D);
		GG.shaders.smooth_color_3D = NULL;
	}

	if (GG.shaders.depth_only_3D) {
		GPU_shader_free(GG.shaders.depth_only_3D);
		GG.shaders.depth_only_3D = NULL;
	}

	if (GG.shaders.point_fixed_size_uniform_color_2D) {
		GPU_shader_free(GG.shaders.point_fixed_size_uniform_color_2D);
		GG.shaders.point_fixed_size_uniform_color_2D = NULL;
	}

	if (GG.shaders.point_varying_size_varying_color_2D) {
		GPU_shader_free(GG.shaders.point_varying_size_varying_color_2D);
		GG.shaders.point_varying_size_varying_color_2D = NULL;
	}

	if (GG.shaders.point_uniform_size_uniform_color_smooth_2D) {
		GPU_shader_free(GG.shaders.point_uniform_size_uniform_color_smooth_2D);
		GG.shaders.point_uniform_size_uniform_color_smooth_2D = NULL;
	}

	if (GG.shaders.point_uniform_size_uniform_color_outline_smooth_2D) {
		GPU_shader_free(GG.shaders.point_uniform_size_uniform_color_outline_smooth_2D);
		GG.shaders.point_uniform_size_uniform_color_outline_smooth_2D = NULL;
	}

	if (GG.shaders.point_uniform_size_varying_color_outline_smooth_2D) {
		GPU_shader_free(GG.shaders.point_uniform_size_varying_color_outline_smooth_2D);
		GG.shaders.point_uniform_size_varying_color_outline_smooth_2D = NULL;
	}

	if (GG.shaders.point_fixed_size_uniform_color_3D) {
		GPU_shader_free(GG.shaders.point_fixed_size_uniform_color_3D);
		GG.shaders.point_fixed_size_uniform_color_3D = NULL;
	}

	if (GG.shaders.point_fixed_size_varying_color_3D) {
		GPU_shader_free(GG.shaders.point_fixed_size_varying_color_3D);
		GG.shaders.point_fixed_size_varying_color_3D = NULL;
	}

	if (GG.shaders.point_varying_size_uniform_color_3D) {
		GPU_shader_free(GG.shaders.point_varying_size_uniform_color_3D);
		GG.shaders.point_varying_size_uniform_color_3D = NULL;
	}

	if (GG.shaders.point_varying_size_varying_color_3D) {
		GPU_shader_free(GG.shaders.point_varying_size_varying_color_3D);
		GG.shaders.point_varying_size_varying_color_3D = NULL;
	}

	if (GG.shaders.point_uniform_size_uniform_color_smooth_3D) {
		GPU_shader_free(GG.shaders.point_uniform_size_uniform_color_smooth_3D);
		GG.shaders.point_uniform_size_uniform_color_smooth_3D = NULL;
	}

	if (GG.shaders.point_uniform_size_uniform_color_outline_smooth_3D) {
		GPU_shader_free(GG.shaders.point_uniform_size_uniform_color_outline_smooth_3D);
		GG.shaders.point_uniform_size_uniform_color_outline_smooth_3D = NULL;
	}

	for (int i = 0; i < 2 * MAX_FX_SHADERS; ++i) {
=======
	if (GG.shaders.smoke_coba) {
		GPU_shader_free(GG.shaders.smoke_coba);
		GG.shaders.smoke_coba = NULL;
	}

	for (i = 0; i < 2 * MAX_FX_SHADERS; ++i) {
>>>>>>> 13ee9b8e
		if (GG.shaders.fx_shaders[i]) {
			GPU_shader_free(GG.shaders.fx_shaders[i]);
			GG.shaders.fx_shaders[i] = NULL;
		}
	}
}<|MERGE_RESOLUTION|>--- conflicted
+++ resolved
@@ -654,7 +654,13 @@
 				        NULL, NULL, NULL, 0, 0, 0);
 			retval = GG.shaders.smoke_fire;
 			break;
-<<<<<<< HEAD
+		case GPU_SHADER_SMOKE_COBA:
+			if (!GG.shaders.smoke_coba)
+				GG.shaders.smoke_coba = GPU_shader_create(
+				        datatoc_gpu_shader_smoke_vert_glsl, datatoc_gpu_shader_smoke_frag_glsl,
+				        NULL, NULL, "#define USE_COBA;\n", 0, 0, 0);
+			retval = GG.shaders.smoke_coba;
+			break;
 		case GPU_SHADER_TEXT:
 			if (!GG.shaders.text)
 				GG.shaders.text = GPU_shader_create(
@@ -846,14 +852,6 @@
 				        datatoc_gpu_shader_point_uniform_color_outline_smooth_frag_glsl,
 				        NULL, NULL, NULL, 0, 0, 0);
 			retval = GG.shaders.point_uniform_size_uniform_color_outline_smooth_3D;
-=======
-		case GPU_SHADER_SMOKE_COBA:
-			if (!GG.shaders.smoke_coba)
-				GG.shaders.smoke_coba = GPU_shader_create(
-				        datatoc_gpu_shader_smoke_vert_glsl, datatoc_gpu_shader_smoke_frag_glsl,
-				        NULL, NULL, "#define USE_COBA;\n", 0, 0, 0);
-			retval = GG.shaders.smoke_coba;
->>>>>>> 13ee9b8e
 			break;
 	}
 
@@ -964,7 +962,11 @@
 		GG.shaders.smoke_fire = NULL;
 	}
 
-<<<<<<< HEAD
+	if (GG.shaders.smoke_coba) {
+		GPU_shader_free(GG.shaders.smoke_coba);
+		GG.shaders.smoke_coba = NULL;
+	}
+
 	if (GG.shaders.text) {
 		GPU_shader_free(GG.shaders.text);
 		GG.shaders.text = NULL;
@@ -1086,14 +1088,6 @@
 	}
 
 	for (int i = 0; i < 2 * MAX_FX_SHADERS; ++i) {
-=======
-	if (GG.shaders.smoke_coba) {
-		GPU_shader_free(GG.shaders.smoke_coba);
-		GG.shaders.smoke_coba = NULL;
-	}
-
-	for (i = 0; i < 2 * MAX_FX_SHADERS; ++i) {
->>>>>>> 13ee9b8e
 		if (GG.shaders.fx_shaders[i]) {
 			GPU_shader_free(GG.shaders.fx_shaders[i]);
 			GG.shaders.fx_shaders[i] = NULL;
