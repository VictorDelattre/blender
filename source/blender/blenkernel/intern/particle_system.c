--- conflicted
+++ resolved
@@ -4419,7 +4419,7 @@
 void BKE_particle_system_settings_eval(const struct EvaluationContext *UNUSED(eval_ctx),
                                        ParticleSystem *psys)
 {
-	if (G.debug & G_DEBUG_DEPSGRAPH) {
+	if (G.debug & G_DEBUG_DEPSGRAPH_EVAL) {
 		printf("%s on %s (%p)\n", __func__, psys->name, psys);
 	}
 	psys->recalc |= psys->part->recalc;
@@ -4428,7 +4428,7 @@
 void BKE_particle_system_settings_recalc_clear(struct EvaluationContext *UNUSED(eval_ctx),
                                                ParticleSettings *particle_settings)
 {
-	if (G.debug & G_DEBUG_DEPSGRAPH) {
+	if (G.debug & G_DEBUG_DEPSGRAPH_EVAL) {
 		printf("%s on %s (%p)\n", __func__, particle_settings->id.name, particle_settings);
 	}
 	particle_settings->recalc = 0;
@@ -4438,13 +4438,8 @@
                                    Scene *scene,
                                    Object *ob)
 {
-<<<<<<< HEAD
-	if (G.debug & G_DEBUG_DEPSGRAPH) {
+	if (G.debug & G_DEBUG_DEPSGRAPH_EVAL) {
 		printf("%s on %s (%p)\n", __func__, ob->id.name, ob);
-=======
-	if (G.debug & G_DEBUG_DEPSGRAPH_EVAL) {
-		printf("%s on %s\n", __func__, ob->id.name);
->>>>>>> fe1a508e
 	}
 	BKE_ptcache_object_reset(scene, ob, PTCACHE_RESET_DEPSGRAPH);
 }