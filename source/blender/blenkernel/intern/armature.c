--- conflicted
+++ resolved
@@ -34,11 +34,7 @@
 
 #include "MEM_guardedalloc.h"
 
-<<<<<<< HEAD
-#include "BLI_arithb.h"
-=======
 #include "BLI_math.h"
->>>>>>> bee2335a
 #include "BLI_blenlib.h"
 
 #include "DNA_armature_types.h"
@@ -1698,11 +1694,6 @@
 		/* setup new empty array for the points list */
 		if (ikData->points) 
 			MEM_freeN(ikData->points);
-<<<<<<< HEAD
-		// NOTE: just do chainlen+1 always for now, since we may get crashes otherwise
-		//ikData->numpoints= (ikData->flag & CONSTRAINT_SPLINEIK_NO_ROOT)? ikData->chainlen : ikData->chainlen+1;
-=======
->>>>>>> bee2335a
 		ikData->numpoints= ikData->chainlen+1; 
 		ikData->points= MEM_callocN(sizeof(float)*ikData->numpoints, "Spline IK Binding");
 		
@@ -1716,11 +1707,7 @@
 				 */
 				if ((ikData->flag & CONSTRAINT_SPLINEIK_EVENSPLITS) || (totLength == 0.0f)) {
 					/* 1) equi-spaced joints */
-<<<<<<< HEAD
-					ikData->points[i]= segmentLen;
-=======
 					ikData->points[i]= ikData->points[i-1] - segmentLen;
->>>>>>> bee2335a
 				}
 				else {
 					 /*	2) to find this point on the curve, we take a step from the previous joint
@@ -1765,10 +1752,7 @@
 		maxScale = totLength / splineLen;
 		
 		/* apply scaling correction to all of the temporary points */
-<<<<<<< HEAD
-=======
 		// TODO: this is really not adequate enough on really short chains
->>>>>>> bee2335a
 		for (i = 0; i < segcount; i++)
 			jointPoints[i] *= maxScale;
 	}
@@ -1827,13 +1811,7 @@
 {
 	bSplineIKConstraint *ikData= tree->ikData;
 	float poseHead[3], poseTail[3], poseMat[4][4]; 
-<<<<<<< HEAD
-	float splineVec[3], scaleFac;
-	float rad, radius=1.0f;
-	float vec[4], dir[3];
-=======
 	float splineVec[3], scaleFac, radius=1.0f;
->>>>>>> bee2335a
 	
 	/* firstly, calculate the bone matrix the standard way, since this is needed for roll control */
 	where_is_pose_bone(scene, ob, pchan, ctime);
@@ -1841,33 +1819,6 @@
 	VECCOPY(poseHead, pchan->pose_head);
 	VECCOPY(poseTail, pchan->pose_tail);
 	
-<<<<<<< HEAD
-	/* step 1a: get xyz positions for the tail endpoint of the bone */
-	if ( where_on_path(ikData->tar, tree->points[index], vec, dir, NULL, &rad) ) {
-		/* convert the position to pose-space, then store it */
-		Mat4MulVecfl(ob->imat, vec);
-		VECCOPY(poseTail, vec);
-		
-		/* set the new radius */
-		radius= rad;
-	}
-	
-	/* step 1b: get xyz positions for the head endpoint of the bone */
-		/* firstly, calculate the position that the path suggests */
-	if ( where_on_path(ikData->tar, tree->points[index+1], vec, dir, NULL, &rad) ) {
-		/* store the position, and convert it to pose space */
-		Mat4MulVecfl(ob->imat, vec);
-		VECCOPY(poseHead, vec);
-		
-		/* set the new radius (it should be the average value) */
-		radius = (radius+rad) / 2;
-	}
-	if ((ikData->flag & CONSTRAINT_SPLINEIK_NO_ROOT) && (pchan == tree->root)) 
-	{
-		// this is the root bone, and it can be controlled however we like...
-		// TODO: how do we calculate the offset of the root, if we don't even know the binding?
-		VECCOPY(poseHead, pchan->pose_head);
-=======
 	/* step 1: determine the positions for the endpoints of the bone */
 	{
 		float vec[4], dir[3], rad;
@@ -1903,20 +1854,14 @@
 			/* set the new radius (it should be the average value) */
 			radius = (radius+rad) / 2;
 		}
->>>>>>> bee2335a
 	}
 	
 	/* step 2: determine the implied transform from these endpoints 
 	 *	- splineVec: the vector direction that the spline applies on the bone
 	 *	- scaleFac: the factor that the bone length is scaled by to get the desired amount
 	 */
-<<<<<<< HEAD
-	VecSubf(splineVec, poseTail, poseHead);
-	scaleFac= VecLength(splineVec) / pchan->bone->length;
-=======
 	sub_v3_v3v3(splineVec, poseTail, poseHead);
 	scaleFac= len_v3(splineVec) / pchan->bone->length;
->>>>>>> bee2335a
 	
 	/* step 3: compute the shortest rotation needed to map from the bone rotation to the current axis 
 	 * 	- this uses the same method as is used for the Damped Track Constraint (see the code there for details)
@@ -1931,77 +1876,45 @@
 		VECCOPY(rmat[0], pchan->pose_mat[0]);
 		VECCOPY(rmat[1], pchan->pose_mat[1]);
 		VECCOPY(rmat[2], pchan->pose_mat[2]);
-<<<<<<< HEAD
-		Mat3Ortho(rmat);
-		
-		/* also, normalise the orientation imposed by the bone, now that we've extracted the scale factor */
-		Normalize(splineVec);
-=======
 		normalize_m3(rmat);
 		
 		/* also, normalise the orientation imposed by the bone, now that we've extracted the scale factor */
 		normalize_v3(splineVec);
->>>>>>> bee2335a
 		
 		/* calculate smallest axis-angle rotation necessary for getting from the
 		 * current orientation of the bone, to the spline-imposed direction
 		 */
-<<<<<<< HEAD
-		Crossf(raxis, rmat[1], splineVec);
-		
-		rangle= Inpf(rmat[1], splineVec);
-=======
 		cross_v3_v3v3(raxis, rmat[1], splineVec);
 		
 		rangle= dot_v3v3(rmat[1], splineVec);
->>>>>>> bee2335a
 		rangle= acos( MAX2(-1.0f, MIN2(1.0f, rangle)) );
 		
 		/* construct rotation matrix from the axis-angle rotation found above 
 		 *	- this call takes care to make sure that the axis provided is a unit vector first
 		 */
-<<<<<<< HEAD
-		AxisAngleToMat3(raxis, rangle, dmat);
-=======
 		axis_angle_to_mat3( dmat,raxis, rangle);
->>>>>>> bee2335a
 		
 		/* combine these rotations so that the y-axis of the bone is now aligned as the spline dictates,
 		 * while still maintaining roll control from the existing bone animation
 		 */
-<<<<<<< HEAD
-		Mat3MulMat3(tmat, dmat, rmat); // m1, m3, m2
-		Mat3Ortho(tmat); /* attempt to reduce shearing, though I doubt this'll really help too much now... */
-		Mat4CpyMat3(poseMat, tmat);
-=======
 		mul_m3_m3m3(tmat, dmat, rmat); // m1, m3, m2
 		normalize_m3(tmat); /* attempt to reduce shearing, though I doubt this'll really help too much now... */
 		copy_m4_m3(poseMat, tmat);
->>>>>>> bee2335a
 	}
 	
 	/* step 4: set the scaling factors for the axes */
 	// TODO: include a no-scale option?
 	{
 		/* only multiply the y-axis by the scaling factor to get nice volume-preservation */
-<<<<<<< HEAD
-		VecMulf(poseMat[1], scaleFac);
-=======
 		mul_v3_fl(poseMat[1], scaleFac);
->>>>>>> bee2335a
 		
 		/* set the scaling factors of the x and z axes from... */
 		switch (ikData->xzScaleMode) {
 			case CONSTRAINT_SPLINEIK_XZS_RADIUS:
 			{
 				/* radius of curve */
-<<<<<<< HEAD
-				VecMulf(poseMat[0], radius);
-				VecMulf(poseMat[2], radius);
-=======
 				mul_v3_fl(poseMat[0], radius);
 				mul_v3_fl(poseMat[2], radius);
->>>>>>> bee2335a
 			}
 				break;
 			case CONSTRAINT_SPLINEIK_XZS_ORIGINAL:
@@ -2010,31 +1923,16 @@
 				float scale;
 				
 				/* x-axis scale */
-<<<<<<< HEAD
-				scale= VecLength(pchan->pose_mat[0]);
-				VecMulf(poseMat[0], scale);
-				/* z-axis scale */
-				scale= VecLength(pchan->pose_mat[2]);
-				VecMulf(poseMat[2], scale);
-=======
 				scale= len_v3(pchan->pose_mat[0]);
 				mul_v3_fl(poseMat[0], scale);
 				/* z-axis scale */
 				scale= len_v3(pchan->pose_mat[2]);
 				mul_v3_fl(poseMat[2], scale);
->>>>>>> bee2335a
 			}
 				break;
 		}
 	}
 	
-<<<<<<< HEAD
-	/* step 5: set the location of the bone in the matrix */
-	VECCOPY(poseMat[3], pchan->pose_head);
-	
-	/* finally, store the new transform */
-	Mat4CpyMat4(pchan->pose_mat, poseMat);
-=======
 	/* step 5: set the location of the bone in the matrix 
 	 *	- when the 'no-root' option is affected, the chain can retain
 	 *	  the shape but be moved elsewhere
@@ -2048,7 +1946,6 @@
 	
 	/* finally, store the new transform */
 	copy_m4_m4(pchan->pose_mat, poseMat);
->>>>>>> bee2335a
 	VECCOPY(pchan->pose_head, poseHead);
 	VECCOPY(pchan->pose_tail, poseTail);
 	
@@ -2113,13 +2010,8 @@
 	}
 	else {
 		/* quats are normalised before use to eliminate scaling issues */
-<<<<<<< HEAD
-		NormalQuat(chan->quat); // TODO: do this with local vars only!
-		QuatToMat3(chan->quat, rmat);
-=======
 		normalize_qt(chan->quat); // TODO: do this with local vars only!
 		quat_to_mat3( rmat,chan->quat);
->>>>>>> bee2335a
 	}
 	
 	/* calculate matrix of bone (as 3x3 matrix, but then copy the 4x4) */
@@ -2396,11 +2288,7 @@
 		}
 	}
 	else {
-<<<<<<< HEAD
-		Mat4Invert(ob->imat, ob->obmat);	// imat is needed 
-=======
 		invert_m4_m4(ob->imat, ob->obmat);	// imat is needed 
->>>>>>> bee2335a
 		
 		/* 1. clear flags */
 		for(pchan= ob->pose->chanbase.first; pchan; pchan= pchan->next) {
