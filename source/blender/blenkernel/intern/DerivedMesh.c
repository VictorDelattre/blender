--- conflicted
+++ resolved
@@ -217,13 +217,8 @@
 	bvhcache_init(&dm->bvhCache);
 }
 
-<<<<<<< HEAD
-void DM_init(DerivedMesh *dm, int numVerts, int numEdges, int numFaces,
-	     int numLoops, int numPoly)
-=======
-void DM_init(DerivedMesh *dm, DerivedMeshType type,
-             int numVerts, int numEdges, int numFaces)
->>>>>>> 3b1585b1
+void DM_init(DerivedMesh *dm, DerivedMeshType type, int numVerts, int numEdges,
+	     int numFaces, int numLoops, int numPoly)
 {
 	dm->type = type;
 	dm->numVertData = numVerts;
@@ -237,14 +232,9 @@
 	dm->needsFree = 1;
 }
 
-<<<<<<< HEAD
-void DM_from_template(DerivedMesh *dm, DerivedMesh *source,
+void DM_from_template(DerivedMesh *dm, DerivedMesh *source, DerivedMeshType type,
                       int numVerts, int numEdges, int numFaces,
 		      int numLoops, int numPolys)
-=======
-void DM_from_template(DerivedMesh *dm, DerivedMesh *source, DerivedMeshType type,
-                      int numVerts, int numEdges, int numFaces)
->>>>>>> 3b1585b1
 {
 	CustomData_copy(&source->vertData, &dm->vertData, CD_MASK_DERIVEDMESH,
 	                CD_CALLOC, numVerts);
@@ -534,7 +524,7 @@
 void *DM_get_tessface_data_layer(DerivedMesh *dm, int type)
 {
 	if(type == CD_MFACE)
-		return dm->getFaceArray(dm);
+		return dm->getTessFaceArray(dm);
 
 	return CustomData_get_layer(&dm->faceData, type);
 }
@@ -1547,16 +1537,12 @@
 static DerivedMesh *getEditMeshDerivedMesh(EditMesh *em, Object *ob,
                                            float (*vertexCos)[3])
 {
+#if 0
 	EditMeshDerivedMesh *emdm = MEM_callocN(sizeof(*emdm), "emdm");
 
-<<<<<<< HEAD
-	DM_init(&emdm->dm, BLI_countlist(&em->verts),
+	DM_init(&emdm->dm, DM_TYPE_EDITMESH, BLI_countlist(&em->verts),
 	                 BLI_countlist(&em->edges), BLI_countlist(&em->faces),
 			 0, 0);
-=======
-	DM_init(&emdm->dm, DM_TYPE_EDITMESH, BLI_countlist(&em->verts),
-	                 BLI_countlist(&em->edges), BLI_countlist(&em->faces));
->>>>>>> 3b1585b1
 
 	emdm->dm.getMinMax = emDM_getMinMax;
 
@@ -1647,6 +1633,8 @@
 	}
 
 	return (DerivedMesh*) emdm;
+#endif
+	return NULL;
 }
 
 /***/
