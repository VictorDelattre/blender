 /*
 * ***** BEGIN GPL LICENSE BLOCK *****
 *
 * This program is free software; you can redistribute it and/or
 * modify it under the terms of the GNU General Public License
 * as published by the Free Software Foundation; either version 2
 * of the License, or (at your option) any later version.
 *
 * This program is distributed in the hope that it will be useful,
 * but WITHOUT ANY WARRANTY; without even the implied warranty of
 * MERCHANTABILITY or FITNESS FOR A PARTICULAR PURPOSE.  See the
 * GNU General Public License for more details.
 *
 * You should have received a copy of the GNU General Public License
 * along with this program; if not, write to the Free Software  Foundation,
 * Inc., 51 Franklin Street, Fifth Floor, Boston, MA 02110-1301, USA.
 *
 * The Original Code is Copyright (C) 2006 Blender Foundation.
 * All rights reserved.
 *
 * The Original Code is: all of this file.
 *
 * Contributor(s): Ben Batt <benbatt@gmail.com>
 *
 * ***** END GPL LICENSE BLOCK *****
 *
 * Implementation of CDDerivedMesh.
 *
 * BKE_cdderivedmesh.h contains the function prototypes for this file.
 *
 */

/** \file blender/blenkernel/intern/cdderivedmesh.c
 *  \ingroup bke
 */

#include "GL/glew.h"

#include "BKE_cdderivedmesh.h"
#include "BKE_global.h"
#include "BKE_mesh.h"
#include "BKE_paint.h"
#include "BKE_utildefines.h"
#include "BKE_tessmesh.h"

#include "BLI_editVert.h"
#include "BLI_scanfill.h"
#include "BLI_math.h"
#include "BLI_blenlib.h"
#include "BLI_edgehash.h"
#include "BLI_editVert.h"
#include "BLI_math.h"
#include "BLI_pbvh.h"
#include "BLI_array.h"
#include "BLI_smallhash.h"
#include "BLI_utildefines.h"

#include "BKE_cdderivedmesh.h"
#include "BKE_global.h"
#include "BKE_mesh.h"
#include "BKE_paint.h"


#include "DNA_meshdata_types.h"
#include "DNA_object_types.h"
#include "DNA_curve_types.h" /* for Curve */

#include "MEM_guardedalloc.h"

#include "GPU_buffers.h"
#include "GPU_draw.h"
#include "GPU_extensions.h"
#include "GPU_material.h"

#include <string.h>
#include <limits.h>
#include <math.h>

typedef struct {
	DerivedMesh dm;

	/* these point to data in the DerivedMesh custom data layers,
	   they are only here for efficiency and convenience **/
	MVert *mvert;
	MEdge *medge;
	MFace *mface;
	MLoop *mloop;
	MPoly *mpoly;

	/* Cached */
	struct PBVH *pbvh;
	int pbvh_draw;

	/* Mesh connectivity */
	struct ListBase *fmap;
	struct IndexNode *fmap_mem;
} CDDerivedMesh;

/**************** DerivedMesh interface functions ****************/
static int cdDM_getNumVerts(DerivedMesh *dm)
{
	return dm->numVertData;
}

static int cdDM_getNumEdges(DerivedMesh *dm)
{
	return dm->numEdgeData;
}

static int cdDM_getNumTessFaces(DerivedMesh *dm)
{
	return dm->numFaceData;
}

static int cdDM_getNumFaces(DerivedMesh *dm)
{
	return dm->numPolyData;
}

static void cdDM_getVert(DerivedMesh *dm, int index, MVert *vert_r)
{
	CDDerivedMesh *cddm = (CDDerivedMesh *)dm;
	*vert_r = cddm->mvert[index];
}

static void cdDM_getEdge(DerivedMesh *dm, int index, MEdge *edge_r)
{
	CDDerivedMesh *cddm = (CDDerivedMesh *)dm;
	*edge_r = cddm->medge[index];
}

static void cdDM_getFace(DerivedMesh *dm, int index, MFace *face_r)
{
	CDDerivedMesh *cddm = (CDDerivedMesh *)dm;
	*face_r = cddm->mface[index];
}

static void cdDM_copyVertArray(DerivedMesh *dm, MVert *vert_r)
{
	CDDerivedMesh *cddm = (CDDerivedMesh *)dm;
	memcpy(vert_r, cddm->mvert, sizeof(*vert_r) * dm->numVertData);
}

static void cdDM_copyEdgeArray(DerivedMesh *dm, MEdge *edge_r)
{
	CDDerivedMesh *cddm = (CDDerivedMesh *)dm;
	memcpy(edge_r, cddm->medge, sizeof(*edge_r) * dm->numEdgeData);
}

static void cdDM_copyFaceArray(DerivedMesh *dm, MFace *face_r)
{
	CDDerivedMesh *cddm = (CDDerivedMesh *)dm;
	memcpy(face_r, cddm->mface, sizeof(*face_r) * dm->numFaceData);
}

static void cdDM_copyLoopArray(DerivedMesh *dm, MLoop *loop_r)
{
	CDDerivedMesh *cddm = (CDDerivedMesh *)dm;
	memcpy(loop_r, cddm->mloop, sizeof(*loop_r) * dm->numLoopData);
}

static void cdDM_copyPolyArray(DerivedMesh *dm, MPoly *poly_r)
{
	CDDerivedMesh *cddm = (CDDerivedMesh *)dm;
	memcpy(poly_r, cddm->mpoly, sizeof(*poly_r) * dm->numPolyData);
}

static void cdDM_getMinMax(DerivedMesh *dm, float min_r[3], float max_r[3])
{
	CDDerivedMesh *cddm = (CDDerivedMesh*) dm;
	int i;

	if (dm->numVertData) {
		for (i=0; i<dm->numVertData; i++) {
			DO_MINMAX(cddm->mvert[i].co, min_r, max_r);
		}
	} else {
		min_r[0] = min_r[1] = min_r[2] = max_r[0] = max_r[1] = max_r[2] = 0.0;
	}
}

static void cdDM_getVertCo(DerivedMesh *dm, int index, float co_r[3])
{
	CDDerivedMesh *cddm = (CDDerivedMesh*) dm;

	copy_v3_v3(co_r, cddm->mvert[index].co);
}

static void cdDM_getVertCos(DerivedMesh *dm, float (*cos_r)[3])
{
	MVert *mv = CDDM_get_verts(dm);
	int i;

	for(i = 0; i < dm->numVertData; i++, mv++)
		copy_v3_v3(cos_r[i], mv->co);
}

static void cdDM_getVertNo(DerivedMesh *dm, int index, float no_r[3])
{
	CDDerivedMesh *cddm = (CDDerivedMesh*) dm;
	normal_short_to_float_v3(no_r, cddm->mvert[index].no);
}

static ListBase *cdDM_getFaceMap(Object *ob, DerivedMesh *dm)
{
	CDDerivedMesh *cddm = (CDDerivedMesh*) dm;

	if(!cddm->fmap && ob->type == OB_MESH) {
		Mesh *me= ob->data;

		create_vert_face_map(&cddm->fmap, &cddm->fmap_mem, me->mface,
					 me->totvert, me->totface);
	}

	return cddm->fmap;
}

static int can_pbvh_draw(Object *ob, DerivedMesh *dm)
{
	CDDerivedMesh *cddm = (CDDerivedMesh*) dm;
	Mesh *me= ob->data;
	int deformed= 0;

	/* active modifiers means extra deformation, which can't be handled correct
	   on bith of PBVH and sculpt "layer" levels, so use PBVH only for internal brush
	   stuff and show final DerivedMesh so user would see actual object shape */
	deformed|= ob->sculpt->modifiers_active;

	/* as in case with modifiers, we can't synchronize deformation made against
	   PBVH and non-locked keyblock, so also use PBVH only for brushes and
	   final DM to give final result to user */
	deformed|= ob->sculpt->kb && (ob->shapeflag&OB_SHAPE_LOCK) == 0;

	if(deformed)
		return 0;

	return cddm->mvert == me->mvert || ob->sculpt->kb;
}

static struct PBVH *cdDM_getPBVH(Object *ob, DerivedMesh *dm)
{
	CDDerivedMesh *cddm = (CDDerivedMesh*) dm;

	if(!ob) {
		cddm->pbvh= NULL;
		return NULL;
	}

	if(!ob->sculpt)
		return NULL;
	if(ob->sculpt->pbvh) {
		cddm->pbvh= ob->sculpt->pbvh;
		cddm->pbvh_draw = can_pbvh_draw(ob, dm);
	}

	/* always build pbvh from original mesh, and only use it for drawing if
	   this derivedmesh is just original mesh. it's the multires subsurf dm
	   that this is actually for, to support a pbvh on a modified mesh */
	if(!cddm->pbvh && ob->type == OB_MESH) {
		SculptSession *ss= ob->sculpt;
		Mesh *me= ob->data;
		cddm->pbvh = BLI_pbvh_new();
		cddm->pbvh_draw = can_pbvh_draw(ob, dm);
		BLI_pbvh_build_mesh(cddm->pbvh, me->mface, me->mvert,
				   me->totface, me->totvert);

		if(ss->modifiers_active && ob->derivedDeform) {
			DerivedMesh *deformdm= ob->derivedDeform;
			float (*vertCos)[3];
			int totvert;

			totvert= deformdm->getNumVerts(deformdm);
			vertCos= MEM_callocN(3*totvert*sizeof(float), "cdDM_getPBVH vertCos");
			deformdm->getVertCos(deformdm, vertCos);
			BLI_pbvh_apply_vertCos(cddm->pbvh, vertCos);
			MEM_freeN(vertCos);
		}
	}

	return cddm->pbvh;
}

/* update vertex normals so that drawing smooth faces works during sculpt
   TODO: proper fix is to support the pbvh in all drawing modes */
static void cdDM_update_normals_from_pbvh(DerivedMesh *dm)
{
	CDDerivedMesh *cddm = (CDDerivedMesh*) dm;
	float (*face_nors)[3];

	if(!cddm->pbvh || !cddm->pbvh_draw || !dm->numFaceData)
		return;

	face_nors = CustomData_get_layer(&dm->faceData, CD_NORMAL);

	BLI_pbvh_update(cddm->pbvh, PBVH_UpdateNormals, face_nors);
}

static void cdDM_drawVerts(DerivedMesh *dm)
{
	CDDerivedMesh *cddm = (CDDerivedMesh*) dm;
	MVert *mv = cddm->mvert;
	int i;

	if( GPU_buffer_legacy(dm) ) {
		glBegin(GL_POINTS);
		for(i = 0; i < dm->numVertData; i++, mv++)
			glVertex3fv(mv->co);
		glEnd();
	}
	else {	/* use OpenGL VBOs or Vertex Arrays instead for better, faster rendering */
		GPU_vertex_setup(dm);
		if( !GPU_buffer_legacy(dm) ) {
			if(dm->drawObject->tot_triangle_point)
				glDrawArrays(GL_POINTS,0, dm->drawObject->tot_triangle_point);
			else
				glDrawArrays(GL_POINTS,0, dm->drawObject->tot_loose_point);
		}
		GPU_buffer_unbind();
	}
}

static void cdDM_drawUVEdges(DerivedMesh *dm)
{
	CDDerivedMesh *cddm = (CDDerivedMesh*) dm;
	MFace *mf = cddm->mface;
	MTFace *tf = DM_get_tessface_data_layer(dm, CD_MTFACE);
	int i;

	if(mf) {
		if( GPU_buffer_legacy(dm) ) {
			glBegin(GL_LINES);
			for(i = 0; i < dm->numFaceData; i++, mf++, tf++) {
				if(!(mf->flag&ME_HIDE)) {
					glVertex2fv(tf->uv[0]);
					glVertex2fv(tf->uv[1]);

					glVertex2fv(tf->uv[1]);
					glVertex2fv(tf->uv[2]);

					if(!mf->v4) {
						glVertex2fv(tf->uv[2]);
						glVertex2fv(tf->uv[0]);
					} else {
						glVertex2fv(tf->uv[2]);
						glVertex2fv(tf->uv[3]);

						glVertex2fv(tf->uv[3]);
						glVertex2fv(tf->uv[0]);
					}
				}
			}
			glEnd();
		}
		else {
			int prevstart = 0;
			int prevdraw = 1;
			int draw = 1;
			int curpos = 0;

			GPU_uvedge_setup(dm);
			if( !GPU_buffer_legacy(dm) ) {
				for(i = 0; i < dm->numFaceData; i++, mf++) {
					if(!(mf->flag&ME_HIDE)) {
						draw = 1;
					} 
					else {
						draw = 0;
					}
					if( prevdraw != draw ) {
						if( prevdraw > 0 && (curpos-prevstart) > 0) {
							glDrawArrays(GL_LINES,prevstart,curpos-prevstart);
						}
						prevstart = curpos;
					}
					if( mf->v4 ) {
						curpos += 8;
					}
					else {
						curpos += 6;
					}
					prevdraw = draw;
				}
				if( prevdraw > 0 && (curpos-prevstart) > 0 ) {
					glDrawArrays(GL_LINES,prevstart,curpos-prevstart);
				}
			}
			GPU_buffer_unbind();
		}
	}
}

static void cdDM_drawEdges(DerivedMesh *dm, int drawLooseEdges, int drawAllEdges)
{
	CDDerivedMesh *cddm = (CDDerivedMesh*) dm;
	MVert *mvert = cddm->mvert;
	MEdge *medge = cddm->medge;
	int i;
	
	if( GPU_buffer_legacy(dm) ) {
		DEBUG_VBO( "Using legacy code. cdDM_drawEdges\n" );
		glBegin(GL_LINES);
		for(i = 0; i < dm->numEdgeData; i++, medge++) {
			if((drawAllEdges || (medge->flag&ME_EDGEDRAW))
			   && (drawLooseEdges || !(medge->flag&ME_LOOSEEDGE))) {
				glVertex3fv(mvert[medge->v1].co);
				glVertex3fv(mvert[medge->v2].co);
			}
		}
		glEnd();
	}
	else {	/* use OpenGL VBOs or Vertex Arrays instead for better, faster rendering */
		int prevstart = 0;
		int prevdraw = 1;
		int draw = 1;

		GPU_edge_setup(dm);
		if( !GPU_buffer_legacy(dm) ) {
			for(i = 0; i < dm->numEdgeData; i++, medge++) {
				if((drawAllEdges || (medge->flag&ME_EDGEDRAW))
				   && (drawLooseEdges || !(medge->flag&ME_LOOSEEDGE))) {
					draw = 1;
				} 
				else {
					draw = 0;
				}
				if( prevdraw != draw ) {
					if( prevdraw > 0 && (i-prevstart) > 0 ) {
						GPU_buffer_draw_elements( dm->drawObject->edges, GL_LINES, prevstart*2, (i-prevstart)*2  );
					}
					prevstart = i;
				}
				prevdraw = draw;
			}
			if( prevdraw > 0 && (i-prevstart) > 0 ) {
				GPU_buffer_draw_elements( dm->drawObject->edges, GL_LINES, prevstart*2, (i-prevstart)*2  );
			}
		}
		GPU_buffer_unbind();
	}
}

static void cdDM_drawLooseEdges(DerivedMesh *dm)
{
	CDDerivedMesh *cddm = (CDDerivedMesh*) dm;
	MVert *mvert = cddm->mvert;
	MEdge *medge = cddm->medge;
	int i;

	if( GPU_buffer_legacy(dm) ) {
		DEBUG_VBO( "Using legacy code. cdDM_drawLooseEdges\n" );
		glBegin(GL_LINES);
		for(i = 0; i < dm->numEdgeData; i++, medge++) {
			if(medge->flag&ME_LOOSEEDGE) {
				glVertex3fv(mvert[medge->v1].co);
				glVertex3fv(mvert[medge->v2].co);
			}
		}
		glEnd();
	}
	else {	/* use OpenGL VBOs or Vertex Arrays instead for better, faster rendering */
		int prevstart = 0;
		int prevdraw = 1;
		int draw = 1;

		GPU_edge_setup(dm);
		if( !GPU_buffer_legacy(dm) ) {
			for(i = 0; i < dm->numEdgeData; i++, medge++) {
				if(medge->flag&ME_LOOSEEDGE) {
					draw = 1;
				} 
				else {
					draw = 0;
				}
				if( prevdraw != draw ) {
					if( prevdraw > 0 && (i-prevstart) > 0) {
						GPU_buffer_draw_elements( dm->drawObject->edges, GL_LINES, prevstart*2, (i-prevstart)*2  );
					}
					prevstart = i;
				}
				prevdraw = draw;
			}
			if( prevdraw > 0 && (i-prevstart) > 0 ) {
				GPU_buffer_draw_elements( dm->drawObject->edges, GL_LINES, prevstart*2, (i-prevstart)*2  );
			}
		}
		GPU_buffer_unbind();
	}
}

static void cdDM_drawFacesSolid(DerivedMesh *dm,
				float (*partial_redraw_planes)[4],
				int UNUSED(fast), int (*setMaterial)(int, void *attribs))
{
	CDDerivedMesh *cddm = (CDDerivedMesh*) dm;
	MVert *mvert = cddm->mvert;
	MFace *mface = cddm->mface;
	float *nors= dm->getTessFaceDataArray(dm, CD_NORMAL);
	int a, glmode = -1, shademodel = -1, matnr = -1, drawCurrentMat = 1;

#define PASSVERT(index) {						\
	if(shademodel == GL_SMOOTH) {				\
		short *no = mvert[index].no;			\
		glNormal3sv(no);						\
	}											\
	glVertex3fv(mvert[index].co);	\
}

	if(cddm->pbvh && cddm->pbvh_draw) {
		if(dm->numFaceData) {
			float (*face_nors)[3] = CustomData_get_layer(&dm->faceData, CD_NORMAL);

			/* should be per face */
			if(!setMaterial(mface->mat_nr+1, NULL))
				return;

			glShadeModel((mface->flag & ME_SMOOTH)? GL_SMOOTH: GL_FLAT);
			BLI_pbvh_draw(cddm->pbvh, partial_redraw_planes, face_nors, (mface->flag & ME_SMOOTH));
			glShadeModel(GL_FLAT);
		}

		return;
	}

	if( GPU_buffer_legacy(dm) ) {
		DEBUG_VBO( "Using legacy code. cdDM_drawFacesSolid\n" );
		glBegin(glmode = GL_QUADS);
		for(a = 0; a < dm->numFaceData; a++, mface++) {
			int new_glmode, new_matnr, new_shademodel;

			new_glmode = mface->v4?GL_QUADS:GL_TRIANGLES;
			new_matnr = mface->mat_nr + 1;
			new_shademodel = (mface->flag & ME_SMOOTH)?GL_SMOOTH:GL_FLAT;
			
			if(new_glmode != glmode || new_matnr != matnr
			   || new_shademodel != shademodel) {
				glEnd();

				drawCurrentMat = setMaterial(matnr = new_matnr, NULL);

				glShadeModel(shademodel = new_shademodel);
				glBegin(glmode = new_glmode);
			} 
			
			if(drawCurrentMat) {
				if(shademodel == GL_FLAT) {
					if (nors) {
						glNormal3fv(nors);
					}
					else {
						/* TODO make this better (cache facenormals as layer?) */
						float nor[3];
						if(mface->v4) {
							normal_quad_v3( nor,mvert[mface->v1].co, mvert[mface->v2].co, mvert[mface->v3].co, mvert[mface->v4].co);
						} else {
							normal_tri_v3( nor,mvert[mface->v1].co, mvert[mface->v2].co, mvert[mface->v3].co);
						}
						glNormal3fv(nor);
					}
				}

				PASSVERT(mface->v1);
				PASSVERT(mface->v2);
				PASSVERT(mface->v3);
				if(mface->v4) {
					PASSVERT(mface->v4);
				}
			}

			if(nors) nors += 3;
		}
		glEnd();
	}
	else {	/* use OpenGL VBOs or Vertex Arrays instead for better, faster rendering */
		GPU_vertex_setup( dm );
		GPU_normal_setup( dm );
		if( !GPU_buffer_legacy(dm) ) {
			glShadeModel(GL_SMOOTH);
			for( a = 0; a < dm->drawObject->totmaterial; a++ ) {
				if( setMaterial(dm->drawObject->materials[a].mat_nr+1, NULL) )
					glDrawArrays(GL_TRIANGLES, dm->drawObject->materials[a].start,
						     dm->drawObject->materials[a].totpoint);
			}
		}
		GPU_buffer_unbind( );
	}

#undef PASSVERT
	glShadeModel(GL_FLAT);
}

static void cdDM_drawFacesColored(DerivedMesh *dm, int useTwoSided, unsigned char *col1, unsigned char *col2)
{
	CDDerivedMesh *cddm = (CDDerivedMesh*) dm;
	int a, glmode;
	unsigned char *cp1, *cp2;
	MVert *mvert = cddm->mvert;
	MFace *mface = cddm->mface;

	cp1 = col1;
	if(col2) {
		cp2 = col2;
	} else {
		cp2 = NULL;
		useTwoSided = 0;
	}

	/* there's a conflict here... twosided colors versus culling...? */
	/* defined by history, only texture faces have culling option */
	/* we need that as mesh option builtin, next to double sided lighting */
	if(col2) {
		glEnable(GL_CULL_FACE);
	}

	cdDM_update_normals_from_pbvh(dm);

	if( GPU_buffer_legacy(dm) ) {
		DEBUG_VBO( "Using legacy code. cdDM_drawFacesColored\n" );
		glShadeModel(GL_SMOOTH);
		glBegin(glmode = GL_QUADS);
		for(a = 0; a < dm->numFaceData; a++, mface++, cp1 += 16) {
			int new_glmode = mface->v4?GL_QUADS:GL_TRIANGLES;

			if(new_glmode != glmode) {
				glEnd();
				glBegin(glmode = new_glmode);
			}
				
			glColor3ubv(cp1+0);
			glVertex3fv(mvert[mface->v1].co);
			glColor3ubv(cp1+4);
			glVertex3fv(mvert[mface->v2].co);
			glColor3ubv(cp1+8);
			glVertex3fv(mvert[mface->v3].co);
			if(mface->v4) {
				glColor3ubv(cp1+12);
				glVertex3fv(mvert[mface->v4].co);
			}
				
			if(useTwoSided) {
				glColor3ubv(cp2+8);
				glVertex3fv(mvert[mface->v3].co );
				glColor3ubv(cp2+4);
				glVertex3fv(mvert[mface->v2].co );
				glColor3ubv(cp2+0);
				glVertex3fv(mvert[mface->v1].co );
				if(mface->v4) {
					glColor3ubv(cp2+12);
					glVertex3fv(mvert[mface->v4].co );
				}
			}
			if(col2) cp2 += 16;
		}
		glEnd();
	}
	else { /* use OpenGL VBOs or Vertex Arrays instead for better, faster rendering */
		GPU_color4_upload(dm,cp1);
		GPU_vertex_setup(dm);
		GPU_color_setup(dm);
		if( !GPU_buffer_legacy(dm) ) {
			glShadeModel(GL_SMOOTH);
			glDrawArrays(GL_TRIANGLES, 0, dm->drawObject->tot_triangle_point);

			if( useTwoSided ) {
				GPU_color4_upload(dm,cp2);
				GPU_color_setup(dm);
				glCullFace(GL_FRONT);
				glDrawArrays(GL_TRIANGLES, 0, dm->drawObject->tot_triangle_point);
				glCullFace(GL_BACK);
			}
		}
		GPU_buffer_unbind();
	}

	glShadeModel(GL_FLAT);
	glDisable(GL_CULL_FACE);
}

static void cdDM_drawFacesTex_common(DerivedMesh *dm,
			   int (*drawParams)(MTFace *tface, int has_mcol, int matnr),
			   int (*drawParamsMapped)(void *userData, int index),
			   void *userData) 
{
	CDDerivedMesh *cddm = (CDDerivedMesh*) dm;
	MVert *mv = cddm->mvert;
	MFace *mf = DM_get_tessface_data_layer(dm, CD_MFACE);
	MCol *realcol = dm->getTessFaceDataArray(dm, CD_TEXTURE_MCOL);
	float *nors= dm->getTessFaceDataArray(dm, CD_NORMAL);
	MTFace *tf = DM_get_tessface_data_layer(dm, CD_MTFACE);
	int i, j, orig, *index = DM_get_tessface_data_layer(dm, CD_ORIGINDEX);
	int startFace = 0, lastFlag = 0xdeadbeef;
	MCol *mcol = dm->getTessFaceDataArray(dm, CD_WEIGHT_MCOL);
	if(!mcol)
		mcol = dm->getTessFaceDataArray(dm, CD_MCOL);

	cdDM_update_normals_from_pbvh(dm);

	if( GPU_buffer_legacy(dm) ) {
		DEBUG_VBO( "Using legacy code. cdDM_drawFacesTex_common\n" );
		for(i = 0; i < dm->numFaceData; i++, mf++) {
			MVert *mvert;
			int flag;
			unsigned char *cp = NULL;

			if(drawParams) {
				flag = drawParams(tf? &tf[i]: NULL, (mcol != NULL), mf->mat_nr);
			}
			else {
				if(index) {
					orig = *index++;
					if(orig == ORIGINDEX_NONE)		{ if(nors) nors += 3; continue; }
					if(drawParamsMapped) flag = drawParamsMapped(userData, orig);
					else	{ if(nors) nors += 3; continue; }
				}
				else
					if(drawParamsMapped) flag = drawParamsMapped(userData, i);
					else	{ if(nors) nors += 3; continue; }
			}
			
			if(flag != 0) {
				if (flag==1 && mcol)
					cp= (unsigned char*) &mcol[i*4];

				if(!(mf->flag&ME_SMOOTH)) {
					if (nors) {
						glNormal3fv(nors);
					}
					else {
						float nor[3];
						if(mf->v4) {
							normal_quad_v3( nor,mv[mf->v1].co, mv[mf->v2].co, mv[mf->v3].co, mv[mf->v4].co);
						} else {
							normal_tri_v3( nor,mv[mf->v1].co, mv[mf->v2].co, mv[mf->v3].co);
						}
						glNormal3fv(nor);
					}
				}

				glBegin(mf->v4?GL_QUADS:GL_TRIANGLES);
				if(tf) glTexCoord2fv(tf[i].uv[0]);
				if(cp) glColor3ub(cp[3], cp[2], cp[1]);
				mvert = &mv[mf->v1];
				if(mf->flag&ME_SMOOTH) glNormal3sv(mvert->no);
				glVertex3fv(mvert->co);
					
				if(tf) glTexCoord2fv(tf[i].uv[1]);
				if(cp) glColor3ub(cp[7], cp[6], cp[5]);
				mvert = &mv[mf->v2];
				if(mf->flag&ME_SMOOTH) glNormal3sv(mvert->no);
				glVertex3fv(mvert->co);

				if(tf) glTexCoord2fv(tf[i].uv[2]);
				if(cp) glColor3ub(cp[11], cp[10], cp[9]);
				mvert = &mv[mf->v3];
				if(mf->flag&ME_SMOOTH) glNormal3sv(mvert->no);
				glVertex3fv(mvert->co);

				if(mf->v4) {
					if(tf) glTexCoord2fv(tf[i].uv[3]);
					if(cp) glColor3ub(cp[15], cp[14], cp[13]);
					mvert = &mv[mf->v4];
					if(mf->flag&ME_SMOOTH) glNormal3sv(mvert->no);
					glVertex3fv(mvert->co);
				}
				glEnd();
			}
			
			if(nors) nors += 3;
		}
	} else { /* use OpenGL VBOs or Vertex Arrays instead for better, faster rendering */
		MCol *col = realcol;
		if(!col)
			col = mcol;

		GPU_vertex_setup( dm );
		GPU_normal_setup( dm );
		GPU_uv_setup( dm );
		if( col != NULL ) {
			/*if( realcol && dm->drawObject->colType == CD_TEXTURE_MCOL )  {
				col = 0;
			} else if( mcol && dm->drawObject->colType == CD_MCOL ) {
				col = 0;
			}
			
			if( col != 0 ) {*/
				unsigned char *colors = MEM_mallocN(dm->getNumTessFaces(dm)*4*3*sizeof(unsigned char), "cdDM_drawFacesTex_common");
				for( i=0; i < dm->getNumTessFaces(dm); i++ ) {
					for( j=0; j < 4; j++ ) {
						/* bgr -> rgb is intentional (and stupid), but how its stored internally */
						colors[i*12+j*3] = col[i*4+j].b;
						colors[i*12+j*3+1] = col[i*4+j].g;
						colors[i*12+j*3+2] = col[i*4+j].r;
					}
				}
				GPU_color3_upload(dm,colors);
				MEM_freeN(colors);
				if(realcol)
					dm->drawObject->colType = CD_TEXTURE_MCOL;
				else if(mcol)
					dm->drawObject->colType = CD_MCOL;
			//}
			GPU_color_setup( dm );
		}

		if( !GPU_buffer_legacy(dm) ) {
			/* warning!, this logic is incorrect, see bug [#27175]
			 * firstly, there are no checks for changes in context, such as texface image.
			 * secondly, drawParams() sets the GL context, so checking if there is a change
			 * from lastFlag is too late once glDrawArrays() runs, since drawing the arrays
			 * will use the modified, OpenGL settings.
			 * 
			 * However its tricky to fix this without duplicating the internal logic
			 * of drawParams(), perhaps we need an argument like...
			 * drawParams(..., keep_gl_state_but_return_when_changed) ?.
			 *
			 * We could also just disable VBO's here, since texface may be deprecated - campbell.
			 */
			
			glShadeModel( GL_SMOOTH );
			lastFlag = 0;
			for(i = 0; i < dm->drawObject->tot_triangle_point/3; i++) {
				int actualFace = dm->drawObject->triangle_to_mface[i];
				int flag = 1;

				if(drawParams) {
					flag = drawParams(tf? &tf[actualFace]: NULL, (mcol != NULL), mf[actualFace].mat_nr);
				}
				else {
					if(index) {
						orig = index[actualFace];
						if(orig == ORIGINDEX_NONE) continue;
						if(drawParamsMapped)
							flag = drawParamsMapped(userData, orig);
					}
					else
						if(drawParamsMapped)
							flag = drawParamsMapped(userData, actualFace);
				}
				if( flag != lastFlag ) {
					if( startFace < i ) {
						if( lastFlag != 0 ) { /* if the flag is 0 it means the face is hidden or invisible */
							if (lastFlag==1 && col)
								GPU_color_switch(1);
							else
								GPU_color_switch(0);
							glDrawArrays(GL_TRIANGLES,startFace*3,(i-startFace)*3);
						}
					}
					lastFlag = flag;
					startFace = i;
				}
			}
			if( startFace < dm->drawObject->tot_triangle_point/3 ) {
				if( lastFlag != 0 ) { /* if the flag is 0 it means the face is hidden or invisible */
					if (lastFlag==1 && col)
						GPU_color_switch(1);
					else
						GPU_color_switch(0);
					glDrawArrays(GL_TRIANGLES, startFace*3, dm->drawObject->tot_triangle_point - startFace*3);
				}
			}
		}

		GPU_buffer_unbind();
		glShadeModel( GL_FLAT );
	}
}

static void cdDM_drawFacesTex(DerivedMesh *dm, int (*setDrawOptions)(MTFace *tface, int has_mcol, int matnr))
{
	cdDM_drawFacesTex_common(dm, setDrawOptions, NULL, NULL);
}

static void cdDM_drawMappedFaces(DerivedMesh *dm, int (*setDrawOptions)(void *userData, int index, int *drawSmooth_r), void *userData, int useColors, int (*setMaterial)(int, void *attribs),
			int (*compareDrawOptions)(void *userData, int cur_index, int next_index))
{
	CDDerivedMesh *cddm = (CDDerivedMesh*) dm;
	MVert *mv = cddm->mvert;
	MFace *mf = cddm->mface;
	MCol *mc;
	float *nors= DM_get_tessface_data_layer(dm, CD_NORMAL);
	int i, orig, *index = DM_get_tessface_data_layer(dm, CD_ORIGINDEX);

	mc = DM_get_tessface_data_layer(dm, CD_ID_MCOL);
	if(!mc)
		mc = DM_get_tessface_data_layer(dm, CD_WEIGHT_MCOL);
	if(!mc)
		mc = DM_get_tessface_data_layer(dm, CD_MCOL);

	cdDM_update_normals_from_pbvh(dm);

	/* back-buffer always uses legacy since VBO's would need the
	 * color array temporarily overwritten for drawing, then reset. */
	if( GPU_buffer_legacy(dm) || G.f & G_BACKBUFSEL) {
		DEBUG_VBO( "Using legacy code. cdDM_drawMappedFaces\n" );
		for(i = 0; i < dm->numFaceData; i++, mf++) {
			int drawSmooth = (mf->flag & ME_SMOOTH) != 0;
			int draw = (mf->flag & ME_HIDE) == 0;

			orig= (index==NULL) ? i : *index++;

			if (orig == ORIGINDEX_NONE) {
				draw = draw && setMaterial(mf->mat_nr + 1, NULL);
			}
			else if (setDrawOptions != NULL) {
				draw = draw && setDrawOptions(userData, orig, &drawSmooth);
			}

			if(draw) {
				unsigned char *cp = NULL;

				if(useColors && mc)
					cp = (unsigned char *)&mc[i * 4];

				glShadeModel(drawSmooth?GL_SMOOTH:GL_FLAT);
				glBegin(mf->v4?GL_QUADS:GL_TRIANGLES);

				if (!drawSmooth) {
					if (nors) {
						glNormal3fv(nors);
					}
					else {
						float nor[3];
						if(mf->v4) {
							normal_quad_v3( nor,mv[mf->v1].co, mv[mf->v2].co, mv[mf->v3].co, mv[mf->v4].co);
						} else {
							normal_tri_v3( nor,mv[mf->v1].co, mv[mf->v2].co, mv[mf->v3].co);
						}
						glNormal3fv(nor);
					}

					if(cp) glColor3ub(cp[3], cp[2], cp[1]);
					glVertex3fv(mv[mf->v1].co);
					if(cp) glColor3ub(cp[7], cp[6], cp[5]);
					glVertex3fv(mv[mf->v2].co);
					if(cp) glColor3ub(cp[11], cp[10], cp[9]);
					glVertex3fv(mv[mf->v3].co);
					if(mf->v4) {
						if(cp) glColor3ub(cp[15], cp[14], cp[13]);
						glVertex3fv(mv[mf->v4].co);
					}
				} else {
					if(cp) glColor3ub(cp[3], cp[2], cp[1]);
					glNormal3sv(mv[mf->v1].no);
					glVertex3fv(mv[mf->v1].co);
					if(cp) glColor3ub(cp[7], cp[6], cp[5]);
					glNormal3sv(mv[mf->v2].no);
					glVertex3fv(mv[mf->v2].co);
					if(cp) glColor3ub(cp[11], cp[10], cp[9]);
					glNormal3sv(mv[mf->v3].no);
					glVertex3fv(mv[mf->v3].co);
					if(mf->v4) {
						if(cp) glColor3ub(cp[15], cp[14], cp[13]);
						glNormal3sv(mv[mf->v4].no);
						glVertex3fv(mv[mf->v4].co);
					}
				}

				glEnd();
			} /*else {
				printf("eek in cddm draw mapped faces!\n");
			}*/
			
			if (nors) nors += 3;
		}
	}
	else { /* use OpenGL VBOs or Vertex Arrays instead for better, faster rendering */
		int prevstart = 0;
		GPU_vertex_setup(dm);
		GPU_normal_setup(dm);
		if( useColors && mc )
			GPU_color_setup(dm);
		if( !GPU_buffer_legacy(dm) ) {
			int tottri = dm->drawObject->tot_triangle_point/3;
			glShadeModel(GL_SMOOTH);
			
			if(tottri == 0) {
				/* avoid buffer problems in following code */
			}
			if(setDrawOptions == NULL) {
				/* just draw the entire face array */
				glDrawArrays(GL_TRIANGLES, 0, (tottri-1) * 3);
			}
			else {
				/* we need to check if the next material changes */
				int next_actualFace= dm->drawObject->triangle_to_mface[0];
				
				for( i = 0; i < tottri; i++ ) {
					//int actualFace = dm->drawObject->triangle_to_mface[i];
					int actualFace = next_actualFace;
					MFace *mface= mf + actualFace;
					int drawSmooth= (mface->flag & ME_SMOOTH);
					int draw = (mf->flag & ME_HIDE) == 0;
					int flush = 0;

					if(i != tottri-1)
						next_actualFace= dm->drawObject->triangle_to_mface[i+1];

					orig= (index==NULL) ? actualFace : index[actualFace];

					if (orig == ORIGINDEX_NONE) {
						draw = draw && setMaterial(mface->mat_nr + 1, NULL);
					}
					else if (setDrawOptions != NULL) {
						draw = draw && setDrawOptions(userData, orig, &drawSmooth);
					}
	
					/* Goal is to draw as long of a contiguous triangle
					   array as possible, so draw when we hit either an
					   invisible triangle or at the end of the array */

					/* flush buffer if current triangle isn't drawable or it's last triangle... */
					flush= !draw || i == tottri - 1;

					/* ... or when material setting is dissferent  */
					flush|= mf[actualFace].mat_nr != mf[next_actualFace].mat_nr;

					if(!flush && compareDrawOptions) {
						int next_orig= (index==NULL) ? next_actualFace : index[next_actualFace];

						if(orig==ORIGINDEX_NONE || next_orig==ORIGINDEX_NONE) {
							flush= 1;
						} else {
							/* also compare draw options and flush buffer if they're different
							   need for face selection highlight in edit mode */
							flush|= compareDrawOptions(userData, orig, next_orig) == 0;
						}
					}

					if(flush) {
						int first= prevstart*3;
						int count= (i-prevstart+(draw ? 1 : 0))*3; /* Add one to the length if we're drawing at the end of the array */

						if(count)
							glDrawArrays(GL_TRIANGLES, first, count);

						prevstart = i + 1;
					}
				}
			}

			glShadeModel(GL_FLAT);
		}
		GPU_buffer_unbind();
	}
}

static void cdDM_drawMappedFacesTex(DerivedMesh *dm, int (*setDrawOptions)(void *userData, int index), void *userData)
{
	cdDM_drawFacesTex_common(dm, NULL, setDrawOptions, userData);
}

static void cddm_draw_attrib_vertex(DMVertexAttribs *attribs, MVert *mvert, int a, int index, int vert, int smoothnormal)
{
	int b;

	/* orco texture coordinates */
	if(attribs->totorco) {
		if(attribs->orco.glTexco)
			glTexCoord3fv(attribs->orco.array[index]);
		else
			glVertexAttrib3fvARB(attribs->orco.glIndex, attribs->orco.array[index]);
	}

	/* uv texture coordinates */
	for(b = 0; b < attribs->tottface; b++) {
		MTFace *tf = &attribs->tface[b].array[a];

		if(attribs->tface[b].glTexco)
			glTexCoord2fv(tf->uv[vert]);
		else
			glVertexAttrib2fvARB(attribs->tface[b].glIndex, tf->uv[vert]);
	}

	/* vertex colors */
	for(b = 0; b < attribs->totmcol; b++) {
		MCol *cp = &attribs->mcol[b].array[a*4 + vert];
		GLubyte col[4];
		col[0]= cp->b; col[1]= cp->g; col[2]= cp->r; col[3]= cp->a;
		glVertexAttrib4ubvARB(attribs->mcol[b].glIndex, col);
	}

	/* tangent for normal mapping */
	if(attribs->tottang) {
		float *tang = attribs->tang.array[a*4 + vert];
		glVertexAttrib4fvARB(attribs->tang.glIndex, tang);
	}

	/* vertex normal */
	if(smoothnormal)
		glNormal3sv(mvert[index].no);
	
	/* vertex coordinate */
	glVertex3fv(mvert[index].co);
}

static void cdDM_drawMappedFacesGLSL(DerivedMesh *dm, int (*setMaterial)(int, void *attribs), int (*setDrawOptions)(void *userData, int index), void *userData)
{
	CDDerivedMesh *cddm = (CDDerivedMesh*) dm;
	GPUVertexAttribs gattribs;
	DMVertexAttribs attribs;
	MVert *mvert = cddm->mvert;
	MFace *mface = cddm->mface;
	/* MTFace *tf = dm->getTessFaceDataArray(dm, CD_MTFACE); */ /* UNUSED */
	float (*nors)[3] = dm->getTessFaceDataArray(dm, CD_NORMAL);
	int a, b, dodraw, matnr, new_matnr;
	int orig, *index = dm->getTessFaceDataArray(dm, CD_ORIGINDEX);

	cdDM_update_normals_from_pbvh(dm);

	matnr = -1;
	dodraw = 0;

	glShadeModel(GL_SMOOTH);

	if( GPU_buffer_legacy(dm) || setDrawOptions != NULL ) {
		DEBUG_VBO( "Using legacy code. cdDM_drawMappedFacesGLSL\n" );
		memset(&attribs, 0, sizeof(attribs));

		glBegin(GL_QUADS);

		for(a = 0; a < dm->numFaceData; a++, mface++) {
			const int smoothnormal = (mface->flag & ME_SMOOTH);
			new_matnr = mface->mat_nr + 1;

			if(new_matnr != matnr) {
				glEnd();

				dodraw = setMaterial(matnr = new_matnr, &gattribs);
				if(dodraw)
					DM_vertex_attributes_from_gpu(dm, &gattribs, &attribs);

				glBegin(GL_QUADS);
			}

			if(!dodraw) {
				continue;
			}
			else if(setDrawOptions) {
				orig = (index)? index[a]: a;

				if(orig == ORIGINDEX_NONE) {
					/* since the material is set by setMaterial(), faces with no
					 * origin can be assumed to be generated by a modifier */ 
					
					/* continue */
				}
				else if(!setDrawOptions(userData, orig))
					continue;
			}

			if(!smoothnormal) {
				if(nors) {
					glNormal3fv(nors[a]);
				}
				else {
					/* TODO ideally a normal layer should always be available */
					float nor[3];
					if(mface->v4) {
						normal_quad_v3( nor,mvert[mface->v1].co, mvert[mface->v2].co, mvert[mface->v3].co, mvert[mface->v4].co);
					} else {
						normal_tri_v3( nor,mvert[mface->v1].co, mvert[mface->v2].co, mvert[mface->v3].co);
					}
					glNormal3fv(nor);
				}
			}

			cddm_draw_attrib_vertex(&attribs, mvert, a, mface->v1, 0, smoothnormal);
			cddm_draw_attrib_vertex(&attribs, mvert, a, mface->v2, 1, smoothnormal);
			cddm_draw_attrib_vertex(&attribs, mvert, a, mface->v3, 2, smoothnormal);

			if(mface->v4)
				cddm_draw_attrib_vertex(&attribs, mvert, a, mface->v4, 3, smoothnormal);
			else
				cddm_draw_attrib_vertex(&attribs, mvert, a, mface->v3, 2, smoothnormal);
		}
		glEnd();
	}
	else {
		GPUBuffer *buffer = NULL;
		char *varray = NULL;
		int numdata = 0, elementsize = 0, offset;
		int start = 0, numfaces = 0 /* , prevdraw = 0 */ /* UNUSED */, curface = 0;
		int i;

		MFace *mf = mface;
		GPUAttrib datatypes[GPU_MAX_ATTRIB]; /* TODO, messing up when switching materials many times - [#21056]*/
		memset(&attribs, 0, sizeof(attribs));

		GPU_vertex_setup(dm);
		GPU_normal_setup(dm);

		if( !GPU_buffer_legacy(dm) ) {
			for( i = 0; i < dm->drawObject->tot_triangle_point/3; i++ ) {

				a = dm->drawObject->triangle_to_mface[i];

				mface = mf + a;
				new_matnr = mface->mat_nr + 1;

				if(new_matnr != matnr ) {
					numfaces = curface - start;
					if( numfaces > 0 ) {

						if( dodraw ) {

							if( numdata != 0 ) {

								GPU_buffer_unlock(buffer);

								GPU_interleaved_attrib_setup(buffer,datatypes,numdata);
							}

							glDrawArrays(GL_TRIANGLES,start*3,numfaces*3);

							if( numdata != 0 ) {

								GPU_buffer_free(buffer);

								buffer = NULL;
							}

						}
					}
					numdata = 0;
					start = curface;
					/* prevdraw = dodraw; */ /* UNUSED */
					dodraw = setMaterial(matnr = new_matnr, &gattribs);
					if(dodraw) {
						DM_vertex_attributes_from_gpu(dm, &gattribs, &attribs);

						if(attribs.totorco) {
							datatypes[numdata].index = attribs.orco.glIndex;
							datatypes[numdata].size = 3;
							datatypes[numdata].type = GL_FLOAT;
							numdata++;
						}
						for(b = 0; b < attribs.tottface; b++) {
							datatypes[numdata].index = attribs.tface[b].glIndex;
							datatypes[numdata].size = 2;
							datatypes[numdata].type = GL_FLOAT;
							numdata++;
						}	
						for(b = 0; b < attribs.totmcol; b++) {
							datatypes[numdata].index = attribs.mcol[b].glIndex;
							datatypes[numdata].size = 4;
							datatypes[numdata].type = GL_UNSIGNED_BYTE;
							numdata++;
						}	
						if(attribs.tottang) {
							datatypes[numdata].index = attribs.tang.glIndex;
							datatypes[numdata].size = 4;
							datatypes[numdata].type = GL_FLOAT;
							numdata++;
						}
						if( numdata != 0 ) {
							elementsize = GPU_attrib_element_size( datatypes, numdata );
							buffer = GPU_buffer_alloc( elementsize*dm->drawObject->tot_triangle_point);
							if( buffer == NULL ) {
								GPU_buffer_unbind();
								dm->drawObject->legacy = 1;
								return;
							}
							varray = GPU_buffer_lock_stream(buffer);
							if( varray == NULL ) {
								GPU_buffer_unbind();
								GPU_buffer_free(buffer);
								dm->drawObject->legacy = 1;
								return;
							}
						}
						else {
							/* if the buffer was set, dont use it again.
							 * prevdraw was assumed true but didnt run so set to false - [#21036] */
							/* prevdraw= 0; */ /* UNUSED */
							buffer= NULL;
						}
					}
				}
				if(!dodraw) {
					continue;
				}

				if( numdata != 0 ) {
					offset = 0;
					if(attribs.totorco) {
						copy_v3_v3((float *)&varray[elementsize*curface*3],(float *)attribs.orco.array[mface->v1]);
						copy_v3_v3((float *)&varray[elementsize*curface*3+elementsize],(float *)attribs.orco.array[mface->v2]);
						copy_v3_v3((float *)&varray[elementsize*curface*3+elementsize*2],(float *)attribs.orco.array[mface->v3]);
						offset += sizeof(float)*3;
					}
					for(b = 0; b < attribs.tottface; b++) {
						MTFace *tf = &attribs.tface[b].array[a];
						copy_v2_v2((float *)&varray[elementsize*curface*3+offset],tf->uv[0]);
						copy_v2_v2((float *)&varray[elementsize*curface*3+offset+elementsize],tf->uv[1]);

						copy_v2_v2((float *)&varray[elementsize*curface*3+offset+elementsize*2],tf->uv[2]);
						offset += sizeof(float)*2;
					}
					for(b = 0; b < attribs.totmcol; b++) {
						MCol *cp = &attribs.mcol[b].array[a*4 + 0];
						GLubyte col[4];
						col[0]= cp->b; col[1]= cp->g; col[2]= cp->r; col[3]= cp->a;
						copy_v4_v4_char((char *)&varray[elementsize*curface*3+offset], (char *)col);
						cp = &attribs.mcol[b].array[a*4 + 1];
						col[0]= cp->b; col[1]= cp->g; col[2]= cp->r; col[3]= cp->a;
						copy_v4_v4_char((char *)&varray[elementsize*curface*3+offset+elementsize], (char *)col);
						cp = &attribs.mcol[b].array[a*4 + 2];
						col[0]= cp->b; col[1]= cp->g; col[2]= cp->r; col[3]= cp->a;
						copy_v4_v4_char((char *)&varray[elementsize*curface*3+offset+elementsize*2], (char *)col);
						offset += sizeof(unsigned char)*4;
					}	
					if(attribs.tottang) {
						float *tang = attribs.tang.array[a*4 + 0];
						copy_v4_v4((float *)&varray[elementsize*curface*3+offset], tang);
						tang = attribs.tang.array[a*4 + 1];
						copy_v4_v4((float *)&varray[elementsize*curface*3+offset+elementsize], tang);
						tang = attribs.tang.array[a*4 + 2];
						copy_v4_v4((float *)&varray[elementsize*curface*3+offset+elementsize*2], tang);
						offset += sizeof(float)*4;
					}
					(void)offset;
				}
				curface++;
				if(mface->v4) {
					if( numdata != 0 ) {
						offset = 0;
						if(attribs.totorco) {
							copy_v3_v3((float *)&varray[elementsize*curface*3],(float *)attribs.orco.array[mface->v3]);
							copy_v3_v3((float *)&varray[elementsize*curface*3+elementsize],(float *)attribs.orco.array[mface->v4]);
							copy_v3_v3((float *)&varray[elementsize*curface*3+elementsize*2],(float *)attribs.orco.array[mface->v1]);
							offset += sizeof(float)*3;
						}
						for(b = 0; b < attribs.tottface; b++) {
							MTFace *tf = &attribs.tface[b].array[a];
							copy_v2_v2((float *)&varray[elementsize*curface*3+offset],tf->uv[2]);
							copy_v2_v2((float *)&varray[elementsize*curface*3+offset+elementsize],tf->uv[3]);
							copy_v2_v2((float *)&varray[elementsize*curface*3+offset+elementsize*2],tf->uv[0]);
							offset += sizeof(float)*2;
						}
						for(b = 0; b < attribs.totmcol; b++) {
							MCol *cp = &attribs.mcol[b].array[a*4 + 2];
							GLubyte col[4];
							col[0]= cp->b; col[1]= cp->g; col[2]= cp->r; col[3]= cp->a;
							copy_v4_v4_char((char *)&varray[elementsize*curface*3+offset], (char *)col);
							cp = &attribs.mcol[b].array[a*4 + 3];
							col[0]= cp->b; col[1]= cp->g; col[2]= cp->r; col[3]= cp->a;
							copy_v4_v4_char((char *)&varray[elementsize*curface*3+offset+elementsize], (char *)col);
							cp = &attribs.mcol[b].array[a*4 + 0];
							col[0]= cp->b; col[1]= cp->g; col[2]= cp->r; col[3]= cp->a;
							copy_v4_v4_char((char *)&varray[elementsize*curface*3+offset+elementsize*2], (char *)col);
							offset += sizeof(unsigned char)*4;
						}	
						if(attribs.tottang) {
							float *tang = attribs.tang.array[a*4 + 2];
							copy_v4_v4((float *)&varray[elementsize*curface*3+offset], tang);
							tang = attribs.tang.array[a*4 + 3];
							copy_v4_v4((float *)&varray[elementsize*curface*3+offset+elementsize], tang);
							tang = attribs.tang.array[a*4 + 0];
							copy_v4_v4((float *)&varray[elementsize*curface*3+offset+elementsize*2], tang);
							offset += sizeof(float)*4;
						}
						(void)offset;
					}
					curface++;
					i++;
				}
			}
			numfaces = curface - start;
			if( numfaces > 0 ) {
				if( dodraw ) {
					if( numdata != 0 ) {
						GPU_buffer_unlock(buffer);
						GPU_interleaved_attrib_setup(buffer,datatypes,numdata);
					}
					glDrawArrays(GL_TRIANGLES,start*3,(curface-start)*3);
				}
			}
			GPU_buffer_unbind();
		}
		GPU_buffer_free(buffer);
	}

	glShadeModel(GL_FLAT);
}

static void cdDM_drawFacesGLSL(DerivedMesh *dm, int (*setMaterial)(int, void *attribs))
{
	dm->drawMappedFacesGLSL(dm, setMaterial, NULL, NULL);
}

static void cdDM_drawMappedEdges(DerivedMesh *dm, int (*setDrawOptions)(void *userData, int index), void *userData)
{
	CDDerivedMesh *cddm = (CDDerivedMesh*) dm;
	MVert *vert = cddm->mvert;
	MEdge *edge = cddm->medge;
	int i, orig, *index = DM_get_edge_data_layer(dm, CD_ORIGINDEX);

	glBegin(GL_LINES);
	for(i = 0; i < dm->numEdgeData; i++, edge++) {
		if(index) {
			orig = *index++;
			if(setDrawOptions && orig == ORIGINDEX_NONE) continue;
		}
		else
			orig = i;

		if(!setDrawOptions || setDrawOptions(userData, orig)) {
			glVertex3fv(vert[edge->v1].co);
			glVertex3fv(vert[edge->v2].co);
		}
	}
	glEnd();
}

static void cdDM_foreachMappedVert(
						   DerivedMesh *dm,
						   void (*func)(void *userData, int index, float *co,
										float *no_f, short *no_s),
						   void *userData)
{
	MVert *mv = CDDM_get_verts(dm);
	int i, orig, *index = DM_get_vert_data_layer(dm, CD_ORIGINDEX);

	for(i = 0; i < dm->numVertData; i++, mv++) {
		if(index) {
			orig = *index++;
			if(orig == ORIGINDEX_NONE) continue;
			func(userData, orig, mv->co, NULL, mv->no);
		}
		else
			func(userData, i, mv->co, NULL, mv->no);
	}
}

static void cdDM_foreachMappedEdge(
						   DerivedMesh *dm,
						   void (*func)(void *userData, int index,
										float *v0co, float *v1co),
						   void *userData)
{
	CDDerivedMesh *cddm = (CDDerivedMesh*) dm;
	MVert *mv = cddm->mvert;
	MEdge *med = cddm->medge;
	int i, orig, *index = DM_get_edge_data_layer(dm, CD_ORIGINDEX);

	for(i = 0; i < dm->numEdgeData; i++, med++) {
		if (index) {
			orig = *index++;
			if(orig == ORIGINDEX_NONE) continue;
			func(userData, orig, mv[med->v1].co, mv[med->v2].co);
		}
		else
			func(userData, i, mv[med->v1].co, mv[med->v2].co);
	}
}

static void cdDM_foreachMappedFaceCenter(
						   DerivedMesh *dm,
						   void (*func)(void *userData, int index,
										float *cent, float *no),
						   void *userData)
{
	CDDerivedMesh *cddm = (CDDerivedMesh*)dm;
	MVert *mv = cddm->mvert;
	MPoly *mf = cddm->mpoly;
	MLoop *ml = cddm->mloop;
	int i, j, orig, *index;

	index = CustomData_get_layer(&dm->polyData, CD_ORIGINDEX);
	mf = cddm->mpoly;
	for(i = 0; i < dm->numPolyData; i++, mf++) {
		float cent[3];
		float no[3];

		if (index) {
			orig = *index++;
			if(orig == ORIGINDEX_NONE) continue;
		}
		else
			orig = i;
		
		ml = &cddm->mloop[mf->loopstart];
		cent[0] = cent[1] = cent[2] = 0.0f;
		for (j=0; j<mf->totloop; j++, ml++) {
			add_v3_v3v3(cent, cent, mv[ml->v].co);
		}
		mul_v3_fl(cent, 1.0f / (float)j);

<<<<<<< HEAD
		ml = &cddm->mloop[mf->loopstart];
		if (j > 3) {
			normal_quad_v3(no, mv[ml->v].co, mv[(ml+1)->v].co,
				       mv[(ml+2)->v].co, mv[(ml+3)->v].co);
=======
		copy_v3_v3(cent, mv[mf->v1].co);
		add_v3_v3(cent, mv[mf->v2].co);
		add_v3_v3(cent, mv[mf->v3].co);

		if (mf->v4) {
			normal_quad_v3( no,mv[mf->v1].co, mv[mf->v2].co, mv[mf->v3].co, mv[mf->v4].co);
			add_v3_v3(cent, mv[mf->v4].co);
			mul_v3_fl(cent, 0.25f);
>>>>>>> 4b3cc63f
		} else {
			normal_tri_v3(no, mv[ml->v].co, mv[(ml+1)->v].co, mv[(ml+2)->v].co);
		}

		func(userData, orig, cent, no);
	}

}

static void cdDM_recalcTesselation(DerivedMesh *dm)
{
	CDDerivedMesh *cddm = (CDDerivedMesh*)dm;

	dm->numFaceData = mesh_recalcTesselation(&dm->faceData, &dm->loopData, 
		&dm->polyData, cddm->mvert, dm->numFaceData, dm->numLoopData, 
		dm->numPolyData, 1, 0);
	
	cddm->mface = CustomData_get_layer(&dm->faceData, CD_MFACE);
}

/*ignores original poly origindex layer*/
static void cdDM_recalcTesselation2(DerivedMesh *dm)
{
	CDDerivedMesh *cddm = (CDDerivedMesh*)dm;

	dm->numFaceData = mesh_recalcTesselation(&dm->faceData, &dm->loopData, 
		&dm->polyData, cddm->mvert, dm->numFaceData, dm->numLoopData, 
		dm->numPolyData, 0, 0);
	
	cddm->mface = CustomData_get_layer(&dm->faceData, CD_MFACE);
}

void CDDM_recalc_tesselation(DerivedMesh *dm, int orig_use_polyorig)
{
	if (orig_use_polyorig)
		cdDM_recalcTesselation(dm);
	else
		cdDM_recalcTesselation2(dm);
}

static void cdDM_free_internal(CDDerivedMesh *cddm)
{
	if(cddm->fmap) MEM_freeN(cddm->fmap);
	if(cddm->fmap_mem) MEM_freeN(cddm->fmap_mem);
}

static void cdDM_release(DerivedMesh *dm)
{
	CDDerivedMesh *cddm = (CDDerivedMesh*)dm;

	if (DM_release(dm)) {
		cdDM_free_internal(cddm);
		MEM_freeN(cddm);
	}
}

int CDDM_Check(DerivedMesh *dm)
{
	return dm && dm->getMinMax == cdDM_getMinMax;
}

/**************** CDDM interface functions ****************/
static CDDerivedMesh *cdDM_create(const char *desc)
{
	CDDerivedMesh *cddm;
	DerivedMesh *dm;

	cddm = MEM_callocN(sizeof(*cddm), desc);
	dm = &cddm->dm;

	dm->getMinMax = cdDM_getMinMax;

	dm->getNumVerts = cdDM_getNumVerts;
	dm->getNumEdges = cdDM_getNumEdges;
	dm->getNumTessFaces = cdDM_getNumTessFaces;
	dm->getNumFaces = cdDM_getNumFaces;

	dm->getVert = cdDM_getVert;
	dm->getEdge = cdDM_getEdge;
	dm->getTessFace = cdDM_getFace;
	dm->copyVertArray = cdDM_copyVertArray;
	dm->copyEdgeArray = cdDM_copyEdgeArray;
	dm->copyTessFaceArray = cdDM_copyFaceArray;
	dm->copyLoopArray = cdDM_copyLoopArray;
	dm->copyPolyArray = cdDM_copyPolyArray;
	dm->getVertData = DM_get_vert_data;
	dm->getEdgeData = DM_get_edge_data;
	dm->getTessFaceData = DM_get_face_data;
	dm->getVertDataArray = DM_get_vert_data_layer;
	dm->getEdgeDataArray = DM_get_edge_data_layer;
	dm->getTessFaceDataArray = DM_get_tessface_data_layer;
	
	//doesn't work yet for all cases
	//dm->recalcTesselation = cdDM_recalcTesselation;

	dm->getVertCos = cdDM_getVertCos;
	dm->getVertCo = cdDM_getVertCo;
	dm->getVertNo = cdDM_getVertNo;

	dm->getPBVH = cdDM_getPBVH;
	dm->getFaceMap = cdDM_getFaceMap;

	dm->drawVerts = cdDM_drawVerts;

	dm->drawUVEdges = cdDM_drawUVEdges;
	dm->drawEdges = cdDM_drawEdges;
	dm->drawLooseEdges = cdDM_drawLooseEdges;
	dm->drawMappedEdges = cdDM_drawMappedEdges;

	dm->drawFacesSolid = cdDM_drawFacesSolid;
	dm->drawFacesColored = cdDM_drawFacesColored;
	dm->drawFacesTex = cdDM_drawFacesTex;
	dm->drawFacesGLSL = cdDM_drawFacesGLSL;
	dm->drawMappedFaces = cdDM_drawMappedFaces;
	dm->drawMappedFacesTex = cdDM_drawMappedFacesTex;
	dm->drawMappedFacesGLSL = cdDM_drawMappedFacesGLSL;

	dm->foreachMappedVert = cdDM_foreachMappedVert;
	dm->foreachMappedEdge = cdDM_foreachMappedEdge;
	dm->foreachMappedFaceCenter = cdDM_foreachMappedFaceCenter;

	dm->release = cdDM_release;

	return cddm;
}

DerivedMesh *CDDM_new(int numVerts, int numEdges, int numFaces, int numLoops, int numPolys)
{
	CDDerivedMesh *cddm = cdDM_create("CDDM_new dm");
	DerivedMesh *dm = &cddm->dm;

	DM_init(dm, DM_TYPE_CDDM, numVerts, numEdges, numFaces, numLoops, numPolys);

	CustomData_add_layer(&dm->vertData, CD_ORIGINDEX, CD_CALLOC, NULL, numVerts);
	CustomData_add_layer(&dm->edgeData, CD_ORIGINDEX, CD_CALLOC, NULL, numEdges);
	CustomData_add_layer(&dm->faceData, CD_ORIGINDEX, CD_CALLOC, NULL, numFaces);
	CustomData_add_layer(&dm->polyData, CD_ORIGINDEX, CD_CALLOC, NULL, numPolys);

	CustomData_add_layer(&dm->vertData, CD_MVERT, CD_CALLOC, NULL, numVerts);
	CustomData_add_layer(&dm->edgeData, CD_MEDGE, CD_CALLOC, NULL, numEdges);
	CustomData_add_layer(&dm->faceData, CD_MFACE, CD_CALLOC, NULL, numFaces);
	CustomData_add_layer(&dm->loopData, CD_MLOOP, CD_CALLOC, NULL, numLoops);
	CustomData_add_layer(&dm->polyData, CD_MPOLY, CD_CALLOC, NULL, numPolys);

	cddm->mvert = CustomData_get_layer(&dm->vertData, CD_MVERT);
	cddm->medge = CustomData_get_layer(&dm->edgeData, CD_MEDGE);
	cddm->mface = CustomData_get_layer(&dm->faceData, CD_MFACE);
	cddm->mloop = CustomData_get_layer(&dm->loopData, CD_MLOOP);
	cddm->mpoly = CustomData_get_layer(&dm->polyData, CD_MPOLY);

	return dm;
}

DerivedMesh *CDDM_from_mesh(Mesh *mesh, Object *UNUSED(ob))
{
	CDDerivedMesh *cddm = cdDM_create("CDDM_from_mesh dm");
	DerivedMesh *dm = &cddm->dm;
	CustomDataMask mask = CD_MASK_MESH & (~CD_MASK_MDISPS);
	int alloctype;

	/* this does a referenced copy, with an exception for fluidsim */

	DM_init(dm, DM_TYPE_CDDM, mesh->totvert, mesh->totedge, mesh->totface,
	            mesh->totloop, mesh->totpoly);

	dm->deformedOnly = 1;

	alloctype= CD_REFERENCE;

	CustomData_merge(&mesh->vdata, &dm->vertData, mask, alloctype,
					 mesh->totvert);
	CustomData_merge(&mesh->edata, &dm->edgeData, mask, alloctype,
					 mesh->totedge);
	CustomData_merge(&mesh->fdata, &dm->faceData, mask|CD_MASK_ORIGINDEX, alloctype,
					 mesh->totface);
	CustomData_merge(&mesh->ldata, &dm->loopData, mask, alloctype,
	                 mesh->totloop);
	CustomData_merge(&mesh->pdata, &dm->polyData, mask, alloctype,
	                 mesh->totpoly);

	cddm->mvert = CustomData_get_layer(&dm->vertData, CD_MVERT);
	cddm->medge = CustomData_get_layer(&dm->edgeData, CD_MEDGE);
	cddm->mloop = CustomData_get_layer(&dm->loopData, CD_MLOOP);
	cddm->mpoly = CustomData_get_layer(&dm->polyData, CD_MPOLY);
	cddm->mface = CustomData_get_layer(&dm->faceData, CD_MFACE);

	if (!CustomData_has_layer(&cddm->dm.faceData, CD_ORIGINDEX))
		CustomData_add_layer(&dm->faceData, CD_ORIGINDEX, CD_CALLOC, NULL, mesh->totface);

	return dm;
}

static DerivedMesh *disabled__CDDM_from_editmesh(EditMesh *em, Mesh *UNUSED(me))
{
	DerivedMesh *dm = CDDM_new(BLI_countlist(&em->verts),
	                           BLI_countlist(&em->edges),
	                           BLI_countlist(&em->faces), 0, 0);
	CDDerivedMesh *cddm = (CDDerivedMesh*)dm;
	EditVert *eve;
	EditEdge *eed;
	EditFace *efa;
	MVert *mvert = cddm->mvert;
	MEdge *medge = cddm->medge;
	MFace *mface = cddm->mface;
	int i, *index;

	dm->deformedOnly = 1;

	CustomData_merge(&em->vdata, &dm->vertData, CD_MASK_DERIVEDMESH,
					 CD_CALLOC, dm->numVertData);
	/* CustomData_merge(&em->edata, &dm->edgeData, CD_MASK_DERIVEDMESH,
					 CD_CALLOC, dm->numEdgeData); */
	CustomData_merge(&em->fdata, &dm->faceData, CD_MASK_DERIVEDMESH,
					 CD_CALLOC, dm->numFaceData);
	CustomData_merge(&em->fdata, &dm->faceData, CD_MASK_DERIVEDMESH,
	                 CD_CALLOC, dm->numFaceData);

	/* set eve->hash to vert index */
	for(i = 0, eve = em->verts.first; eve; eve = eve->next, ++i)
		eve->tmp.l = i;

	/* Need to be able to mark loose edges */
	for(eed = em->edges.first; eed; eed = eed->next) {
		eed->f2 = 0;
	}
	for(efa = em->faces.first; efa; efa = efa->next) {
		efa->e1->f2 = 1;
		efa->e2->f2 = 1;
		efa->e3->f2 = 1;
		if(efa->e4) efa->e4->f2 = 1;
	}

	index = dm->getVertDataArray(dm, CD_ORIGINDEX);
	for(i = 0, eve = em->verts.first; i < dm->numVertData;
		i++, eve = eve->next, index++) {
		MVert *mv = &mvert[i];

		copy_v3_v3(mv->co, eve->co);

		normal_float_to_short_v3(mv->no, eve->no);
		mv->bweight = (unsigned char) (eve->bweight * 255.0f);

		mv->flag = 0;

		*index = i;

		CustomData_from_em_block(&em->vdata, &dm->vertData, eve->data, i);
	}

	index = dm->getEdgeDataArray(dm, CD_ORIGINDEX);
	for(i = 0, eed = em->edges.first; i < dm->numEdgeData;
		i++, eed = eed->next, index++) {
		MEdge *med = &medge[i];

		med->v1 = eed->v1->tmp.l;
		med->v2 = eed->v2->tmp.l;
		med->crease = (unsigned char) (eed->crease * 255.0f);
		med->bweight = (unsigned char) (eed->bweight * 255.0f);
		med->flag = ME_EDGEDRAW|ME_EDGERENDER;
		
		if(eed->seam) med->flag |= ME_SEAM;
		if(eed->sharp) med->flag |= ME_SHARP;
		if(!eed->f2) med->flag |= ME_LOOSEEDGE;

		*index = i;

		/* CustomData_from_em_block(&em->edata, &dm->edgeData, eed->data, i); */
	}

	index = dm->getTessFaceDataArray(dm, CD_ORIGINDEX);
	for(i = 0, efa = em->faces.first; i < dm->numFaceData;
		i++, efa = efa->next, index++) {
		MFace *mf = &mface[i];

		mf->v1 = efa->v1->tmp.l;
		mf->v2 = efa->v2->tmp.l;
		mf->v3 = efa->v3->tmp.l;
		mf->v4 = efa->v4 ? efa->v4->tmp.l : 0;
		mf->mat_nr = efa->mat_nr;
		mf->flag = efa->flag;

		*index = i;

		CustomData_from_em_block(&em->fdata, &dm->faceData, efa->data, i);
		test_index_face(mf, &dm->faceData, i, efa->v4?4:3);
	}

	return dm;
}

DerivedMesh *CDDM_from_curve(Object *ob)
{
	return CDDM_from_curve_customDB(ob, &ob->disp);
}

DerivedMesh *CDDM_from_curve_customDB(Object *ob, ListBase *dispbase)
{
	DerivedMesh *dm;
	CDDerivedMesh *cddm;
	MVert *allvert;
	MEdge *alledge;
	MFace *allface;
	MLoop *allloop;
	MPoly *allpoly;
	int totvert, totedge, totface, totloop, totpoly;

	if (nurbs_to_mdata_customdb(ob, dispbase, &allvert, &totvert, &alledge,
		&totedge, &allface, &allloop, &allpoly, &totface, &totloop, &totpoly) != 0) {
		/* Error initializing mdata. This often happens when curve is empty */
		return CDDM_new(0, 0, 0, 0, 0);
	}

	dm = CDDM_new(totvert, totedge, totface, totloop, totpoly);
	dm->deformedOnly = 1;

	cddm = (CDDerivedMesh*)dm;

	memcpy(cddm->mvert, allvert, totvert*sizeof(MVert));
	memcpy(cddm->medge, alledge, totedge*sizeof(MEdge));
	memcpy(cddm->mface, allface, totface*sizeof(MFace));
	memcpy(cddm->mloop, allloop, totloop*sizeof(MLoop));
	memcpy(cddm->mpoly, allpoly, totpoly*sizeof(MPoly));

	MEM_freeN(allvert);
	MEM_freeN(alledge);
	MEM_freeN(allface);
	MEM_freeN(allloop);
	MEM_freeN(allpoly);

	return dm;
}

static void loops_to_customdata_corners(BMesh *bm, CustomData *facedata,
					  int cdindex, BMLoop *l3[3],
					  int numCol, int numTex)
{
	BMLoop *l;
	BMFace *f = l3[0]->f;
	MTFace *texface;
	MTexPoly *texpoly;
	MCol *mcol;
	MLoopCol *mloopcol;
	MLoopUV *mloopuv;
	int i, j, hasWCol = CustomData_has_layer(&bm->ldata, CD_WEIGHT_MLOOPCOL);

	for(i=0; i < numTex; i++){
		texface = CustomData_get_n(facedata, CD_MTFACE, cdindex, i);
		texpoly = CustomData_bmesh_get_n(&bm->pdata, f->head.data, CD_MTEXPOLY, i);
		
		texface->tpage = texpoly->tpage;
		texface->flag = texpoly->flag;
		texface->transp = texpoly->transp;
		texface->mode = texpoly->mode;
		texface->tile = texpoly->tile;
		texface->unwrap = texpoly->unwrap;
	
		for (j=0; j<3; j++) {
			l = l3[j];
			mloopuv = CustomData_bmesh_get_n(&bm->ldata, l->head.data, CD_MLOOPUV, i);
			texface->uv[j][0] = mloopuv->uv[0];
			texface->uv[j][1] = mloopuv->uv[1];
		}
	}

	for(i=0; i < numCol; i++){
		mcol = CustomData_get_n(facedata, CD_MCOL, cdindex, i);
		
		for (j=0; j<3; j++) {
			l = l3[j];
			mloopcol = CustomData_bmesh_get_n(&bm->ldata, l->head.data, CD_MLOOPCOL, i);
			mcol[j].r = mloopcol->r;
			mcol[j].g = mloopcol->g;
			mcol[j].b = mloopcol->b;
			mcol[j].a = mloopcol->a;
		}
	}

	if (hasWCol) {
		mcol = CustomData_get(facedata, cdindex, CD_WEIGHT_MCOL);

		for (j=0; j<3; j++) {
			l = l3[j];
			mloopcol = CustomData_bmesh_get(&bm->ldata, l->head.data, CD_WEIGHT_MLOOPCOL);
			mcol[j].r = mloopcol->r;
			mcol[j].g = mloopcol->g;
			mcol[j].b = mloopcol->b;
			mcol[j].a = mloopcol->a;
		}
	}
}

DerivedMesh *CDDM_from_BMEditMesh(BMEditMesh *em, Mesh *UNUSED(me), int use_mdisps)
{
	DerivedMesh *dm = CDDM_new(em->bm->totvert, em->bm->totedge, 
	                       em->tottri, em->bm->totloop, em->bm->totface);
	CDDerivedMesh *cddm = (CDDerivedMesh*)dm;
	BMesh *bm = em->bm;
	BMIter iter, liter;
	BMVert *eve;
	BMEdge *eed;
	BMFace *efa;
	MVert *mvert = cddm->mvert;
	MEdge *medge = cddm->medge;
	MFace *mface = cddm->mface;
	MLoop *mloop = cddm->mloop;
	MPoly *mpoly = cddm->mpoly;
	int numCol = CustomData_number_of_layers(&em->bm->ldata, CD_MLOOPCOL);
	int numTex = CustomData_number_of_layers(&em->bm->pdata, CD_MTEXPOLY);
	int i, j, *index, add_orig;
	int has_crease, has_edge_bweight, has_vert_bweight;
	int flag;
	
	has_edge_bweight = CustomData_has_layer(&em->bm->edata, CD_BWEIGHT);
	has_vert_bweight = CustomData_has_layer(&em->bm->vdata, CD_BWEIGHT);
	has_crease = CustomData_has_layer(&em->bm->edata, CD_CREASE);
	
	dm->deformedOnly = 1;
	
	/*don't add origindex layer if one already exists*/
	add_orig = !CustomData_has_layer(&em->bm->pdata, CD_ORIGINDEX);

	flag = use_mdisps ? CD_MASK_DERIVEDMESH|CD_MASK_MDISPS : CD_MASK_DERIVEDMESH;
	
	/*don't process shapekeys, we only feed them through the modifier stack as needed,
	  e.g. for applying modifiers or the like*/
	flag &= ~CD_SHAPEKEY;
	CustomData_merge(&em->bm->vdata, &dm->vertData, flag,
	                 CD_CALLOC, dm->numVertData);
	CustomData_merge(&em->bm->edata, &dm->edgeData, flag,
	                 CD_CALLOC, dm->numEdgeData);
	CustomData_merge(&em->bm->ldata, &dm->loopData, flag,
	                 CD_CALLOC, dm->numLoopData);
	CustomData_merge(&em->bm->pdata, &dm->polyData, flag,
	                 CD_CALLOC, dm->numPolyData);
	
	/*add tesselation mface layers*/
	CustomData_from_bmeshpoly(&dm->faceData, &dm->polyData, &dm->loopData, em->tottri);

	/* set vert index */
	eve = BMIter_New(&iter, bm, BM_VERTS_OF_MESH, NULL);
	for (i=0; eve; eve=BMIter_Step(&iter), i++)
		BM_SetIndex(eve, i);

	index = dm->getVertDataArray(dm, CD_ORIGINDEX);

	eve = BMIter_New(&iter, bm, BM_VERTS_OF_MESH, NULL);
	for (i=0; eve; eve=BMIter_Step(&iter), i++, index++) {
		MVert *mv = &mvert[i];

		VECCOPY(mv->co, eve->co);

		BM_SetIndex(eve, i);

		normal_float_to_short_v3(mv->no, eve->no);

		mv->flag = BMFlags_To_MEFlags(eve);

		if (has_vert_bweight)
			mv->bweight = (unsigned char)(BM_GetCDf(&bm->vdata, eve, CD_BWEIGHT)*255.0f);

		if (add_orig) *index = i;

		CustomData_from_bmesh_block(&bm->vdata, &dm->vertData, eve->head.data, i);
	}

	index = dm->getEdgeDataArray(dm, CD_ORIGINDEX);
	eed = BMIter_New(&iter, bm, BM_EDGES_OF_MESH, NULL);
	for (i=0; eed; eed=BMIter_Step(&iter), i++, index++) {
		MEdge *med = &medge[i];

		BM_SetIndex(eed, i);

		med->v1 = BM_GetIndex(eed->v1);
		med->v2 = BM_GetIndex(eed->v2);

		if (has_crease)
			med->crease = (unsigned char)(BM_GetCDf(&bm->edata, eed, CD_CREASE)*255.0f);
		if (has_edge_bweight)
			med->bweight = (unsigned char)(BM_GetCDf(&bm->edata, eed, CD_BWEIGHT)*255.0f);
		
		med->flag = BMFlags_To_MEFlags(eed);

		CustomData_from_bmesh_block(&bm->edata, &dm->edgeData, eed->head.data, i);
		if (add_orig) *index = i;
	}

	efa = BMIter_New(&iter, bm, BM_FACES_OF_MESH, NULL);
	for (i=0; efa; i++, efa=BMIter_Step(&iter)) {
		BM_SetIndex(efa, i);
	}

	index = dm->getTessFaceDataArray(dm, CD_ORIGINDEX);
	for(i = 0; i < dm->numFaceData; i++, index++) {
		MFace *mf = &mface[i];
		BMLoop **l = em->looptris[i];
		efa = l[0]->f;

		mf->v1 = BM_GetIndex(l[0]->v);
		mf->v2 = BM_GetIndex(l[1]->v);
		mf->v3 = BM_GetIndex(l[2]->v);
		mf->v4 = 0;
		mf->mat_nr = efa->mat_nr;
		mf->flag = BMFlags_To_MEFlags(efa);
		
		*index = add_orig ? BM_GetIndex(efa) : *(int*)CustomData_bmesh_get(&bm->pdata, efa->head.data, CD_ORIGINDEX);

		loops_to_customdata_corners(bm, &dm->faceData, i, l, numCol, numTex);
		test_index_face(mf, &dm->faceData, i, 3);
	}
	
	index = CustomData_get_layer(&dm->polyData, CD_ORIGINDEX);
	j = 0;
	efa = BMIter_New(&iter, bm, BM_FACES_OF_MESH, NULL);
	for (i=0; efa; i++, efa=BMIter_Step(&iter), index++) {
		BMLoop *l;
		MPoly *mp = &mpoly[i];

		mp->totloop = efa->len;
		mp->flag = BMFlags_To_MEFlags(efa);
		mp->loopstart = j;
		mp->mat_nr = efa->mat_nr;
		
		BM_ITER(l, &liter, bm, BM_LOOPS_OF_FACE, efa) {
			mloop->v = BM_GetIndex(l->v);
			mloop->e = BM_GetIndex(l->e);
			CustomData_from_bmesh_block(&bm->ldata, &dm->loopData, l->head.data, j);

			j++;
			mloop++;
		}

		CustomData_from_bmesh_block(&bm->pdata, &dm->polyData, efa->head.data, i);

		if (add_orig) *index = i;
	}

	return dm;
}

DerivedMesh *CDDM_copy(DerivedMesh *source, int faces_from_tessfaces)
{
	CDDerivedMesh *cddm = cdDM_create("CDDM_copy cddm");
	DerivedMesh *dm = &cddm->dm;
	int numVerts = source->numVertData;
	int numEdges = source->numEdgeData;
	int numFaces = source->numFaceData;
	int numLoops = source->numLoopData;
	int numPolys = source->numPolyData;

	/* ensure these are created if they are made on demand */
	source->getVertDataArray(source, CD_ORIGINDEX);
	source->getEdgeDataArray(source, CD_ORIGINDEX);
	source->getTessFaceDataArray(source, CD_ORIGINDEX);

	/* this initializes dm, and copies all non mvert/medge/mface layers */
	DM_from_template(dm, source, DM_TYPE_CDDM, numVerts, numEdges, numFaces,
		numLoops, numPolys);
	dm->deformedOnly = source->deformedOnly;

	CustomData_copy_data(&source->vertData, &dm->vertData, 0, 0, numVerts);
	CustomData_copy_data(&source->edgeData, &dm->edgeData, 0, 0, numEdges);
	CustomData_copy_data(&source->faceData, &dm->faceData, 0, 0, numFaces);

	/* now add mvert/medge/mface layers */
	cddm->mvert = source->dupVertArray(source);
	cddm->medge = source->dupEdgeArray(source);
	cddm->mface = source->dupTessFaceArray(source);

	CustomData_add_layer(&dm->vertData, CD_MVERT, CD_ASSIGN, cddm->mvert, numVerts);
	CustomData_add_layer(&dm->edgeData, CD_MEDGE, CD_ASSIGN, cddm->medge, numEdges);
	CustomData_add_layer(&dm->faceData, CD_MFACE, CD_ASSIGN, cddm->mface, numFaces);
	
	if (!faces_from_tessfaces)
		DM_DupPolys(source, dm);
 	else
		CDDM_tessfaces_to_faces(dm);

	cddm->mloop = CustomData_get_layer(&dm->loopData, CD_MLOOP);
	cddm->mpoly = CustomData_get_layer(&dm->polyData, CD_MPOLY);
	
	cdDM_recalcTesselation((DerivedMesh *)cddm);
	
	return dm;
}

/* note, the CD_ORIGINDEX layers are all 0, so if there is a direct
 * relationship betwen mesh data this needs to be set by the caller. */
DerivedMesh *CDDM_from_template(DerivedMesh *source,
                                int numVerts, int numEdges, int numFaces,
								int numLoops, int numPolys)
{
	CDDerivedMesh *cddm = cdDM_create("CDDM_from_template dest");
	DerivedMesh *dm = &cddm->dm;

	/* ensure these are created if they are made on demand */
	source->getVertDataArray(source, CD_ORIGINDEX);
	source->getEdgeDataArray(source, CD_ORIGINDEX);
	source->getTessFaceDataArray(source, CD_ORIGINDEX);

	/* this does a copy of all non mvert/medge/mface layers */
	DM_from_template(dm, source, DM_TYPE_CDDM, numVerts, numEdges, numFaces, numLoops, numPolys);

	/* now add mvert/medge/mface layers */
	CustomData_add_layer(&dm->vertData, CD_MVERT, CD_CALLOC, NULL, numVerts);
	CustomData_add_layer(&dm->edgeData, CD_MEDGE, CD_CALLOC, NULL, numEdges);
	CustomData_add_layer(&dm->faceData, CD_MFACE, CD_CALLOC, NULL, numFaces);
	CustomData_add_layer(&dm->loopData, CD_MLOOP, CD_CALLOC, NULL, numLoops);
	CustomData_add_layer(&dm->polyData, CD_MPOLY, CD_CALLOC, NULL, numPolys);

	if(!CustomData_get_layer(&dm->vertData, CD_ORIGINDEX))
		CustomData_add_layer(&dm->vertData, CD_ORIGINDEX, CD_CALLOC, NULL, numVerts);
	if(!CustomData_get_layer(&dm->edgeData, CD_ORIGINDEX))
		CustomData_add_layer(&dm->edgeData, CD_ORIGINDEX, CD_CALLOC, NULL, numEdges);
	if(!CustomData_get_layer(&dm->faceData, CD_ORIGINDEX))
		CustomData_add_layer(&dm->faceData, CD_ORIGINDEX, CD_CALLOC, NULL, numFaces);

	cddm->mvert = CustomData_get_layer(&dm->vertData, CD_MVERT);
	cddm->medge = CustomData_get_layer(&dm->edgeData, CD_MEDGE);
	cddm->mface = CustomData_get_layer(&dm->faceData, CD_MFACE);
	cddm->mloop = CustomData_get_layer(&dm->loopData, CD_MLOOP);
	cddm->mpoly = CustomData_get_layer(&dm->polyData, CD_MPOLY);

	return dm;
}

void CDDM_apply_vert_coords(DerivedMesh *dm, float (*vertCoords)[3])
{
	CDDerivedMesh *cddm = (CDDerivedMesh*)dm;
	MVert *vert;
	int i;

	/* this will just return the pointer if it wasn't a referenced layer */
	vert = CustomData_duplicate_referenced_layer(&dm->vertData, CD_MVERT);
	cddm->mvert = vert;

	for(i = 0; i < dm->numVertData; ++i, ++vert)
		copy_v3_v3(vert->co, vertCoords[i]);
}

void CDDM_apply_vert_normals(DerivedMesh *dm, short (*vertNormals)[3])
{
	CDDerivedMesh *cddm = (CDDerivedMesh*)dm;
	MVert *vert;
	int i;

	/* this will just return the pointer if it wasn't a referenced layer */
	vert = CustomData_duplicate_referenced_layer(&dm->vertData, CD_MVERT);
	cddm->mvert = vert;

	for(i = 0; i < dm->numVertData; ++i, ++vert)
		copy_v3_v3_short(vert->no, vertNormals[i]);
}

void CDDM_calc_normals(DerivedMesh *dm)
{
	CDDerivedMesh *cddm = (CDDerivedMesh*)dm;
	float (*face_nors)[3] = NULL;
	
	if(dm->numVertData == 0) return;

	/* we don't want to overwrite any referenced layers */
	cddm->mvert = CustomData_duplicate_referenced_layer(&dm->vertData, CD_MVERT);
	
	/*set tesselation origindex values to map to poly indices, rather then poly
	  poly origindex values*/
	cdDM_recalcTesselation2(dm);
	
	face_nors = MEM_mallocN(sizeof(float)*3*dm->numFaceData, "face_nors");
	
	/* calculate face normals */
	mesh_calc_normals(cddm->mvert, dm->numVertData, CDDM_get_loops(dm), CDDM_get_polys(dm), 
					  dm->numLoopData, dm->numPolyData, NULL, cddm->mface, dm->numFaceData, 
					  CustomData_get_layer(&dm->faceData, CD_ORIGINDEX), face_nors);
	
	/*restore tesselation origindex indices to poly origindex indices*/
	cdDM_recalcTesselation(dm);

	CustomData_add_layer(&dm->faceData, CD_NORMAL, CD_ASSIGN, 
		face_nors, dm->numFaceData);
}

#if 1
/*merge verts
 
  vtargetmap is a table that maps vertices to target vertices.  a value of -1
  indicates a vertex is a target, and is to be kept.
  
  this frees dm, and returns a new one.
  
  this is a really horribly written function.  ger. - joeedh

 */
DerivedMesh *CDDM_merge_verts(DerivedMesh *dm, int *vtargetmap)
{
	CDDerivedMesh *cddm = (CDDerivedMesh*)dm;
	CDDerivedMesh *cddm2 = NULL;
	MVert *mv, *mvert = NULL;
	BLI_array_declare(mvert);
	MEdge *me, *medge = NULL;
	BLI_array_declare(medge);
	MPoly *mp, *mpoly = NULL;
	BLI_array_declare(mpoly);
	MLoop *ml, *mloop = NULL;
	BLI_array_declare(mloop);
	EdgeHash *ehash = BLI_edgehash_new();
	int *newv = NULL, *newe = NULL, *newl = NULL;
	int *oldv = NULL, *olde = NULL, *oldl = NULL, *oldp = NULL;
	BLI_array_declare(oldv); BLI_array_declare(olde); BLI_array_declare(oldl); BLI_array_declare(oldp);
	int i, j, c, totloop, totpoly;
	
	totloop = dm->numLoopData;
	totpoly = dm->numPolyData;
	
	newv = MEM_callocN(sizeof(int)*dm->numVertData, "newv vtable CDDM_merge_verts");
	newe = MEM_callocN(sizeof(int)*dm->numEdgeData, "newv etable CDDM_merge_verts");
	newl = MEM_callocN(sizeof(int)*totloop, "newv ltable CDDM_merge_verts");
	
	/*fill newl with destination vertex indices*/
	mv = cddm->mvert;
	c = 0;
	for (i=0; i<dm->numVertData; i++, mv++) {
		if (vtargetmap[i] == -1) {
			BLI_array_append(oldv, i);
			newv[i] = c++;
			BLI_array_append(mvert, *mv);
		}
	}
	
	/*now link target vertices to destination indices*/
	for (i=0; i<dm->numVertData; i++) {
		if (vtargetmap[i] != -1) {
			newv[i] = newv[vtargetmap[i]];
		}
	}
	
	/*find-replace merged vertices with target vertices*/	
	ml = cddm->mloop;
	c = 0;
	for (i=0; i<totloop; i++, ml++) {
		if (ml->v == -1)
			continue;
		
		if (vtargetmap[ml->v] != -1)
			ml->v = vtargetmap[ml->v];
	}
	
	/*now go through and fix edges and faces*/
	me = cddm->medge;
	c = 0;
	for (i=0; i<dm->numEdgeData; i++, me++) {
		int v1, v2;
		
		if (me->v1 == me->v2) {
			newe[i] = -1;
			continue;
		}
		
		if (vtargetmap[me->v1] != -1)
			v1 = vtargetmap[me->v1];
		else
			v1 = me->v1;
		
		if (vtargetmap[me->v2] != -1)
			v2 = vtargetmap[me->v2];
		else
			v2 = me->v2;
		
		if (BLI_edgehash_haskey(ehash, v1, v2)) {
			newe[i] = GET_INT_FROM_POINTER(BLI_edgehash_lookup(ehash, v1, v2));
		} else {
			BLI_array_append(olde, i);
			newe[i] = c;
			BLI_array_append(medge, *me);
			BLI_edgehash_insert(ehash, v1, v2, SET_INT_IN_POINTER(c));
			c++;
		}
	}
	
	mp = cddm->mpoly;
	for (i=0; i<totpoly; i++, mp++) {
		MPoly *mp2;
		
		ml = cddm->mloop + mp->loopstart;
		
		c = 0;
		for (j=0; j<mp->totloop; j++, ml++) {
			if (ml->v == -1)
				continue;
			
			me = cddm->medge + ml->e;
			if (me->v1 != me->v2) {
				BLI_array_append(oldl, j+mp->loopstart);
				BLI_array_append(mloop, *ml);
				newl[j+mp->loopstart] = BLI_array_count(mloop)-1;
				c++;
			}
		}
		
		if (!c)
			continue;
		
		mp2 = BLI_array_append(mpoly, *mp);
		mp2->totloop = c;
		mp2->loopstart = BLI_array_count(mloop) - c;
		
		BLI_array_append(oldp, i);
	}
	
	/*create new cddm*/	
	cddm2 = (CDDerivedMesh*) CDDM_from_template((DerivedMesh*)cddm, BLI_array_count(mvert), BLI_array_count(medge), 0, BLI_array_count(mloop), BLI_array_count(mpoly));
	
	/*update edge indices and copy customdata*/
	me = medge;
	for (i=0; i<cddm2->dm.numEdgeData; i++, me++) {
		if (newv[me->v1] != -1)
			me->v1 = newv[me->v1];
		if (newv[me->v2] != -1)
			me->v2 = newv[me->v2];
		
		CustomData_copy_data(&dm->edgeData, &cddm2->dm.edgeData, olde[i], i, 1);
	}
	
	/*update loop indices and copy customdata*/
	ml = mloop;
	for (i=0; i<cddm2->dm.numLoopData; i++, ml++) {
		if (newe[ml->e] != -1)
			ml->e = newe[ml->e];
		if (newv[ml->v] != -1)
			ml->v = newv[ml->v];
			
		CustomData_copy_data(&dm->loopData, &cddm2->dm.loopData, oldl[i], i, 1);
	}
	
	/*copy vertex customdata*/	
	mv = mvert;
	for (i=0; i<cddm2->dm.numVertData; i++, mv++) {
		CustomData_copy_data(&dm->vertData, &cddm2->dm.vertData, oldv[i], i, 1);
	}
	
	/*copy poly customdata*/
	mp = mpoly;
	for (i=0; i<cddm2->dm.numPolyData; i++, mp++) {
		CustomData_copy_data(&dm->polyData, &cddm2->dm.polyData, oldp[i], i, 1);
	}
	
	/*copy over data.  CustomData_add_layer can do this, need to look it up.*/
	memcpy(cddm2->mvert, mvert, sizeof(MVert)*BLI_array_count(mvert));
	memcpy(cddm2->medge, medge, sizeof(MEdge)*BLI_array_count(medge));
	memcpy(cddm2->mloop, mloop, sizeof(MLoop)*BLI_array_count(mloop));
	memcpy(cddm2->mpoly, mpoly, sizeof(MPoly)*BLI_array_count(mpoly));
	BLI_array_free(mvert); BLI_array_free(medge); BLI_array_free(mloop); BLI_array_free(mpoly);

	CDDM_recalc_tesselation((DerivedMesh*)cddm2, 1);
	
	if (newv) 
		MEM_freeN(newv); 
	if (newe)
		MEM_freeN(newe); 
	if (newl)
		MEM_freeN(newl);
	if (oldv) 
		MEM_freeN(oldv); 
	if (olde) 
		MEM_freeN(olde); 
	if (oldl) 
		MEM_freeN(oldl); 
	if (oldp) 
		MEM_freeN(oldp);
	if (ehash)
		BLI_edgehash_free(ehash, NULL);

	/*free old derivedmesh*/
	dm->needsFree = 1;
	dm->release(dm);
	
	return (DerivedMesh*)cddm2;
}
#endif

void CDDM_calc_edges(DerivedMesh *dm)
{
	CDDerivedMesh *cddm = (CDDerivedMesh*)dm;
	CustomData edgeData;
	EdgeHashIterator *ehi;
	MFace *mf = cddm->mface;
	MEdge *med;
	EdgeHash *eh = BLI_edgehash_new();
	int i, *index, numEdges, maxFaces = dm->numFaceData;

	for (i = 0; i < maxFaces; i++, mf++) {
		if (!BLI_edgehash_haskey(eh, mf->v1, mf->v2))
			BLI_edgehash_insert(eh, mf->v1, mf->v2, NULL);
		if (!BLI_edgehash_haskey(eh, mf->v2, mf->v3))
			BLI_edgehash_insert(eh, mf->v2, mf->v3, NULL);
		
		if (mf->v4) {
			if (!BLI_edgehash_haskey(eh, mf->v3, mf->v4))
				BLI_edgehash_insert(eh, mf->v3, mf->v4, NULL);
			if (!BLI_edgehash_haskey(eh, mf->v4, mf->v1))
				BLI_edgehash_insert(eh, mf->v4, mf->v1, NULL);
		} else {
			if (!BLI_edgehash_haskey(eh, mf->v3, mf->v1))
				BLI_edgehash_insert(eh, mf->v3, mf->v1, NULL);
		}
	}

	numEdges = BLI_edgehash_size(eh);

	/* write new edges into a temporary CustomData */
	memset(&edgeData, 0, sizeof(edgeData));
	CustomData_add_layer(&edgeData, CD_MEDGE, CD_CALLOC, NULL, numEdges);
	CustomData_add_layer(&edgeData, CD_ORIGINDEX, CD_CALLOC, NULL, numEdges);

	ehi = BLI_edgehashIterator_new(eh);
	med = CustomData_get_layer(&edgeData, CD_MEDGE);
	index = CustomData_get_layer(&edgeData, CD_ORIGINDEX);
	for(i = 0; !BLI_edgehashIterator_isDone(ehi);
		BLI_edgehashIterator_step(ehi), ++i, ++med, ++index) {
		BLI_edgehashIterator_getKey(ehi, (int*)&med->v1, (int*)&med->v2);

		med->flag = ME_EDGEDRAW|ME_EDGERENDER;
		*index = ORIGINDEX_NONE;
	}
	BLI_edgehashIterator_free(ehi);

	/* free old CustomData and assign new one */
	CustomData_free(&dm->edgeData, dm->numEdgeData);
	dm->edgeData = edgeData;
	dm->numEdgeData = numEdges;

	cddm->medge = CustomData_get_layer(&dm->edgeData, CD_MEDGE);

	BLI_edgehash_free(eh, NULL);
}


void CDDM_calc_edges_poly(DerivedMesh *dm)
{
	CDDerivedMesh *cddm = (CDDerivedMesh*)dm;
	CustomData edgeData;
	EdgeHashIterator *ehi;
	MPoly *mp = cddm->mpoly;
	MLoop *ml;
	MEdge *med;
	EdgeHash *eh = BLI_edgehash_new();
	int v1, v2;
	int *eindex;
	int i, j, k, *index, numEdges = cddm->dm.numEdgeData, maxFaces = dm->numPolyData;

	eindex = DM_get_edge_data_layer(dm, CD_ORIGINDEX);

	med = cddm->medge;
	if (med) {
		for (i=0; i < numEdges; i++, med++) {
			BLI_edgehash_insert(eh, med->v1, med->v2, SET_INT_IN_POINTER(i+1));
		}
	}

	for (i=0; i < maxFaces; i++, mp++) {
		ml = cddm->mloop + mp->loopstart;
		for (j=0; j<mp->totloop; j++, ml++) {
			v1 = ml->v;
			v2 = (cddm->mloop + mp->loopstart + ((j+1)%mp->totloop))->v;
			if (!BLI_edgehash_haskey(eh, v1, v2)) {
				BLI_edgehash_insert(eh, v1, v2, NULL);
			}
		}
	}

	k = numEdges;
	numEdges = BLI_edgehash_size(eh);

	/* write new edges into a temporary CustomData */
	memset(&edgeData, 0, sizeof(edgeData));
	CustomData_add_layer(&edgeData, CD_MEDGE, CD_CALLOC, NULL, numEdges);
	CustomData_add_layer(&edgeData, CD_ORIGINDEX, CD_CALLOC, NULL, numEdges);

	ehi = BLI_edgehashIterator_new(eh);
	med = CustomData_get_layer(&edgeData, CD_MEDGE);
	index = CustomData_get_layer(&edgeData, CD_ORIGINDEX);
	for(i = 0; !BLI_edgehashIterator_isDone(ehi);
	    BLI_edgehashIterator_step(ehi), ++i, ++med, ++index) {
		BLI_edgehashIterator_getKey(ehi, (int*)&med->v1, (int*)&med->v2);
		j = GET_INT_FROM_POINTER(BLI_edgehashIterator_getValue(ehi));

		med->flag = ME_EDGEDRAW|ME_EDGERENDER;
		*index = j==0 ? ORIGINDEX_NONE : eindex[j-1];

		BLI_edgehashIterator_setValue(ehi, SET_INT_IN_POINTER(i));
	}
	BLI_edgehashIterator_free(ehi);

	/* free old CustomData and assign new one */
	CustomData_free(&dm->edgeData, dm->numEdgeData);
	dm->edgeData = edgeData;
	dm->numEdgeData = numEdges;

	cddm->medge = CustomData_get_layer(&dm->edgeData, CD_MEDGE);

	mp = cddm->mpoly;
	for (i=0; i < maxFaces; i++, mp++) {
		ml = cddm->mloop + mp->loopstart;
		for (j=0; j<mp->totloop; j++, ml++) {
			v1 = ml->v;
			v2 = (cddm->mloop + mp->loopstart + ((j+1)%mp->totloop))->v;
			ml->e = GET_INT_FROM_POINTER(BLI_edgehash_lookup(eh, v1, v2));
		}
	}

	BLI_edgehash_free(eh, NULL);
}

void CDDM_lower_num_verts(DerivedMesh *dm, int numVerts)
{
	if (numVerts < dm->numVertData)
		CustomData_free_elem(&dm->vertData, numVerts, dm->numVertData-numVerts);

	dm->numVertData = numVerts;
}

void CDDM_lower_num_edges(DerivedMesh *dm, int numEdges)
{
	if (numEdges < dm->numEdgeData)
		CustomData_free_elem(&dm->edgeData, numEdges, dm->numEdgeData-numEdges);

	dm->numEdgeData = numEdges;
}

void CDDM_lower_num_faces(DerivedMesh *dm, int numFaces)
{
	if (numFaces < dm->numFaceData)
		CustomData_free_elem(&dm->faceData, numFaces, dm->numFaceData-numFaces);

	dm->numFaceData = numFaces;
}

MVert *CDDM_get_vert(DerivedMesh *dm, int index)
{
	return &((CDDerivedMesh*)dm)->mvert[index];
}

MEdge *CDDM_get_edge(DerivedMesh *dm, int index)
{
	return &((CDDerivedMesh*)dm)->medge[index];
}

MFace *CDDM_get_tessface(DerivedMesh *dm, int index)
{
	return &((CDDerivedMesh*)dm)->mface[index];
}

MVert *CDDM_get_verts(DerivedMesh *dm)
{
	return ((CDDerivedMesh*)dm)->mvert;
}

MEdge *CDDM_get_edges(DerivedMesh *dm)
{
	return ((CDDerivedMesh*)dm)->medge;
}

MFace *CDDM_get_tessfaces(DerivedMesh *dm)
{
	return ((CDDerivedMesh*)dm)->mface;
}

MLoop *CDDM_get_loops(DerivedMesh *dm)
{
	return ((CDDerivedMesh*)dm)->mloop;
}

MPoly *CDDM_get_polys(DerivedMesh *dm)
{
	return ((CDDerivedMesh*)dm)->mpoly;
}

void CDDM_tessfaces_to_faces(DerivedMesh *dm)
{
	/*converts mfaces to mpolys/mloops*/
	CDDerivedMesh *cddm = (CDDerivedMesh*)dm;
	MFace *mf;
	MEdge *me;
	MLoop *ml;
	MPoly *mp;
	EdgeHash *eh = BLI_edgehash_new();
	int i, l, totloop, *index1, *index2;
	
	/*ensure we have all the edges we need*/
	CDDM_calc_edges(dm);

	/*build edge hash*/
	me = cddm->medge;
	for (i=0; i<cddm->dm.numEdgeData; i++, me++) {
		BLI_edgehash_insert(eh, me->v1, me->v2, SET_INT_IN_POINTER(i));
	}

	mf = cddm->mface;
	totloop = 0;
	for (i=0; i<cddm->dm.numFaceData; i++, mf++) {
		totloop += mf->v4 ? 4 : 3;
	}

	CustomData_free(&cddm->dm.polyData, cddm->dm.numPolyData);
	CustomData_free(&cddm->dm.loopData, cddm->dm.numLoopData);
	
	cddm->dm.numLoopData = totloop;
	cddm->dm.numPolyData = cddm->dm.numFaceData;

	if (!totloop) return;

	cddm->mloop = MEM_callocN(sizeof(MLoop)*totloop, "cddm->mloop in CDDM_tessfaces_to_faces");
	cddm->mpoly = MEM_callocN(sizeof(MPoly)*cddm->dm.numFaceData, "cddm->mpoly in CDDM_tessfaces_to_faces");
	
	CustomData_add_layer(&cddm->dm.loopData, CD_MLOOP, CD_ASSIGN, cddm->mloop, totloop);
	CustomData_add_layer(&cddm->dm.polyData, CD_MPOLY, CD_ASSIGN, cddm->mpoly, cddm->dm.numPolyData);
	CustomData_merge(&cddm->dm.faceData, &cddm->dm.polyData, 
		CD_MASK_ORIGINDEX, CD_DUPLICATE, cddm->dm.numFaceData);

	index1 = CustomData_get_layer(&cddm->dm.faceData, CD_ORIGINDEX);
	index2 = CustomData_get_layer(&cddm->dm.polyData, CD_ORIGINDEX);

	mf = cddm->mface;
	mp = cddm->mpoly;
	ml = cddm->mloop;
	l = 0;
	for (i=0; i<cddm->dm.numFaceData; i++, mf++, mp++) {
		mp->flag = mf->flag;
		mp->loopstart = l;
		mp->mat_nr = mf->mat_nr;
		mp->totloop = mf->v4 ? 4 : 3;
		
		ml->v = mf->v1;
		ml->e = GET_INT_FROM_POINTER(BLI_edgehash_lookup(eh, mf->v1, mf->v2));
		ml++, l++;

		ml->v = mf->v2;
		ml->e = GET_INT_FROM_POINTER(BLI_edgehash_lookup(eh, mf->v2, mf->v3));
		ml++, l++;

		ml->v = mf->v3;
		ml->e = GET_INT_FROM_POINTER(BLI_edgehash_lookup(eh, mf->v3, mf->v4?mf->v4:mf->v1));
		ml++, l++;

		if (mf->v4) {
			ml->v = mf->v4;
			ml->e =	GET_INT_FROM_POINTER(BLI_edgehash_lookup(eh, mf->v4, mf->v1));
			ml++, l++;
		}

		*index2 = *index1;
	}

	BLI_edgehash_free(eh, NULL);
}

void CDDM_set_mvert(DerivedMesh *dm, MVert *mvert)
{
	CDDerivedMesh *cddm = (CDDerivedMesh*)dm;
	
	if (!CustomData_has_layer(&dm->vertData, CD_MVERT))
		CustomData_add_layer(&dm->vertData, CD_MVERT, CD_ASSIGN, mvert, dm->numVertData);
				
	cddm->mvert = mvert;
}

void CDDM_set_medge(DerivedMesh *dm, MEdge *medge)
{
	CDDerivedMesh *cddm = (CDDerivedMesh*)dm;

	if (!CustomData_has_layer(&dm->edgeData, CD_MEDGE))
		CustomData_add_layer(&dm->edgeData, CD_MEDGE, CD_ASSIGN, medge, dm->numEdgeData);

	cddm->medge = medge;
}

void CDDM_set_mface(DerivedMesh *dm, MFace *mface)
{
	CDDerivedMesh *cddm = (CDDerivedMesh*)dm;

	if (!CustomData_has_layer(&dm->faceData, CD_MFACE))
		CustomData_add_layer(&dm->faceData, CD_MFACE, CD_ASSIGN, mface, dm->numFaceData);

	cddm->mface = mface;
}<|MERGE_RESOLUTION|>--- conflicted
+++ resolved
@@ -1486,21 +1486,10 @@
 		}
 		mul_v3_fl(cent, 1.0f / (float)j);
 
-<<<<<<< HEAD
 		ml = &cddm->mloop[mf->loopstart];
 		if (j > 3) {
 			normal_quad_v3(no, mv[ml->v].co, mv[(ml+1)->v].co,
 				       mv[(ml+2)->v].co, mv[(ml+3)->v].co);
-=======
-		copy_v3_v3(cent, mv[mf->v1].co);
-		add_v3_v3(cent, mv[mf->v2].co);
-		add_v3_v3(cent, mv[mf->v3].co);
-
-		if (mf->v4) {
-			normal_quad_v3( no,mv[mf->v1].co, mv[mf->v2].co, mv[mf->v3].co, mv[mf->v4].co);
-			add_v3_v3(cent, mv[mf->v4].co);
-			mul_v3_fl(cent, 0.25f);
->>>>>>> 4b3cc63f
 		} else {
 			normal_tri_v3(no, mv[ml->v].co, mv[(ml+1)->v].co, mv[(ml+2)->v].co);
 		}
