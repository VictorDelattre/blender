--- conflicted
+++ resolved
@@ -2086,7 +2086,7 @@
 	/* ensure these are created if they are made on demand */
 	source->getVertDataArray(source, CD_ORIGINDEX);
 	source->getEdgeDataArray(source, CD_ORIGINDEX);
-	source->getFaceDataArray(source, CD_ORIGINDEX);
+	source->getTessFaceDataArray(source, CD_ORIGINDEX);
 
 	/* this does a copy of all non mvert/medge/mface layers */
 	DM_from_template(dm, source, DM_TYPE_CDDM, numVerts, numEdges, numFaces, numLoops, numPolys);
@@ -2196,7 +2196,6 @@
 	for (i=0; i<dm->numVertData; i++, mv++) {
 		float *no = vert_nors[i];
 		
-<<<<<<< HEAD
 		if (normalize_v3(no) == 0.0) {
 			VECCOPY(no, mv->co);
 			if (normalize_v3(no) == 0.0) {
@@ -2206,15 +2205,7 @@
 			}
 		}
 
-		mv->no[0] = (short)(no[0] * 32767.0f);
-		mv->no[1] = (short)(no[1] * 32767.0f);
-		mv->no[2] = (short)(no[2] * 32767.0f);
-=======
-		if (normalize_v3(no) == 0.0)
-			normalize_v3_v3(no, mv->co);
-
 		normal_float_to_short_v3(mv->no, no);
->>>>>>> 8a320974
 	}
 
 	MEM_freeN(temp_nors);
