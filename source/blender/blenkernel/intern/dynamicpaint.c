/*
 * ***** BEGIN GPL LICENSE BLOCK *****
 *
 * This program is free software; you can redistribute it and/or
 * modify it under the terms of the GNU General Public License
 * as published by the Free Software Foundation; either version 2
 * of the License, or (at your option) any later version.
 *
 * This program is distributed in the hope that it will be useful,
 * but WITHOUT ANY WARRANTY; without even the implied warranty of
 * MERCHANTABILITY or FITNESS FOR A PARTICULAR PURPOSE.  See the
 * GNU General Public License for more details.
 *
 * You should have received a copy of the GNU General Public License
 * along with this program; if not, write to the Free Software Foundation,
 * Inc., 51 Franklin Street, Fifth Floor, Boston, MA 02110-1301, USA.
 *
 * Contributor(s): Miika Hämäläinen
 *
 * ***** END GPL LICENSE BLOCK *****
 */

/** \file blender/blenkernel/intern/dynamicpaint.c
 *  \ingroup bke
 */

#include "MEM_guardedalloc.h"

#include <math.h>
#include <stdio.h>

#include "BLI_blenlib.h"
#include "BLI_math.h"
#include "BLI_kdtree.h"
#include "BLI_string_utils.h"
#include "BLI_task.h"
#include "BLI_threads.h"
#include "BLI_utildefines.h"

#include "BLT_translation.h"

#include "DNA_anim_types.h"
#include "DNA_armature_types.h"
#include "DNA_constraint_types.h"
#include "DNA_dynamicpaint_types.h"
#include "DNA_group_types.h"
#include "DNA_material_types.h"
#include "DNA_mesh_types.h"
#include "DNA_meshdata_types.h"
#include "DNA_modifier_types.h"
#include "DNA_object_types.h"
#include "DNA_scene_types.h"
#include "DNA_texture_types.h"

#include "BKE_animsys.h"
#include "BKE_armature.h"
#include "BKE_bvhutils.h"   /* bvh tree */
#include "BKE_collection.h"
#include "BKE_colorband.h"
#include "BKE_cdderivedmesh.h"
#include "BKE_constraint.h"
#include "BKE_customdata.h"
#include "BKE_deform.h"
#include "BKE_DerivedMesh.h"
#include "BKE_dynamicpaint.h"
#include "BKE_effect.h"
#include "BKE_global.h"
#include "BKE_image.h"
#include "BKE_main.h"
#include "BKE_material.h"
#include "BKE_mesh_mapping.h"
#include "BKE_modifier.h"
#include "BKE_object.h"
#include "BKE_particle.h"
#include "BKE_pointcache.h"
#include "BKE_scene.h"

#include "DEG_depsgraph.h"
#include "DEG_depsgraph_query.h"

/* for image output	*/
#include "IMB_imbuf_types.h"
#include "IMB_imbuf.h"

/* to read material/texture color	*/
#include "RE_render_ext.h"
#include "RE_shader_ext.h"

#include "atomic_ops.h"

/* could enable at some point but for now there are far too many conversions */
#ifdef __GNUC__
//#  pragma GCC diagnostic ignored "-Wdouble-promotion"
#endif

/* precalculated gaussian factors for 5x super sampling	*/
static const float gaussianFactors[5] = {
    0.996849f,
    0.596145f,
    0.596145f,
    0.596145f,
    0.524141f};
static const float gaussianTotal = 3.309425f;

/* UV Image neighboring pixel table x and y list */
static int neighX[8] = {1, 1, 0, -1, -1, -1, 0, 1};
static int neighY[8] = {0, 1, 1, 1, 0, -1, -1, -1};

/* Neighbor x/y list that prioritizes grid directions over diagonals */
static int neighStraightX[8] = {1, 0, -1,  0, 1, -1, -1,  1};
static int neighStraightY[8] = {0, 1,  0, -1, 1,  1, -1, -1};

/* subframe_updateObject() flags */
#define SUBFRAME_RECURSION 5
/* surface_getBrushFlags() return vals */
#define BRUSH_USES_VELOCITY (1 << 0)
/* brush mesh raycast status */
#define HIT_VOLUME 1
#define HIT_PROXIMITY 2
/* dynamicPaint_findNeighbourPixel() return codes */
#define NOT_FOUND -1
#define ON_MESH_EDGE -2
#define OUT_OF_TEXTURE -3
/* paint effect default movement per frame in global units */
#define EFF_MOVEMENT_PER_FRAME 0.05f
/* initial wave time factor */
#define WAVE_TIME_FAC (1.0f / 24.f)
#define CANVAS_REL_SIZE 5.0f
/* drying limits */
#define MIN_WETNESS 0.001f
#define MAX_WETNESS 5.0f


/* dissolve inline function */
BLI_INLINE void value_dissolve(float *r_value, const float time, const float scale, const bool is_log)
{
	*r_value = (is_log) ?
	              (*r_value) * (powf(MIN_WETNESS, 1.0f / (1.2f * time / scale))) :
	              (*r_value) - 1.0f / time * scale;
}


/***************************** Internal Structs ***************************/

typedef struct Bounds2D {
	float min[2], max[2];
} Bounds2D;

typedef struct Bounds3D {
	float min[3], max[3];
	bool valid;
} Bounds3D;

typedef struct VolumeGrid {
	int dim[3];
	Bounds3D grid_bounds;  /* whole grid bounds */

	Bounds3D *bounds;  /* (x*y*z) precalculated grid cell bounds */
	int *s_pos;  /* (x*y*z) t_index begin id */
	int *s_num;  /* (x*y*z) number of t_index points */
	int *t_index;  /* actual surface point index, access: (s_pos + s_num) */

	int *temp_t_index;
} VolumeGrid;

typedef struct Vec3f {
	float v[3];
} Vec3f;

typedef struct BakeAdjPoint {
	float dir[3];   /* vector pointing towards this neighbor */
	float dist;     /* distance to */
} BakeAdjPoint;

/* Surface data used while processing a frame	*/
typedef struct PaintBakeNormal {
	float invNorm[3];  /* current pixel world-space inverted normal */
	float normal_scale;  /* normal directional scale for displace mapping */
} PaintBakeNormal;

/* Temp surface data used to process a frame */
typedef struct PaintBakeData {
	/* point space data */
	PaintBakeNormal *bNormal;
	int *s_pos;  /* index to start reading point sample realCoord */
	int *s_num;  /* num of realCoord samples */
	Vec3f *realCoord;  /* current pixel center world-space coordinates for each sample ordered as (s_pos + s_num) */
	Bounds3D mesh_bounds;
	float dim[3];

	/* adjacency info */
	BakeAdjPoint *bNeighs;  /* current global neighbor distances and directions, if required */
	double average_dist;
	/* space partitioning */
	VolumeGrid *grid;       /* space partitioning grid to optimize brush checks */

	/* velocity and movement */
	Vec3f *velocity;        /* speed vector in global space movement per frame, if required */
	Vec3f *prev_velocity;
	float *brush_velocity;  /* special temp data for post-p velocity based brushes like smudge
	                         * 3 float dir vec + 1 float str */
	MVert *prev_verts;      /* copy of previous frame vertices. used to observe surface movement */
	float prev_obmat[4][4]; /* previous frame object matrix */
	int clear;              /* flag to check if surface was cleared/reset -> have to redo velocity etc. */
} PaintBakeData;

/* UV Image sequence format point	*/
typedef struct PaintUVPoint {
	/* Pixel / mesh data */
	unsigned int tri_index, pixel_index;    /* tri index on domain derived mesh */
	unsigned int v1, v2, v3;                /* vertex indexes */

	unsigned int neighbour_pixel;   /* If this pixel isn't uv mapped to any face, but it's neighboring pixel is */
} PaintUVPoint;

typedef struct ImgSeqFormatData {
	PaintUVPoint *uv_p;
	Vec3f *barycentricWeights;      /* b-weights for all pixel samples */
} ImgSeqFormatData;

/* adjacency data flags */
#define ADJ_ON_MESH_EDGE (1 << 0)
#define ADJ_BORDER_PIXEL (1 << 1)

typedef struct PaintAdjData {
	int *n_target;  /* array of neighboring point indexes, for single sample use (n_index + neigh_num) */
	int *n_index;   /* index to start reading n_target for each point */
	int *n_num;     /* num of neighs for each point */
	int *flags;     /* vertex adjacency flags */
	int total_targets; /* size of n_target */
	int *border;    /* indices of border pixels (only for texture paint) */
	int total_border; /* size of border */
} PaintAdjData;

/***************************** General Utils ******************************/

/* Set canvas error string to display at the bake report */
static int setError(DynamicPaintCanvasSettings *canvas, const char *string)
{
	/* Add error to canvas ui info label */
	BLI_strncpy(canvas->error, string, sizeof(canvas->error));
	return 0;
}

/* Get number of surface points for cached types */
static int dynamicPaint_surfaceNumOfPoints(DynamicPaintSurface *surface)
{
	if (surface->format == MOD_DPAINT_SURFACE_F_PTEX) {
		return 0; /* not supported atm */
	}
	else if (surface->format == MOD_DPAINT_SURFACE_F_VERTEX) {
		return (surface->canvas->dm) ? surface->canvas->dm->getNumVerts(surface->canvas->dm) : 0;
	}

	return 0;
}

/* checks whether surface's format/type has realtime preview */
bool dynamicPaint_surfaceHasColorPreview(DynamicPaintSurface *surface)
{
	if (surface->format == MOD_DPAINT_SURFACE_F_IMAGESEQ) {
		return false;
	}
	else if (surface->format == MOD_DPAINT_SURFACE_F_VERTEX) {
		return !ELEM(surface->type, MOD_DPAINT_SURFACE_T_DISPLACE, MOD_DPAINT_SURFACE_T_WAVE);
	}

	return true;
}

/* get currently active surface (in user interface) */
DynamicPaintSurface *get_activeSurface(DynamicPaintCanvasSettings *canvas)
{
	return BLI_findlink(&canvas->surfaces, canvas->active_sur);
}

/* set preview to first previewable surface */
void dynamicPaint_resetPreview(DynamicPaintCanvasSettings *canvas)
{
	DynamicPaintSurface *surface = canvas->surfaces.first;
	bool done = false;

	for (; surface; surface = surface->next) {
		if (!done && dynamicPaint_surfaceHasColorPreview(surface)) {
			surface->flags |= MOD_DPAINT_PREVIEW;
			done = true;
		}
		else {
			surface->flags &= ~MOD_DPAINT_PREVIEW;
		}
	}
}

/* set preview to defined surface */
static void dynamicPaint_setPreview(DynamicPaintSurface *t_surface)
{
	DynamicPaintSurface *surface = t_surface->canvas->surfaces.first;
	for (; surface; surface = surface->next) {
		if (surface == t_surface)
			surface->flags |= MOD_DPAINT_PREVIEW;
		else
			surface->flags &= ~MOD_DPAINT_PREVIEW;
	}
}

bool dynamicPaint_outputLayerExists(struct DynamicPaintSurface *surface, Object *ob, int output)
{
	const char *name;

	if (output == 0)
		name = surface->output_name;
	else if (output == 1)
		name = surface->output_name2;
	else
		return false;

	if (surface->format == MOD_DPAINT_SURFACE_F_VERTEX) {
		if (surface->type == MOD_DPAINT_SURFACE_T_PAINT) {
			Mesh *me = ob->data;
			return (CustomData_get_named_layer_index(&me->ldata, CD_MLOOPCOL, name) != -1);
		}
		else if (surface->type == MOD_DPAINT_SURFACE_T_WEIGHT) {
			return (defgroup_name_index(ob, name) != -1);
		}
	}

	return false;
}

static bool surface_duplicateOutputExists(void *arg, const char *name)
{
	DynamicPaintSurface *t_surface = arg;
	DynamicPaintSurface *surface = t_surface->canvas->surfaces.first;

	for (; surface; surface = surface->next) {
		if (surface != t_surface && surface->type == t_surface->type && surface->format == t_surface->format) {
			if ((surface->output_name[0] != '\0' && !BLI_path_cmp(name, surface->output_name)) ||
			    (surface->output_name2[0] != '\0' && !BLI_path_cmp(name, surface->output_name2)))
			{
				return true;
			}
		}
	}
	return false;
}

static void surface_setUniqueOutputName(DynamicPaintSurface *surface, char *basename, int output)
{
	char name[64];
	BLI_strncpy(name, basename, sizeof(name)); /* in case basename is surface->name use a copy */
	if (output == 0) {
		BLI_uniquename_cb(surface_duplicateOutputExists, surface, name, '.',
		                  surface->output_name, sizeof(surface->output_name));
	}
	else if (output == 1) {
		BLI_uniquename_cb(surface_duplicateOutputExists, surface, name, '.',
		                  surface->output_name2, sizeof(surface->output_name2));
	}
}


static bool surface_duplicateNameExists(void *arg, const char *name)
{
	DynamicPaintSurface *t_surface = arg;
	DynamicPaintSurface *surface = t_surface->canvas->surfaces.first;

	for (; surface; surface = surface->next) {
		if (surface != t_surface && STREQ(name, surface->name))
			return true;
	}
	return false;
}

void dynamicPaintSurface_setUniqueName(DynamicPaintSurface *surface, const char *basename)
{
	char name[64];
	BLI_strncpy(name, basename, sizeof(name)); /* in case basename is surface->name use a copy */
	BLI_uniquename_cb(surface_duplicateNameExists, surface, name, '.', surface->name, sizeof(surface->name));
}


/* change surface data to defaults on new type */
void dynamicPaintSurface_updateType(struct DynamicPaintSurface *surface)
{
	if (surface->format == MOD_DPAINT_SURFACE_F_IMAGESEQ) {
		surface->output_name[0] = '\0';
		surface->output_name2[0] = '\0';
		surface->flags |= MOD_DPAINT_ANTIALIAS;
		surface->depth_clamp = 1.0f;
	}
	else {
		strcpy(surface->output_name, "dp_");
		BLI_strncpy(surface->output_name2, surface->output_name, sizeof(surface->output_name2));
		surface->flags &= ~MOD_DPAINT_ANTIALIAS;
		surface->depth_clamp = 0.0f;
	}

	if (surface->type == MOD_DPAINT_SURFACE_T_PAINT) {
		strcat(surface->output_name, "paintmap");
		strcat(surface->output_name2, "wetmap");
		surface_setUniqueOutputName(surface, surface->output_name2, 1);
	}
	else if (surface->type == MOD_DPAINT_SURFACE_T_DISPLACE) {
		strcat(surface->output_name, "displace");
	}
	else if (surface->type == MOD_DPAINT_SURFACE_T_WEIGHT) {
		strcat(surface->output_name, "weight");
	}
	else if (surface->type == MOD_DPAINT_SURFACE_T_WAVE) {
		strcat(surface->output_name, "wave");
	}

	surface_setUniqueOutputName(surface, surface->output_name, 0);

	/* update preview */
	if (dynamicPaint_surfaceHasColorPreview(surface))
		dynamicPaint_setPreview(surface);
	else
		dynamicPaint_resetPreview(surface->canvas);
}

static int surface_totalSamples(DynamicPaintSurface *surface)
{
	if (surface->format == MOD_DPAINT_SURFACE_F_IMAGESEQ && surface->flags & MOD_DPAINT_ANTIALIAS) {
		return (surface->data->total_points * 5);
	}
	if (surface->format == MOD_DPAINT_SURFACE_F_VERTEX &&
	    surface->flags & MOD_DPAINT_ANTIALIAS && surface->data->adj_data)
	{
		return (surface->data->total_points + surface->data->adj_data->total_targets);
	}

	return surface->data->total_points;
}

static void blendColors(
        const float t_color[3], const float t_alpha, const float s_color[3], const float s_alpha, float result[4])
{
	/* Same thing as BLI's blend_color_mix_float(), but for non-premultiplied alpha. */
	int i;
	float i_alpha = 1.0f - s_alpha;
	float f_alpha = t_alpha * i_alpha + s_alpha;

	/* blend colors */
	if (f_alpha) {
		for (i = 0; i < 3; i++) {
			result[i] = (t_color[i] * t_alpha * i_alpha + s_color[i] * s_alpha) / f_alpha;
		}
	}
	else {
		copy_v3_v3(result, t_color);
	}
	/* return final alpha */
	result[3] = f_alpha;
}

/* Mix two alpha weighed colors by a defined ratio. output is saved at a_color */
static float mixColors(float a_color[3], float a_weight, const float b_color[3], float b_weight, float ratio)
{
	float weight_ratio, factor;
	if (b_weight) {
		/* if first value has no weight just use b_color */
		if (!a_weight) {
			copy_v3_v3(a_color, b_color);
			return b_weight * ratio;
		}
		weight_ratio = b_weight / (a_weight + b_weight);
	}
	else {
		return a_weight * (1.0f - ratio);
	}

	/* calculate final interpolation factor */
	if (ratio <= 0.5f) {
		factor = weight_ratio * (ratio * 2.0f);
	}
	else {
		ratio = (ratio * 2.0f - 1.0f);
		factor = weight_ratio * (1.0f - ratio) + ratio;
	}
	/* mix final color */
	interp_v3_v3v3(a_color, a_color, b_color, factor);
	return (1.0f - factor) * a_weight + factor * b_weight;
}

static void scene_setSubframe(Scene *scene, float subframe)
{
	/* dynamic paint subframes must be done on previous frame */
	scene->r.cfra -= 1;
	scene->r.subframe = subframe;
}

static int surface_getBrushFlags(DynamicPaintSurface *surface, const ViewLayer *view_layer)
{
	Base *base = BKE_collection_or_layer_objects(NULL, NULL, view_layer, surface->brush_group);
	Object *brushObj = NULL;
	ModifierData *md = NULL;

	int flags = 0;

	while (base) {
		brushObj = NULL;

		/* select object */
		brushObj = base->object;

		/* next item */
		base = base->next;

		if (!brushObj) {
			continue;
		}

		md = modifiers_findByType(brushObj, eModifierType_DynamicPaint);
		if (md && md->mode & (eModifierMode_Realtime | eModifierMode_Render)) {
			DynamicPaintModifierData *pmd2 = (DynamicPaintModifierData *)md;

			if (pmd2->brush) {
				DynamicPaintBrushSettings *brush = pmd2->brush;

				if (brush->flags & MOD_DPAINT_USES_VELOCITY)
					flags |= BRUSH_USES_VELOCITY;
			}
		}
	}

	return flags;
}

/* check whether two bounds intersect */
static bool boundsIntersect(Bounds3D *b1, Bounds3D *b2)
{
	if (!b1->valid || !b2->valid)
		return false;
	for (int i = 2; i--;) {
		if (!(b1->min[i] <= b2->max[i] && b1->max[i] >= b2->min[i]))
			return false;
	}
	return true;
}

/* check whether two bounds intersect inside defined proximity */
static bool boundsIntersectDist(Bounds3D *b1, Bounds3D *b2, const float dist)
{
	if (!b1->valid || !b2->valid)
		return false;
	for (int i = 2; i--;) {
		if (!(b1->min[i] <= (b2->max[i] + dist) && b1->max[i] >= (b2->min[i] - dist)))
			return false;
	}
	return true;
}

/* check whether bounds intersects a point with given radius */
static bool boundIntersectPoint(Bounds3D *b, float point[3], const float radius)
{
	if (!b->valid)
		return false;
	for (int i = 2; i--;) {
		if (!(b->min[i] <= (point[i] + radius) && b->max[i] >= (point[i] - radius)))
			return false;
	}
	return true;
}

/* expand bounds by a new point */
static void boundInsert(Bounds3D *b, float point[3])
{
	if (!b->valid) {
		copy_v3_v3(b->min, point);
		copy_v3_v3(b->max, point);
		b->valid = true;
		return;
	}

	minmax_v3v3_v3(b->min, b->max, point);
}

static float getSurfaceDimension(PaintSurfaceData *sData)
{
	Bounds3D *mb = &sData->bData->mesh_bounds;
	return max_fff((mb->max[0] - mb->min[0]), (mb->max[1] - mb->min[1]), (mb->max[2] - mb->min[2]));
}

static void freeGrid(PaintSurfaceData *data)
{
	PaintBakeData *bData = data->bData;
	VolumeGrid *grid = bData->grid;

	if (grid->bounds) MEM_freeN(grid->bounds);
	if (grid->s_pos) MEM_freeN(grid->s_pos);
	if (grid->s_num) MEM_freeN(grid->s_num);
	if (grid->t_index) MEM_freeN(grid->t_index);

	MEM_freeN(bData->grid);
	bData->grid = NULL;
}

static void grid_bound_insert_cb_ex(void *__restrict userdata,
                                    const int i,
                                    const ParallelRangeTLS *__restrict tls)
{
	PaintBakeData *bData = userdata;

	Bounds3D *grid_bound = tls->userdata_chunk;

	boundInsert(grid_bound, bData->realCoord[bData->s_pos[i]].v);
}

static void grid_bound_insert_finalize(void *__restrict userdata,
                                       void *__restrict userdata_chunk)
{
	PaintBakeData *bData = userdata;
	VolumeGrid *grid = bData->grid;

	Bounds3D *grid_bound = userdata_chunk;

	boundInsert(&grid->grid_bounds, grid_bound->min);
	boundInsert(&grid->grid_bounds, grid_bound->max);
}

static void grid_cell_points_cb_ex(void *__restrict userdata,
                                   const int i,
                                   const ParallelRangeTLS *__restrict tls)
{
	PaintBakeData *bData = userdata;
	VolumeGrid *grid = bData->grid;
	int *temp_t_index = grid->temp_t_index;
	int *s_num = tls->userdata_chunk;

	int co[3];

	for (int j = 3; j--;) {
		co[j] = (int)floorf((bData->realCoord[bData->s_pos[i]].v[j] - grid->grid_bounds.min[j]) /
		                    bData->dim[j] * grid->dim[j]);
		CLAMP(co[j], 0, grid->dim[j] - 1);
	}

	temp_t_index[i] = co[0] + co[1] * grid->dim[0] + co[2] * grid->dim[0] * grid->dim[1];
	s_num[temp_t_index[i]]++;
}

static void grid_cell_points_finalize(void *__restrict userdata,
                                      void *__restrict userdata_chunk)
{
	PaintBakeData *bData = userdata;
	VolumeGrid *grid = bData->grid;
	const int grid_cells = grid->dim[0] * grid->dim[1] * grid->dim[2];

	int *s_num = userdata_chunk;

	/* calculate grid indexes */
	for (int i = 0; i < grid_cells; i++) {
		grid->s_num[i] += s_num[i];
	}
}

static void grid_cell_bounds_cb(void *__restrict userdata,
                                const int x,
                                const ParallelRangeTLS *__restrict UNUSED(tls))
{
	PaintBakeData *bData = userdata;
	VolumeGrid *grid = bData->grid;
	float *dim = bData->dim;
	int *grid_dim = grid->dim;

	for (int y = 0; y < grid_dim[1]; y++) {
		for (int z = 0; z < grid_dim[2]; z++) {
			const int b_index = x + y * grid_dim[0] + z * grid_dim[0] * grid_dim[1];
			/* set bounds */
			for (int j = 3; j--;) {
				const int s = (j == 0) ? x : ((j == 1) ? y : z);
				grid->bounds[b_index].min[j] = grid->grid_bounds.min[j] + dim[j] / grid_dim[j] * s;
				grid->bounds[b_index].max[j] = grid->grid_bounds.min[j] + dim[j] / grid_dim[j] * (s + 1);
			}
			grid->bounds[b_index].valid = true;
		}
	}
}

static void surfaceGenerateGrid(struct DynamicPaintSurface *surface)
{
	PaintSurfaceData *sData = surface->data;
	PaintBakeData *bData = sData->bData;
	VolumeGrid *grid;
	int grid_cells, axis = 3;
	int *temp_t_index = NULL;
	int *temp_s_num = NULL;

	if (bData->grid)
		freeGrid(sData);

	bData->grid = MEM_callocN(sizeof(VolumeGrid), "Surface Grid");
	grid = bData->grid;

	{
		int i, error = 0;
		float dim_factor, volume, dim[3];
		float td[3];
		float min_dim;

		/* calculate canvas dimensions */
		/* Important to init correctly our ref grid_bound... */
		boundInsert(&grid->grid_bounds, bData->realCoord[bData->s_pos[0]].v);
		{
			ParallelRangeSettings settings;
			BLI_parallel_range_settings_defaults(&settings);
			settings.use_threading = (sData->total_points > 1000);
			settings.userdata_chunk = &grid->grid_bounds;
			settings.userdata_chunk_size = sizeof(grid->grid_bounds);
			settings.func_finalize = grid_bound_insert_finalize;
			BLI_task_parallel_range(
			        0, sData->total_points,
			        bData,
			        grid_bound_insert_cb_ex,
			        &settings);
		}
		/* get dimensions */
		sub_v3_v3v3(dim, grid->grid_bounds.max, grid->grid_bounds.min);
		copy_v3_v3(td, dim);
		copy_v3_v3(bData->dim, dim);
		min_dim = max_fff(td[0], td[1], td[2]) / 1000.f;

		/* deactivate zero axises */
		for (i = 0; i < 3; i++) {
			if (td[i] < min_dim) {
				td[i] = 1.0f;
				axis--;
			}
		}

		if (axis == 0 || max_fff(td[0], td[1], td[2]) < 0.0001f) {
			MEM_freeN(bData->grid);
			bData->grid = NULL;
			return;
		}

		/* now calculate grid volume/area/width depending on num of active axis */
		volume = td[0] * td[1] * td[2];

		/* determine final grid size by trying to fit average 10.000 points per grid cell */
		dim_factor = (float)pow((double)volume / ((double)sData->total_points / 10000.0), 1.0 / (double)axis);

		/* define final grid size using dim_factor, use min 3 for active axises */
		for (i = 0; i < 3; i++) {
			grid->dim[i] = (int)floor(td[i] / dim_factor);
			CLAMP(grid->dim[i], (dim[i] >= min_dim) ? 3 : 1, 100);
		}
		grid_cells = grid->dim[0] * grid->dim[1] * grid->dim[2];

		/* allocate memory for grids */
		grid->bounds = MEM_callocN(sizeof(Bounds3D) * grid_cells, "Surface Grid Bounds");
		grid->s_pos = MEM_callocN(sizeof(int) * grid_cells, "Surface Grid Position");

		grid->s_num = MEM_callocN(sizeof(int) * grid_cells, "Surface Grid Points");
		temp_s_num = MEM_callocN(sizeof(int) * grid_cells, "Temp Surface Grid Points");
		grid->t_index = MEM_callocN(sizeof(int) * sData->total_points, "Surface Grid Target Ids");
		grid->temp_t_index = temp_t_index = MEM_callocN(sizeof(int) * sData->total_points, "Temp Surface Grid Target Ids");

		/* in case of an allocation failure abort here */
		if (!grid->bounds || !grid->s_pos || !grid->s_num || !grid->t_index || !temp_s_num || !temp_t_index)
			error = 1;

		if (!error) {
			/* calculate number of points withing each cell */
			{
				ParallelRangeSettings settings;
				BLI_parallel_range_settings_defaults(&settings);
				settings.use_threading = (sData->total_points > 1000);
				settings.userdata_chunk = grid->s_num;
				settings.userdata_chunk_size = sizeof(*grid->s_num) * grid_cells;
				settings.func_finalize = grid_cell_points_finalize;
				BLI_task_parallel_range(
				        0, sData->total_points,
				        bData,
				        grid_cell_points_cb_ex,
				        &settings);
			}

			/* calculate grid indexes (not needed for first cell, which is zero). */
			for (i = 1; i < grid_cells; i++) {
				grid->s_pos[i] = grid->s_pos[i - 1] + grid->s_num[i - 1];
			}

			/* save point indexes to final array */
			for (i = 0; i < sData->total_points; i++) {
				int pos = grid->s_pos[temp_t_index[i]] + temp_s_num[temp_t_index[i]];
				grid->t_index[pos] = i;

				temp_s_num[temp_t_index[i]]++;
			}

			/* calculate cell bounds */
			{
				ParallelRangeSettings settings;
				BLI_parallel_range_settings_defaults(&settings);
				settings.use_threading = (grid_cells > 1000);
				BLI_task_parallel_range(0, grid->dim[0],
				                        bData,
				                        grid_cell_bounds_cb,
				                        &settings);
			}
		}

		if (temp_s_num)
			MEM_freeN(temp_s_num);
		if (temp_t_index)
			MEM_freeN(temp_t_index);
		grid->temp_t_index = NULL;

		if (error || !grid->s_num) {
			setError(surface->canvas, N_("Not enough free memory"));
			freeGrid(sData);
		}
	}
}

/***************************** Freeing data ******************************/

/* Free brush data */
void dynamicPaint_freeBrush(struct DynamicPaintModifierData *pmd)
{
	if (pmd->brush) {
		if (pmd->brush->dm)
			pmd->brush->dm->release(pmd->brush->dm);
		pmd->brush->dm = NULL;

		if (pmd->brush->paint_ramp)
			MEM_freeN(pmd->brush->paint_ramp);
		if (pmd->brush->vel_ramp)
			MEM_freeN(pmd->brush->vel_ramp);

		MEM_freeN(pmd->brush);
		pmd->brush = NULL;
	}
}

static void dynamicPaint_freeAdjData(PaintSurfaceData *data)
{
	if (data->adj_data) {
		if (data->adj_data->n_index)
			MEM_freeN(data->adj_data->n_index);
		if (data->adj_data->n_num)
			MEM_freeN(data->adj_data->n_num);
		if (data->adj_data->n_target)
			MEM_freeN(data->adj_data->n_target);
		if (data->adj_data->flags)
			MEM_freeN(data->adj_data->flags);
		if (data->adj_data->border)
			MEM_freeN(data->adj_data->border);
		MEM_freeN(data->adj_data);
		data->adj_data = NULL;
	}
}

static void free_bakeData(PaintSurfaceData *data)
{
	PaintBakeData *bData = data->bData;
	if (bData) {
		if (bData->bNormal)
			MEM_freeN(bData->bNormal);
		if (bData->s_pos)
			MEM_freeN(bData->s_pos);
		if (bData->s_num)
			MEM_freeN(bData->s_num);
		if (bData->realCoord)
			MEM_freeN(bData->realCoord);
		if (bData->bNeighs)
			MEM_freeN(bData->bNeighs);
		if (bData->grid)
			freeGrid(data);
		if (bData->prev_verts)
			MEM_freeN(bData->prev_verts);
		if (bData->velocity)
			MEM_freeN(bData->velocity);
		if (bData->prev_velocity)
			MEM_freeN(bData->prev_velocity);

		MEM_freeN(data->bData);
		data->bData = NULL;
	}
}

/* free surface data if it's not used anymore */
static void surface_freeUnusedData(DynamicPaintSurface *surface)
{
	if (!surface->data)
		return;

	/* free bakedata if not active or surface is baked */
	if (!(surface->flags & MOD_DPAINT_ACTIVE) || (surface->pointcache && surface->pointcache->flag & PTCACHE_BAKED)) {
		free_bakeData(surface->data);
	}
}

void dynamicPaint_freeSurfaceData(DynamicPaintSurface *surface)
{
	PaintSurfaceData *data = surface->data;
	if (!data)
		return;

	if (data->format_data) {
		/* format specific free */
		if (surface->format == MOD_DPAINT_SURFACE_F_IMAGESEQ) {
			ImgSeqFormatData *format_data = (ImgSeqFormatData *)data->format_data;
			if (format_data->uv_p)
				MEM_freeN(format_data->uv_p);
			if (format_data->barycentricWeights)
				MEM_freeN(format_data->barycentricWeights);
		}
		MEM_freeN(data->format_data);
	}
	/* type data */
	if (data->type_data)
		MEM_freeN(data->type_data);
	dynamicPaint_freeAdjData(data);
	/* bake data */
	free_bakeData(data);

	MEM_freeN(surface->data);
	surface->data = NULL;
}

void dynamicPaint_freeSurface(DynamicPaintSurface *surface)
{
	/* point cache */
	BKE_ptcache_free_list(&(surface->ptcaches));
	surface->pointcache = NULL;

	if (surface->effector_weights)
		MEM_freeN(surface->effector_weights);
	surface->effector_weights = NULL;

	BLI_remlink(&(surface->canvas->surfaces), surface);
	dynamicPaint_freeSurfaceData(surface);
	MEM_freeN(surface);
}

/* Free canvas data */
void dynamicPaint_freeCanvas(DynamicPaintModifierData *pmd)
{
	if (pmd->canvas) {
		/* Free surface data */
		DynamicPaintSurface *surface = pmd->canvas->surfaces.first;
		DynamicPaintSurface *next_surface = NULL;

		while (surface) {
			next_surface = surface->next;
			dynamicPaint_freeSurface(surface);
			surface = next_surface;
		}

		/* free dm copy */
		if (pmd->canvas->dm)
			pmd->canvas->dm->release(pmd->canvas->dm);
		pmd->canvas->dm = NULL;

		MEM_freeN(pmd->canvas);
		pmd->canvas = NULL;
	}
}

/* Free whole dp modifier */
void dynamicPaint_Modifier_free(struct DynamicPaintModifierData *pmd)
{
	if (pmd) {
		dynamicPaint_freeCanvas(pmd);
		dynamicPaint_freeBrush(pmd);
	}
}


/***************************** Initialize and reset ******************************/

/*
 * Creates a new surface and adds it to the list
 * If scene is null, frame range of 1-250 is used
 * A pointer to this surface is returned
 */
DynamicPaintSurface *dynamicPaint_createNewSurface(DynamicPaintCanvasSettings *canvas, Scene *scene)
{
	DynamicPaintSurface *surface = MEM_callocN(sizeof(DynamicPaintSurface), "DynamicPaintSurface");
	if (!surface)
		return NULL;

	surface->canvas = canvas;
	surface->format = MOD_DPAINT_SURFACE_F_VERTEX;
	surface->type = MOD_DPAINT_SURFACE_T_PAINT;

	/* cache */
	surface->pointcache = BKE_ptcache_add(&(surface->ptcaches));
	surface->pointcache->flag |= PTCACHE_DISK_CACHE;
	surface->pointcache->step = 1;

	/* Set initial values */
	surface->flags = MOD_DPAINT_ANTIALIAS | MOD_DPAINT_MULALPHA | MOD_DPAINT_DRY_LOG | MOD_DPAINT_DISSOLVE_LOG |
	                 MOD_DPAINT_ACTIVE | MOD_DPAINT_PREVIEW | MOD_DPAINT_OUT1 | MOD_DPAINT_USE_DRYING;
	surface->effect = 0;
	surface->effect_ui = 1;

	surface->diss_speed = 250;
	surface->dry_speed = 500;
	surface->color_dry_threshold = 1.0f;
	surface->depth_clamp = 0.0f;
	surface->disp_factor = 1.0f;
	surface->disp_type = MOD_DPAINT_DISP_DISPLACE;
	surface->image_fileformat = MOD_DPAINT_IMGFORMAT_PNG;

	surface->influence_scale = 1.0f;
	surface->radius_scale = 1.0f;

	surface->init_color[0] = 1.0f;
	surface->init_color[1] = 1.0f;
	surface->init_color[2] = 1.0f;
	surface->init_color[3] = 1.0f;

	surface->image_resolution = 256;
	surface->substeps = 0;

	if (scene) {
		surface->start_frame = scene->r.sfra;
		surface->end_frame = scene->r.efra;
	}
	else {
		surface->start_frame = 1;
		surface->end_frame = 250;
	}

	surface->spread_speed = 1.0f;
	surface->color_spread_speed = 1.0f;
	surface->shrink_speed = 1.0f;

	surface->wave_damping = 0.04f;
	surface->wave_speed = 1.0f;
	surface->wave_timescale = 1.0f;
	surface->wave_spring = 0.20f;
	surface->wave_smoothness = 1.0f;

	modifier_path_init(surface->image_output_path, sizeof(surface->image_output_path), "cache_dynamicpaint");

	/* Using ID_BRUSH i18n context, as we have no physics/dpaint one for now... */
	dynamicPaintSurface_setUniqueName(surface, CTX_DATA_(BLT_I18NCONTEXT_ID_BRUSH, "Surface"));

	surface->effector_weights = BKE_add_effector_weights(NULL);

	dynamicPaintSurface_updateType(surface);

	BLI_addtail(&canvas->surfaces, surface);

	return surface;
}

/*
 * Initialize modifier data
 */
bool dynamicPaint_createType(struct DynamicPaintModifierData *pmd, int type, struct Scene *scene)
{
	if (pmd) {
		if (type == MOD_DYNAMICPAINT_TYPE_CANVAS) {
			DynamicPaintCanvasSettings *canvas;
			if (pmd->canvas)
				dynamicPaint_freeCanvas(pmd);

			canvas = pmd->canvas = MEM_callocN(sizeof(DynamicPaintCanvasSettings), "DynamicPaint Canvas");
			if (!canvas)
				return false;
			canvas->pmd = pmd;
			canvas->dm = NULL;

			/* Create one surface */
			if (!dynamicPaint_createNewSurface(canvas, scene))
				return false;

		}
		else if (type == MOD_DYNAMICPAINT_TYPE_BRUSH) {
			DynamicPaintBrushSettings *brush;
			if (pmd->brush)
				dynamicPaint_freeBrush(pmd);

			brush = pmd->brush = MEM_callocN(sizeof(DynamicPaintBrushSettings), "DynamicPaint Paint");
			if (!brush)
				return false;
			brush->pmd = pmd;

			brush->psys = NULL;

			brush->flags = MOD_DPAINT_ABS_ALPHA | MOD_DPAINT_RAMP_ALPHA;
			brush->collision = MOD_DPAINT_COL_VOLUME;

			brush->r = 0.15f;
			brush->g = 0.4f;
			brush->b = 0.8f;
			brush->alpha = 1.0f;
			brush->wetness = 1.0f;

			brush->paint_distance = 1.0f;
			brush->proximity_falloff = MOD_DPAINT_PRFALL_SMOOTH;

			brush->particle_radius = 0.2f;
			brush->particle_smooth = 0.05f;

			brush->wave_type = MOD_DPAINT_WAVEB_CHANGE;
			brush->wave_factor = 1.0f;
			brush->wave_clamp = 0.0f;
			brush->smudge_strength = 0.3f;
			brush->max_velocity = 1.0f;

			brush->dm = NULL;

			/* Paint proximity falloff colorramp. */
			{
				CBData *ramp;

				brush->paint_ramp = BKE_colorband_add(false);
				if (!brush->paint_ramp)
					return false;
				ramp = brush->paint_ramp->data;
				/* Add default smooth-falloff ramp.	*/
				ramp[0].r = ramp[0].g = ramp[0].b = ramp[0].a = 1.0f;
				ramp[0].pos = 0.0f;
				ramp[1].r = ramp[1].g = ramp[1].b = ramp[1].pos = 1.0f;
				ramp[1].a = 0.0f;
				pmd->brush->paint_ramp->tot = 2;
			}

			/* Brush velocity ramp. */
			{
				CBData *ramp;

				brush->vel_ramp = BKE_colorband_add(false);
				if (!brush->vel_ramp)
					return false;
				ramp = brush->vel_ramp->data;
				ramp[0].r = ramp[0].g = ramp[0].b = ramp[0].a = ramp[0].pos = 0.0f;
				ramp[1].r = ramp[1].g = ramp[1].b = ramp[1].a = ramp[1].pos = 1.0f;
				brush->paint_ramp->tot = 2;
			}
		}
	}
	else {
		return false;
	}

	return true;
}

void dynamicPaint_Modifier_copy(const struct DynamicPaintModifierData *pmd, struct DynamicPaintModifierData *tpmd)
{
	/* Init modifier	*/
	tpmd->type = pmd->type;
	if (pmd->canvas)
		dynamicPaint_createType(tpmd, MOD_DYNAMICPAINT_TYPE_CANVAS, NULL);
	if (pmd->brush)
		dynamicPaint_createType(tpmd, MOD_DYNAMICPAINT_TYPE_BRUSH, NULL);

	/* Copy data	*/
	if (tpmd->canvas) {
		DynamicPaintSurface *surface;
		tpmd->canvas->pmd = tpmd;
		/* free default surface */
		if (tpmd->canvas->surfaces.first)
			dynamicPaint_freeSurface(tpmd->canvas->surfaces.first);

		/* copy existing surfaces */
		for (surface = pmd->canvas->surfaces.first; surface; surface = surface->next) {
			DynamicPaintSurface *t_surface = dynamicPaint_createNewSurface(tpmd->canvas, NULL);

			/* surface settings */
			t_surface->brush_group = surface->brush_group;
			MEM_freeN(t_surface->effector_weights);
			t_surface->effector_weights = MEM_dupallocN(surface->effector_weights);

			BLI_strncpy(t_surface->name, surface->name, sizeof(t_surface->name));
			t_surface->format = surface->format;
			t_surface->type = surface->type;
			t_surface->disp_type = surface->disp_type;
			t_surface->image_fileformat = surface->image_fileformat;
			t_surface->effect_ui = surface->effect_ui;
			t_surface->preview_id = surface->preview_id;
			t_surface->init_color_type = surface->init_color_type;
			t_surface->flags = surface->flags;
			t_surface->effect = surface->effect;

			t_surface->image_resolution = surface->image_resolution;
			t_surface->substeps = surface->substeps;
			t_surface->start_frame = surface->start_frame;
			t_surface->end_frame = surface->end_frame;

			copy_v4_v4(t_surface->init_color, surface->init_color);
			t_surface->init_texture = surface->init_texture;
			BLI_strncpy(t_surface->init_layername, surface->init_layername, sizeof(t_surface->init_layername));

			t_surface->dry_speed = surface->dry_speed;
			t_surface->diss_speed = surface->diss_speed;
			t_surface->color_dry_threshold = surface->color_dry_threshold;
			t_surface->depth_clamp = surface->depth_clamp;
			t_surface->disp_factor = surface->disp_factor;


			t_surface->spread_speed = surface->spread_speed;
			t_surface->color_spread_speed = surface->color_spread_speed;
			t_surface->shrink_speed = surface->shrink_speed;
			t_surface->drip_vel = surface->drip_vel;
			t_surface->drip_acc = surface->drip_acc;

			t_surface->influence_scale = surface->influence_scale;
			t_surface->radius_scale = surface->radius_scale;

			t_surface->wave_damping = surface->wave_damping;
			t_surface->wave_speed = surface->wave_speed;
			t_surface->wave_timescale = surface->wave_timescale;
			t_surface->wave_spring = surface->wave_spring;
			t_surface->wave_smoothness = surface->wave_smoothness;

			BLI_strncpy(t_surface->uvlayer_name, surface->uvlayer_name, sizeof(t_surface->uvlayer_name));
			BLI_strncpy(t_surface->image_output_path, surface->image_output_path, sizeof(t_surface->image_output_path));
			BLI_strncpy(t_surface->output_name, surface->output_name, sizeof(t_surface->output_name));
			BLI_strncpy(t_surface->output_name2, surface->output_name2, sizeof(t_surface->output_name2));
		}
		dynamicPaint_resetPreview(tpmd->canvas);
	}
	else if (tpmd->brush) {
		DynamicPaintBrushSettings *brush = pmd->brush, *t_brush = tpmd->brush;
		t_brush->pmd = tpmd;

		t_brush->flags = brush->flags;
		t_brush->collision = brush->collision;

		t_brush->r = brush->r;
		t_brush->g = brush->g;
		t_brush->b = brush->b;
		t_brush->alpha = brush->alpha;
		t_brush->wetness = brush->wetness;

		t_brush->particle_radius = brush->particle_radius;
		t_brush->particle_smooth = brush->particle_smooth;
		t_brush->paint_distance = brush->paint_distance;
		t_brush->psys = brush->psys;

		if (brush->paint_ramp)
			memcpy(t_brush->paint_ramp, brush->paint_ramp, sizeof(ColorBand));
		if (brush->vel_ramp)
			memcpy(t_brush->vel_ramp, brush->vel_ramp, sizeof(ColorBand));

		t_brush->proximity_falloff = brush->proximity_falloff;
		t_brush->wave_type = brush->wave_type;
		t_brush->ray_dir = brush->ray_dir;

		t_brush->wave_factor = brush->wave_factor;
		t_brush->wave_clamp = brush->wave_clamp;
		t_brush->max_velocity = brush->max_velocity;
		t_brush->smudge_strength = brush->smudge_strength;
	}
}

/* allocates surface data depending on surface type */
static void dynamicPaint_allocateSurfaceType(DynamicPaintSurface *surface)
{
	PaintSurfaceData *sData = surface->data;

	switch (surface->type) {
		case MOD_DPAINT_SURFACE_T_PAINT:
			sData->type_data = MEM_callocN(sizeof(PaintPoint) * sData->total_points, "DynamicPaintSurface Data");
			break;
		case MOD_DPAINT_SURFACE_T_DISPLACE:
			sData->type_data = MEM_callocN(sizeof(float) * sData->total_points, "DynamicPaintSurface DepthData");
			break;
		case MOD_DPAINT_SURFACE_T_WEIGHT:
			sData->type_data = MEM_callocN(sizeof(float) * sData->total_points, "DynamicPaintSurface WeightData");
			break;
		case MOD_DPAINT_SURFACE_T_WAVE:
			sData->type_data = MEM_callocN(sizeof(PaintWavePoint) * sData->total_points, "DynamicPaintSurface WaveData");
			break;
	}

	if (sData->type_data == NULL)
		setError(surface->canvas, N_("Not enough free memory"));
}

static bool surface_usesAdjDistance(DynamicPaintSurface *surface)
{
	return ((surface->type == MOD_DPAINT_SURFACE_T_PAINT && surface->effect) ||
	        (surface->type == MOD_DPAINT_SURFACE_T_WAVE));
}

static bool surface_usesAdjData(DynamicPaintSurface *surface)
{
	return (surface_usesAdjDistance(surface) ||
	        (surface->format == MOD_DPAINT_SURFACE_F_VERTEX && surface->flags & MOD_DPAINT_ANTIALIAS));
}

/* initialize surface adjacency data */
static void dynamicPaint_initAdjacencyData(DynamicPaintSurface *surface, const bool force_init)
{
	PaintSurfaceData *sData = surface->data;
	DerivedMesh *dm = surface->canvas->dm;
	PaintAdjData *ad;
	int *temp_data;
	int neigh_points = 0;

	if (!force_init && !surface_usesAdjData(surface))
		return;

	if (surface->format == MOD_DPAINT_SURFACE_F_VERTEX) {
		/* For vertex format, neighbors are connected by edges */
		neigh_points = 2 * dm->getNumEdges(dm);
	}
	else if (surface->format == MOD_DPAINT_SURFACE_F_IMAGESEQ) {
		neigh_points = sData->total_points * 8;
	}

	if (!neigh_points)
		return;

	/* allocate memory */
	ad = sData->adj_data = MEM_callocN(sizeof(PaintAdjData), "Surface Adj Data");
	if (!ad)
		return;
	ad->n_index = MEM_callocN(sizeof(int) * sData->total_points, "Surface Adj Index");
	ad->n_num = MEM_callocN(sizeof(int) * sData->total_points, "Surface Adj Counts");
	temp_data = MEM_callocN(sizeof(int) * sData->total_points, "Temp Adj Data");
	ad->n_target = MEM_callocN(sizeof(int) * neigh_points, "Surface Adj Targets");
	ad->flags = MEM_callocN(sizeof(int) * sData->total_points, "Surface Adj Flags");
	ad->total_targets = neigh_points;
	ad->border = NULL;
	ad->total_border = 0;

	/* in case of allocation error, free memory */
	if (!ad->n_index || !ad->n_num || !ad->n_target || !temp_data) {
		dynamicPaint_freeAdjData(sData);
		if (temp_data)
			MEM_freeN(temp_data);
		setError(surface->canvas, N_("Not enough free memory"));
		return;
	}

	if (surface->format == MOD_DPAINT_SURFACE_F_VERTEX) {
		int i;
		int n_pos;

		/* For vertex format, count every vertex that is connected by an edge */
		int numOfEdges = dm->getNumEdges(dm);
		int numOfPolys = dm->getNumPolys(dm);
		struct MEdge *edge =  dm->getEdgeArray(dm);
		struct MPoly *mpoly = dm->getPolyArray(dm);
		struct MLoop *mloop = dm->getLoopArray(dm);

		/* count number of edges per vertex */
		for (i = 0; i < numOfEdges; i++) {
			ad->n_num[edge[i].v1]++;
			ad->n_num[edge[i].v2]++;

			temp_data[edge[i].v1]++;
			temp_data[edge[i].v2]++;
		}

		/* also add number of vertices to temp_data
		 *  to locate points on "mesh edge" */
		for (i = 0; i < numOfPolys; i++) {
			for (int j = 0; j < mpoly[i].totloop; j++) {
				temp_data[mloop[mpoly[i].loopstart + j].v]++;
			}
		}

		/* now check if total number of edges+faces for
		 *  each vertex is even, if not -> vertex is on mesh edge */
		for (i = 0; i < sData->total_points; i++) {
			if ((temp_data[i] % 2) || (temp_data[i] < 4)) {
				ad->flags[i] |= ADJ_ON_MESH_EDGE;
			}

			/* reset temp data */
			temp_data[i] = 0;
		}

		/* order n_index array */
		n_pos = 0;
		for (i = 0; i < sData->total_points; i++) {
			ad->n_index[i] = n_pos;
			n_pos += ad->n_num[i];
		}

		/* and now add neighbor data using that info */
		for (i = 0; i < numOfEdges; i++) {
			/* first vertex */
			int index = edge[i].v1;
			n_pos = ad->n_index[index] + temp_data[index];
			ad->n_target[n_pos] = edge[i].v2;
			temp_data[index]++;

			/* second vertex */
			index = edge[i].v2;
			n_pos = ad->n_index[index] + temp_data[index];
			ad->n_target[n_pos] = edge[i].v1;
			temp_data[index]++;
		}
	}
	else if (surface->format == MOD_DPAINT_SURFACE_F_IMAGESEQ) {
		/* for image sequences, only allocate memory.
		 *  bake initialization takes care of rest */
	}

	MEM_freeN(temp_data);
}

typedef struct DynamicPaintSetInitColorData {
	const DynamicPaintSurface *surface;

	const MLoop *mloop;
	const MLoopUV *mloopuv;
	const MLoopTri *mlooptri;
	const MLoopCol *mloopcol;
	struct ImagePool *pool;

	const bool scene_color_manage;
} DynamicPaintSetInitColorData;

static void dynamic_paint_set_init_color_tex_to_vcol_cb(
        void *__restrict userdata,
        const int i,
        const ParallelRangeTLS *__restrict UNUSED(tls))
{
	const DynamicPaintSetInitColorData *data = userdata;

	const PaintSurfaceData *sData = data->surface->data;
	PaintPoint *pPoint = (PaintPoint *)sData->type_data;

	const MLoop *mloop = data->mloop;
	const MLoopTri *mlooptri = data->mlooptri;
	const MLoopUV *mloopuv = data->mloopuv;
	struct ImagePool *pool = data->pool;
	Tex *tex = data->surface->init_texture;

	const bool scene_color_manage = data->scene_color_manage;

	float uv[3] = {0.0f};

	for (int j = 3; j--;) {
		TexResult texres = {0};
		const unsigned int vert = mloop[mlooptri[i].tri[j]].v;

		/* remap to [-1.0, 1.0] */
		uv[0] = mloopuv[mlooptri[i].tri[j]].uv[0] * 2.0f - 1.0f;
		uv[1] = mloopuv[mlooptri[i].tri[j]].uv[1] * 2.0f - 1.0f;

		multitex_ext_safe(tex, uv, &texres, pool, scene_color_manage, false);

		if (texres.tin > pPoint[vert].color[3]) {
			copy_v3_v3(pPoint[vert].color, &texres.tr);
			pPoint[vert].color[3] = texres.tin;
		}
	}
}

static void dynamic_paint_set_init_color_tex_to_imseq_cb(
        void *__restrict userdata,
        const int i,
        const ParallelRangeTLS *__restrict UNUSED(tls))
{
	const DynamicPaintSetInitColorData *data = userdata;

	const PaintSurfaceData *sData = data->surface->data;
	PaintPoint *pPoint = (PaintPoint *)sData->type_data;

	const MLoopTri *mlooptri = data->mlooptri;
	const MLoopUV *mloopuv = data->mloopuv;
	Tex *tex = data->surface->init_texture;
	ImgSeqFormatData *f_data = (ImgSeqFormatData *)sData->format_data;
	const int samples = (data->surface->flags & MOD_DPAINT_ANTIALIAS) ? 5 : 1;

	const bool scene_color_manage = data->scene_color_manage;

	float uv[9] = {0.0f};
	float uv_final[3] = {0.0f};

	TexResult texres = {0};

	/* collect all uvs */
	for (int j = 3; j--;) {
		copy_v2_v2(&uv[j * 3], mloopuv[mlooptri[f_data->uv_p[i].tri_index].tri[j]].uv);
	}

	/* interpolate final uv pos */
	interp_v3_v3v3v3(uv_final, &uv[0], &uv[3], &uv[6], f_data->barycentricWeights[i * samples].v);
	/* remap to [-1.0, 1.0] */
	uv_final[0] = uv_final[0] * 2.0f - 1.0f;
	uv_final[1] = uv_final[1] * 2.0f - 1.0f;

	multitex_ext_safe(tex, uv_final, &texres, NULL, scene_color_manage, false);

	/* apply color */
	copy_v3_v3(pPoint[i].color, &texres.tr);
	pPoint[i].color[3] = texres.tin;
}

static void dynamic_paint_set_init_color_vcol_to_imseq_cb(
        void *__restrict userdata,
        const int i,
        const ParallelRangeTLS *__restrict UNUSED(tls))
{
	const DynamicPaintSetInitColorData *data = userdata;

	const PaintSurfaceData *sData = data->surface->data;
	PaintPoint *pPoint = (PaintPoint *)sData->type_data;

	const MLoopTri *mlooptri = data->mlooptri;
	const MLoopCol *mloopcol = data->mloopcol;
	ImgSeqFormatData *f_data = (ImgSeqFormatData *)sData->format_data;
	const int samples = (data->surface->flags & MOD_DPAINT_ANTIALIAS) ? 5 : 1;

	const int tri_idx = f_data->uv_p[i].tri_index;
	float colors[3][4];
	float final_color[4];

	/* collect color values */
	for (int j = 3; j--;) {
		rgba_uchar_to_float(colors[j], (const unsigned char *)&mloopcol[mlooptri[tri_idx].tri[j]].r);
	}

	/* interpolate final color */
	interp_v4_v4v4v4(final_color, UNPACK3(colors), f_data->barycentricWeights[i * samples].v);

	copy_v4_v4(pPoint[i].color, final_color);
}

static void dynamicPaint_setInitialColor(const Scene *scene, DynamicPaintSurface *surface)
{
	PaintSurfaceData *sData = surface->data;
	PaintPoint *pPoint = (PaintPoint *)sData->type_data;
	DerivedMesh *dm = surface->canvas->dm;
	int i;
	const bool scene_color_manage = BKE_scene_check_color_management_enabled(scene);

	if (surface->type != MOD_DPAINT_SURFACE_T_PAINT)
		return;

	if (surface->init_color_type == MOD_DPAINT_INITIAL_NONE)
		return;

	/* Single color */
	if (surface->init_color_type == MOD_DPAINT_INITIAL_COLOR) {
		/* apply color to every surface point */
		for (i = 0; i < sData->total_points; i++) {
			copy_v4_v4(pPoint[i].color, surface->init_color);
		}
	}
	/* UV mapped texture */
	else if (surface->init_color_type == MOD_DPAINT_INITIAL_TEXTURE) {
		Tex *tex = surface->init_texture;

		const MLoop *mloop = dm->getLoopArray(dm);
		const MLoopTri *mlooptri = dm->getLoopTriArray(dm);
		const int tottri = dm->getNumLoopTri(dm);
		const MLoopUV *mloopuv = NULL;

		char uvname[MAX_CUSTOMDATA_LAYER_NAME];

		if (!tex)
			return;

		/* get uv map */
		CustomData_validate_layer_name(&dm->loopData, CD_MLOOPUV, surface->init_layername, uvname);
		mloopuv = CustomData_get_layer_named(&dm->loopData, CD_MLOOPUV, uvname);
		if (!mloopuv)
			return;

		/* for vertex surface loop through tfaces and find uv color
		 *  that provides highest alpha */
		if (surface->format == MOD_DPAINT_SURFACE_F_VERTEX) {
			struct ImagePool *pool = BKE_image_pool_new();

			DynamicPaintSetInitColorData data = {
			    .surface = surface,
			    .mloop = mloop, .mlooptri = mlooptri, .mloopuv = mloopuv, .pool = pool,
			    .scene_color_manage = scene_color_manage
			};
			ParallelRangeSettings settings;
			BLI_parallel_range_settings_defaults(&settings);
			settings.use_threading = (tottri > 1000);
			BLI_task_parallel_range(0, tottri,
			                        &data,
			                        dynamic_paint_set_init_color_tex_to_vcol_cb,
			                        &settings);
			BKE_image_pool_free(pool);
		}
		else if (surface->format == MOD_DPAINT_SURFACE_F_IMAGESEQ) {
			DynamicPaintSetInitColorData data = {
			    .surface = surface,
			    .mlooptri = mlooptri, .mloopuv = mloopuv,
			    .scene_color_manage = scene_color_manage
			};
			ParallelRangeSettings settings;
			BLI_parallel_range_settings_defaults(&settings);
			settings.use_threading = (sData->total_points > 1000);
			BLI_task_parallel_range(0, sData->total_points,
			                        &data,
			                        dynamic_paint_set_init_color_tex_to_imseq_cb,
			                        &settings);
		}
	}
	/* vertex color layer */
	else if (surface->init_color_type == MOD_DPAINT_INITIAL_VERTEXCOLOR) {

		/* for vertex surface, just copy colors from mcol */
		if (surface->format == MOD_DPAINT_SURFACE_F_VERTEX) {
			const MLoop *mloop = dm->getLoopArray(dm);
			const int totloop = dm->getNumLoops(dm);
			const MLoopCol *col = CustomData_get_layer_named(&dm->loopData, CD_MLOOPCOL, surface->init_layername);
			if (!col)
				return;

			for (i = 0; i < totloop; i++) {
				rgba_uchar_to_float(pPoint[mloop[i].v].color, (const unsigned char *)&col[mloop[i].v].r);
			}
		}
		else if (surface->format == MOD_DPAINT_SURFACE_F_IMAGESEQ) {
			const MLoopTri *mlooptri = dm->getLoopTriArray(dm);
			MLoopCol *col = CustomData_get_layer_named(&dm->loopData, CD_MLOOPCOL, surface->init_layername);
			if (!col)
				return;

			DynamicPaintSetInitColorData data = {
			    .surface = surface,
			    .mlooptri = mlooptri, .mloopcol = col,
			};
			ParallelRangeSettings settings;
			BLI_parallel_range_settings_defaults(&settings);
			settings.use_threading = (sData->total_points > 1000);
			BLI_task_parallel_range(0, sData->total_points,
			                        &data,
			                        dynamic_paint_set_init_color_vcol_to_imseq_cb,
			                        &settings);
		}
	}
}

/* clears surface data back to zero */
void dynamicPaint_clearSurface(const Scene *scene, DynamicPaintSurface *surface)
{
	PaintSurfaceData *sData = surface->data;
	if (sData && sData->type_data) {
		unsigned int data_size;

		if (surface->type == MOD_DPAINT_SURFACE_T_PAINT)
			data_size = sizeof(PaintPoint);
		else if (surface->type == MOD_DPAINT_SURFACE_T_WAVE)
			data_size = sizeof(PaintWavePoint);
		else
			data_size = sizeof(float);

		memset(sData->type_data, 0, data_size * sData->total_points);

		/* set initial color */
		if (surface->type == MOD_DPAINT_SURFACE_T_PAINT)
			dynamicPaint_setInitialColor(scene, surface);

		if (sData->bData)
			sData->bData->clear = 1;
	}
}

/* completely (re)initializes surface (only for point cache types)*/
bool dynamicPaint_resetSurface(const Scene *scene, DynamicPaintSurface *surface)
{
	int numOfPoints = dynamicPaint_surfaceNumOfPoints(surface);
	/* free existing data */
	if (surface->data)
		dynamicPaint_freeSurfaceData(surface);

	/* don't reallocate for image sequence types. they get handled only on bake */
	if (surface->format == MOD_DPAINT_SURFACE_F_IMAGESEQ)
		return true;
	if (numOfPoints < 1)
		return false;

	/* allocate memory */
	surface->data = MEM_callocN(sizeof(PaintSurfaceData), "PaintSurfaceData");
	if (!surface->data)
		return false;

	/* allocate data depending on surface type and format */
	surface->data->total_points = numOfPoints;
	dynamicPaint_allocateSurfaceType(surface);
	dynamicPaint_initAdjacencyData(surface, false);

	/* set initial color */
	if (surface->type == MOD_DPAINT_SURFACE_T_PAINT)
		dynamicPaint_setInitialColor(scene, surface);

	return true;
}

/* make sure allocated surface size matches current requirements */
static bool dynamicPaint_checkSurfaceData(const Scene *scene, DynamicPaintSurface *surface)
{
	if (!surface->data || ((dynamicPaint_surfaceNumOfPoints(surface) != surface->data->total_points))) {
		return dynamicPaint_resetSurface(scene, surface);
	}
	return true;
}


/***************************** Modifier processing ******************************/

typedef struct DynamicPaintModifierApplyData {
	const DynamicPaintSurface *surface;
	Object *ob;

	MVert *mvert;
	const MLoop *mloop;
	const MPoly *mpoly;

	float (*fcolor)[4];
	MLoopCol *mloopcol;
	MLoopCol *mloopcol_wet;
	MLoopCol *mloopcol_preview;
} DynamicPaintModifierApplyData;

static void dynamic_paint_apply_surface_displace_cb(
        void *__restrict userdata,
        const int i,
        const ParallelRangeTLS *__restrict UNUSED(tls))
{
	const DynamicPaintModifierApplyData *data = userdata;

	const DynamicPaintSurface *surface = data->surface;
	MVert *mvert = data->mvert;

	float normal[3];
	const float *value = (float *)surface->data->type_data;
	const float val = value[i] * surface->disp_factor;

	normal_short_to_float_v3(normal, mvert[i].no);

	/* same as 'mvert[i].co[0] -= normal[0] * val' etc. */
	madd_v3_v3fl(mvert[i].co, normal, -val);
}

/* apply displacing vertex surface to the derived mesh */
static void dynamicPaint_applySurfaceDisplace(DynamicPaintSurface *surface, DerivedMesh *result)
{
	PaintSurfaceData *sData = surface->data;

	if (!sData || surface->format != MOD_DPAINT_SURFACE_F_VERTEX)
		return;

	/* displace paint */
	if (surface->type == MOD_DPAINT_SURFACE_T_DISPLACE) {
		MVert *mvert = result->getVertArray(result);

		DynamicPaintModifierApplyData data = {.surface = surface, .mvert = mvert};
		ParallelRangeSettings settings;
		BLI_parallel_range_settings_defaults(&settings);
		settings.use_threading = (sData->total_points > 10000);
		BLI_task_parallel_range(0, sData->total_points,
		                        &data,
		                        dynamic_paint_apply_surface_displace_cb,
		                        &settings);
	}
}

static void dynamic_paint_apply_surface_vpaint_blend_cb(
        void *__restrict userdata,
        const int i,
        const ParallelRangeTLS *__restrict UNUSED(tls))
{
	const DynamicPaintModifierApplyData *data = userdata;

	PaintPoint *pPoint = (PaintPoint *)data->surface->data->type_data;
	float (*fcolor)[4] = data->fcolor;

	/* blend dry and wet layer */
	blendColors(pPoint[i].color, pPoint[i].color[3], pPoint[i].e_color, pPoint[i].e_color[3], fcolor[i]);
}

static void dynamic_paint_apply_surface_vpaint_cb(
        void *__restrict userdata,
        const int p_index,
        const ParallelRangeTLS *__restrict UNUSED(tls))
{
	const DynamicPaintModifierApplyData *data = userdata;
	Object *ob = data->ob;

	const MLoop *mloop = data->mloop;
	const MPoly *mpoly = data->mpoly;

	const DynamicPaintSurface *surface = data->surface;
	PaintPoint *pPoint = (PaintPoint *)surface->data->type_data;
	float (*fcolor)[4] = data->fcolor;

	MLoopCol *mloopcol = data->mloopcol;
	MLoopCol *mloopcol_wet = data->mloopcol_wet;
	MLoopCol *mloopcol_preview = data->mloopcol_preview;

	const Material *material = mloopcol_preview ?
	                               give_current_material(ob, mpoly[p_index].mat_nr + 1) : NULL;

	for (int j = 0; j < mpoly[p_index].totloop; j++) {
		const int l_index = mpoly[p_index].loopstart + j;
		const int v_index = mloop[l_index].v;

		/* save layer data to output layer */
		/* apply color */
		if (mloopcol) {
			rgba_float_to_uchar((unsigned char *)&mloopcol[l_index].r, fcolor[v_index]);
		}
		/* apply wetness */
		if (mloopcol_wet) {
			const char c = unit_float_to_uchar_clamp(pPoint[v_index].wetness);
			mloopcol_wet[l_index].r = c;
			mloopcol_wet[l_index].g = c;
			mloopcol_wet[l_index].b = c;
			mloopcol_wet[l_index].a = 255;
		}

		/* viewport preview */
		if (mloopcol_preview) {
			if (surface->preview_id == MOD_DPAINT_SURFACE_PREV_PAINT) {
				float c[3];

				/* Apply material color as base vertex color for preview */
				mloopcol_preview[l_index].a = 255;
				if (material) {
					c[0] = material->r;
					c[1] = material->g;
					c[2] = material->b;
				}
				else { /* default gray */
					c[0] = 0.65f;
					c[1] = 0.65f;
					c[2] = 0.65f;
				}
				/* mix surface color */
				interp_v3_v3v3(c, c, fcolor[v_index], fcolor[v_index][3]);

				rgb_float_to_uchar((unsigned char *)&mloopcol_preview[l_index].r, c);
			}
			else {
				const char c = unit_float_to_uchar_clamp(pPoint[v_index].wetness);
				mloopcol_preview[l_index].r = c;
				mloopcol_preview[l_index].g = c;
				mloopcol_preview[l_index].b = c;
				mloopcol_preview[l_index].a = 255;
			}
		}
	}
}

static void dynamic_paint_apply_surface_wave_cb(
        void *__restrict userdata,
        const int i,
        const ParallelRangeTLS *__restrict UNUSED(tls))
{
	const DynamicPaintModifierApplyData *data = userdata;

	PaintWavePoint *wPoint = (PaintWavePoint *)data->surface->data->type_data;
	MVert *mvert = data->mvert;
	float normal[3];

	normal_short_to_float_v3(normal, mvert[i].no);
	madd_v3_v3fl(mvert[i].co, normal, wPoint[i].height);
}

/*
 *	Apply canvas data to the object derived mesh
 */
static DerivedMesh *dynamicPaint_Modifier_apply(
        DynamicPaintModifierData *pmd, Object *ob, DerivedMesh *dm)
{
	DerivedMesh *result = CDDM_copy(dm);

	if (pmd->canvas && !(pmd->canvas->flags & MOD_DPAINT_BAKING)) {

		DynamicPaintSurface *surface;
		bool update_normals = false;

		/* loop through surfaces */
		for (surface = pmd->canvas->surfaces.first; surface; surface = surface->next) {
			PaintSurfaceData *sData = surface->data;

			if (surface->format != MOD_DPAINT_SURFACE_F_IMAGESEQ && sData) {
				if (!(surface->flags & MOD_DPAINT_ACTIVE))
					continue;

				/* process vertex surface previews */
				if (surface->format == MOD_DPAINT_SURFACE_F_VERTEX) {

					/* vertex color paint */
					if (surface->type == MOD_DPAINT_SURFACE_T_PAINT) {
						MLoop *mloop = CDDM_get_loops(result);
						const int totloop = result->numLoopData;
						MPoly *mpoly = CDDM_get_polys(result);
						const int totpoly = result->numPolyData;

						/* paint is stored on dry and wet layers, so mix final color first */
						float (*fcolor)[4] = MEM_callocN(sizeof(*fcolor) * sData->total_points, "Temp paint color");

						DynamicPaintModifierApplyData data = {.surface = surface, .fcolor = fcolor};
						{
							ParallelRangeSettings settings;
							BLI_parallel_range_settings_defaults(&settings);
							settings.use_threading = (sData->total_points > 1000);
							BLI_task_parallel_range(
							        0, sData->total_points,
							        &data,
							        dynamic_paint_apply_surface_vpaint_blend_cb,
							        &settings);
						}

						/* paint layer */
						MLoopCol *mloopcol = CustomData_get_layer_named(&result->loopData, CD_MLOOPCOL, surface->output_name);
						/* if output layer is lost from a constructive modifier, re-add it */
						if (!mloopcol && dynamicPaint_outputLayerExists(surface, ob, 0)) {
							mloopcol = CustomData_add_layer_named(
							        &result->loopData, CD_MLOOPCOL, CD_CALLOC, NULL, totloop, surface->output_name);
						}

						/* wet layer */
						MLoopCol *mloopcol_wet = CustomData_get_layer_named(&result->loopData, CD_MLOOPCOL, surface->output_name2);
						/* if output layer is lost from a constructive modifier, re-add it */
						if (!mloopcol_wet && dynamicPaint_outputLayerExists(surface, ob, 1)) {
							mloopcol_wet = CustomData_add_layer_named(
							        &result->loopData, CD_MLOOPCOL, CD_CALLOC, NULL, totloop, surface->output_name2);
						}

						/* Save preview results to weight layer to be able to share same drawing methods */
						MLoopCol *mloopcol_preview = NULL;
						if (surface->flags & MOD_DPAINT_PREVIEW) {
							mloopcol_preview = CustomData_get_layer(&result->loopData, CD_PREVIEW_MLOOPCOL);
							if (!mloopcol_preview) {
								mloopcol_preview = CustomData_add_layer(
								        &result->loopData, CD_PREVIEW_MLOOPCOL, CD_CALLOC, NULL, totloop);
							}
						}

						data.ob = ob;
						data.mloop = mloop;
						data.mpoly = mpoly;
						data.mloopcol = mloopcol;
						data.mloopcol_wet = mloopcol_wet;
						data.mloopcol_preview = mloopcol_preview;

						{
							ParallelRangeSettings settings;
							BLI_parallel_range_settings_defaults(&settings);
							settings.use_threading = (totpoly > 1000);
							BLI_task_parallel_range(
							        0, totpoly,
							        &data,
							        dynamic_paint_apply_surface_vpaint_cb,
							        &settings);
						}

						MEM_freeN(fcolor);

						/* Mark tessellated CD layers as dirty. */
						result->dirty |= DM_DIRTY_TESS_CDLAYERS;
					}
					/* vertex group paint */
					else if (surface->type == MOD_DPAINT_SURFACE_T_WEIGHT) {
						int defgrp_index = defgroup_name_index(ob, surface->output_name);
						MDeformVert *dvert = result->getVertDataArray(result, CD_MDEFORMVERT);
						float *weight = (float *)sData->type_data;

						/* viewport preview */
						if (surface->flags & MOD_DPAINT_PREVIEW) {
							/* Save preview results to weight layer to be
							 * able to share same drawing methods.
							 * Note this func also sets DM_DIRTY_TESS_CDLAYERS flag! */
							DM_update_weight_mcol(ob, result, 0, weight, 0, NULL);
						}

						/* apply weights into a vertex group, if doesnt exists add a new layer */
						if (defgrp_index != -1 && !dvert && (surface->output_name[0] != '\0')) {
							dvert = CustomData_add_layer(&result->vertData, CD_MDEFORMVERT, CD_CALLOC,
							                             NULL, sData->total_points);
						}
						if (defgrp_index != -1 && dvert) {
							int i;
							for (i = 0; i < sData->total_points; i++) {
								MDeformVert *dv = &dvert[i];
								MDeformWeight *def_weight = defvert_find_index(dv, defgrp_index);

								/* skip if weight value is 0 and no existing weight is found */
								if ((def_weight != NULL) || (weight[i] != 0.0f)) {
									/* if not found, add a weight for it */
									if (def_weight == NULL) {
										def_weight = defvert_verify_index(dv, defgrp_index);
									}

									/* set weight value */
									def_weight->weight = weight[i];
								}
							}
						}
					}
					/* wave simulation */
					else if (surface->type == MOD_DPAINT_SURFACE_T_WAVE) {
						MVert *mvert = result->getVertArray(result);

						DynamicPaintModifierApplyData data = {.surface = surface, .mvert = mvert};
						ParallelRangeSettings settings;
						BLI_parallel_range_settings_defaults(&settings);
						settings.use_threading = (sData->total_points > 1000);
						BLI_task_parallel_range(
						        0, sData->total_points,
						        &data,
						        dynamic_paint_apply_surface_wave_cb,
						        &settings);
						update_normals = true;
					}

					/* displace */
					if (surface->type == MOD_DPAINT_SURFACE_T_DISPLACE) {
						dynamicPaint_applySurfaceDisplace(surface, result);
						update_normals = true;
					}
				}
			}
		}

		if (update_normals) {
			result->dirty |= DM_DIRTY_NORMALS;
		}
	}
	/* make a copy of dm to use as brush data */
	if (pmd->brush) {
		if (pmd->brush->dm)
			pmd->brush->dm->release(pmd->brush->dm);
		pmd->brush->dm = CDDM_copy(result);
	}

	return result;
}

/* update cache frame range */
void dynamicPaint_cacheUpdateFrames(DynamicPaintSurface *surface)
{
	if (surface->pointcache) {
		surface->pointcache->startframe = surface->start_frame;
		surface->pointcache->endframe = surface->end_frame;
	}
}

static void canvas_copyDerivedMesh(DynamicPaintCanvasSettings *canvas, DerivedMesh *dm)
{
	if (canvas->dm) {
		canvas->dm->release(canvas->dm);
	}

	canvas->dm = CDDM_copy(dm);
}

/*
 *	Updates derived mesh copy and processes dynamic paint step / caches.
 */
static void dynamicPaint_frameUpdate(
<<<<<<< HEAD
        DynamicPaintModifierData *pmd, struct Depsgraph *depsgraph, Scene *scene,
        Object *ob, DerivedMesh *dm)
=======
        Main *bmain, EvaluationContext *eval_ctx, DynamicPaintModifierData *pmd, Scene *scene, Object *ob, DerivedMesh *dm)
>>>>>>> d0956e9c
{
	if (pmd->canvas) {
		DynamicPaintCanvasSettings *canvas = pmd->canvas;
		DynamicPaintSurface *surface = canvas->surfaces.first;

		/* update derived mesh copy */
		canvas_copyDerivedMesh(canvas, dm);

		/* in case image sequence baking, stop here */
		if (canvas->flags & MOD_DPAINT_BAKING)
			return;

		/* loop through surfaces */
		for (; surface; surface = surface->next) {
			int current_frame = (int)scene->r.cfra;
			bool no_surface_data;

			/* free bake data if not required anymore */
			surface_freeUnusedData(surface);

			/* image sequences are handled by bake operator */
			if ((surface->format == MOD_DPAINT_SURFACE_F_IMAGESEQ) || !(surface->flags & MOD_DPAINT_ACTIVE))
				continue;

			/* make sure surface is valid */
			no_surface_data = surface->data == NULL;
			if (!dynamicPaint_checkSurfaceData(scene, surface))
				continue;

			/* limit frame range */
			CLAMP(current_frame, surface->start_frame, surface->end_frame);

			if (no_surface_data || current_frame != surface->current_frame ||
			    (int)scene->r.cfra == surface->start_frame)
			{
				PointCache *cache = surface->pointcache;
				PTCacheID pid;
				surface->current_frame = current_frame;

				/* read point cache */
				BKE_ptcache_id_from_dynamicpaint(&pid, ob, surface);
				pid.cache->startframe = surface->start_frame;
				pid.cache->endframe = surface->end_frame;
				BKE_ptcache_id_time(&pid, scene, (float)scene->r.cfra, NULL, NULL, NULL);

				/* reset non-baked cache at first frame */
				if ((int)scene->r.cfra == surface->start_frame && !(cache->flag & PTCACHE_BAKED)) {
					cache->flag |= PTCACHE_REDO_NEEDED;
					BKE_ptcache_id_reset(scene, &pid, PTCACHE_RESET_OUTDATED);
					cache->flag &= ~PTCACHE_REDO_NEEDED;
				}

				/* try to read from cache */
				bool can_simulate = ((int)scene->r.cfra == current_frame) && !(cache->flag & PTCACHE_BAKED);

				if (BKE_ptcache_read(&pid, (float)scene->r.cfra, can_simulate)) {
					BKE_ptcache_validate(cache, (int)scene->r.cfra);
				}
				/* if read failed and we're on surface range do recalculate */
				else if (can_simulate) {
					/* calculate surface frame */
					canvas->flags |= MOD_DPAINT_BAKING;
<<<<<<< HEAD
					dynamicPaint_calculateFrame(surface, depsgraph, scene, ob, current_frame);
=======
					dynamicPaint_calculateFrame(bmain, eval_ctx, surface, scene, ob, current_frame);
>>>>>>> d0956e9c
					canvas->flags &= ~MOD_DPAINT_BAKING;

					/* restore canvas derivedmesh if required */
					if (surface->type == MOD_DPAINT_SURFACE_T_DISPLACE &&
					    surface->flags & MOD_DPAINT_DISP_INCREMENTAL && surface->next)
					{
						canvas_copyDerivedMesh(canvas, dm);
					}

					BKE_ptcache_validate(cache, surface->current_frame);
					BKE_ptcache_write(&pid, surface->current_frame);
				}
			}
		}
	}
}

/* Modifier call. Processes dynamic paint modifier step. */
<<<<<<< HEAD
DerivedMesh *dynamicPaint_Modifier_do(
        DynamicPaintModifierData *pmd, struct Depsgraph *depsgraph, Scene *scene,
        Object *ob, DerivedMesh *dm)
=======
DerivedMesh *dynamicPaint_Modifier_do(Main *bmain,
        EvaluationContext *eval_ctx, DynamicPaintModifierData *pmd, Scene *scene, Object *ob, DerivedMesh *dm)
>>>>>>> d0956e9c
{
	if (pmd->canvas) {
		DerivedMesh *ret;

		/* Update canvas data for a new frame */
<<<<<<< HEAD
		dynamicPaint_frameUpdate(pmd, depsgraph, scene, ob, dm);
=======
		dynamicPaint_frameUpdate(bmain, eval_ctx, pmd, scene, ob, dm);
>>>>>>> d0956e9c

		/* Return output mesh */
		ret = dynamicPaint_Modifier_apply(pmd, ob, dm);

		return ret;
	}
	else {
		/* Update canvas data for a new frame */
<<<<<<< HEAD
		dynamicPaint_frameUpdate(pmd, depsgraph, scene, ob, dm);
=======
		dynamicPaint_frameUpdate(bmain, eval_ctx, pmd, scene, ob, dm);
>>>>>>> d0956e9c

		/* Return output mesh */
		return dynamicPaint_Modifier_apply(pmd, ob, dm);
	}
}


/***************************** Image Sequence / UV Image Surface Calls ******************************/

/*
 *	Create a surface for uv image sequence format
 */
#define JITTER_SAMPLES { \
	0.0f, 0.0f, \
	-0.2f, -0.4f, \
	0.2f, 0.4f, \
	0.4f, -0.2f, \
	-0.4f, 0.3f, \
}

typedef struct DynamicPaintCreateUVSurfaceData {
	const DynamicPaintSurface *surface;

	PaintUVPoint *tempPoints;
	Vec3f *tempWeights;

	const MLoopTri *mlooptri;
	const MLoopUV *mloopuv;
	const MLoop *mloop;
	const int tottri;

	const Bounds2D *faceBB;
	uint32_t *active_points;
} DynamicPaintCreateUVSurfaceData;

static void dynamic_paint_create_uv_surface_direct_cb(
        void *__restrict userdata,
        const int ty,
        const ParallelRangeTLS *__restrict UNUSED(tls))
{
	const DynamicPaintCreateUVSurfaceData *data = userdata;

	const DynamicPaintSurface *surface = data->surface;
	PaintUVPoint *tempPoints = data->tempPoints;
	Vec3f *tempWeights = data->tempWeights;

	const MLoopTri *mlooptri = data->mlooptri;
	const MLoopUV *mloopuv = data->mloopuv;
	const MLoop *mloop = data->mloop;
	const int tottri = data->tottri;

	const Bounds2D *faceBB = data->faceBB;

	const float jitter5sample[10] = JITTER_SAMPLES;
	const int aa_samples = (surface->flags & MOD_DPAINT_ANTIALIAS) ? 5 : 1;
	const int w = surface->image_resolution;
	const int h = w;

	for (int tx = 0; tx < w; tx++) {
		const int index = tx + w * ty;
		PaintUVPoint *tPoint = &tempPoints[index];
		float point[5][2];

		/* Init per pixel settings */
		tPoint->tri_index = -1;
		tPoint->neighbour_pixel = -1;
		tPoint->pixel_index = index;

		/* Actual pixel center, used when collision is found	*/
		point[0][0] = ((float)tx + 0.5f) / w;
		point[0][1] = ((float)ty + 0.5f) / h;

		/*
		 * A pixel middle sample isn't enough to find very narrow polygons
		 * So using 4 samples of each corner too
		 */
		point[1][0] = ((float)tx) / w;
		point[1][1] = ((float)ty) / h;

		point[2][0] = ((float)tx + 1) / w;
		point[2][1] = ((float)ty) / h;

		point[3][0] = ((float)tx) / w;
		point[3][1] = ((float)ty + 1) / h;

		point[4][0] = ((float)tx + 1) / w;
		point[4][1] = ((float)ty + 1) / h;


		/* Loop through samples, starting from middle point	*/
		for (int sample = 0; sample < 5; sample++) {
			/* Loop through every face in the mesh	*/
			/* XXX TODO This is *horrible* with big meshes, should use a 2D BVHTree over UV tris here! */
			for (int i = 0; i < tottri; i++) {
				/* Check uv bb	*/
				if ((faceBB[i].min[0] > point[sample][0]) ||
				    (faceBB[i].min[1] > point[sample][1]) ||
				    (faceBB[i].max[0] < point[sample][0]) ||
				    (faceBB[i].max[1] < point[sample][1]))
				{
					continue;
				}

				const float *uv1 = mloopuv[mlooptri[i].tri[0]].uv;
				const float *uv2 = mloopuv[mlooptri[i].tri[1]].uv;
				const float *uv3 = mloopuv[mlooptri[i].tri[2]].uv;

				/* If point is inside the face */
				if (isect_point_tri_v2(point[sample], uv1, uv2, uv3) != 0) {
					float uv[2];

					/* Add b-weights per anti-aliasing sample	*/
					for (int j = 0; j < aa_samples; j++) {
						uv[0] = point[0][0] + jitter5sample[j * 2] / w;
						uv[1] = point[0][1] + jitter5sample[j * 2 + 1] / h;

						barycentric_weights_v2(uv1, uv2, uv3, uv, tempWeights[index * aa_samples + j].v);
					}

					/* Set surface point face values	*/
					tPoint->tri_index = i;

					/* save vertex indexes	*/
					tPoint->v1 = mloop[mlooptri[i].tri[0]].v;
					tPoint->v2 = mloop[mlooptri[i].tri[1]].v;
					tPoint->v3 = mloop[mlooptri[i].tri[2]].v;

					sample = 5; /* make sure we exit sample loop as well */
					break;
				}
			}
		}
	}
}

static void dynamic_paint_create_uv_surface_neighbor_cb(
        void *__restrict userdata,
        const int ty,
        const ParallelRangeTLS *__restrict UNUSED(tls))
{
	const DynamicPaintCreateUVSurfaceData *data = userdata;

	const DynamicPaintSurface *surface = data->surface;
	PaintUVPoint *tempPoints = data->tempPoints;
	Vec3f *tempWeights = data->tempWeights;

	const MLoopTri *mlooptri = data->mlooptri;
	const MLoopUV *mloopuv = data->mloopuv;
	const MLoop *mloop = data->mloop;

	uint32_t *active_points = data->active_points;

	const float jitter5sample[10] = JITTER_SAMPLES;
	const int aa_samples = (surface->flags & MOD_DPAINT_ANTIALIAS) ? 5 : 1;
	const int w = surface->image_resolution;
	const int h = w;

	for (int tx = 0; tx < w; tx++) {
		const int index = tx + w * ty;
		PaintUVPoint *tPoint = &tempPoints[index];

		/* If point isn't on canvas mesh	*/
		if (tPoint->tri_index == -1) {
			float point[2];

			/* get loop area	*/
			const int u_min = (tx > 0) ? -1 : 0;
			const int u_max = (tx < (w - 1)) ? 1 : 0;
			const int v_min = (ty > 0) ? -1 : 0;
			const int v_max = (ty < (h - 1)) ? 1 : 0;

			point[0] = ((float)tx + 0.5f) / w;
			point[1] = ((float)ty + 0.5f) / h;

			/* search through defined area for neighbor, checking grid directions first */
			for (int ni = 0; ni < 8; ni++) {
				int u = neighStraightX[ni];
				int v = neighStraightY[ni];

				if (u >= u_min && u <= u_max && v >= v_min && v <= v_max) {
					/* if not this pixel itself	*/
					if (u != 0 || v != 0) {
						const int ind = (tx + u) + w * (ty + v);

						/* if neighbor has index */
						if (tempPoints[ind].neighbour_pixel == -1 && tempPoints[ind].tri_index != -1) {
							float uv[2];
							const int i = tempPoints[ind].tri_index;
							const float *uv1 = mloopuv[mlooptri[i].tri[0]].uv;
							const float *uv2 = mloopuv[mlooptri[i].tri[1]].uv;
							const float *uv3 = mloopuv[mlooptri[i].tri[2]].uv;

							/* tri index */
							/* There is a low possibility of actually having a neighbor point which tri is
							 * already set from another neighbor in a separate thread here.
							 * Checking for both tri_index and neighbour_pixel above reduces that probability
							 * but it remains possible.
							 * That atomic op (and its memory fence) ensures tPoint->neighbour_pixel is set
							 * to non--1 *before* its tri_index is set (i.e. that it cannot be used a neighbour).
							 */
							tPoint->neighbour_pixel = ind - 1;
							atomic_add_and_fetch_uint32(&tPoint->neighbour_pixel, 1);
							tPoint->tri_index = i;

							/* Now calculate pixel data for this pixel as it was on polygon surface */
							/* Add b-weights per anti-aliasing sample	*/
							for (int j = 0; j < aa_samples; j++) {
								uv[0] = point[0] + jitter5sample[j * 2] / w;
								uv[1] = point[1] + jitter5sample[j * 2 + 1] / h;
								barycentric_weights_v2(uv1, uv2, uv3, uv, tempWeights[index * aa_samples + j].v);
							}

							/* save vertex indexes	*/
							tPoint->v1 = mloop[mlooptri[i].tri[0]].v;
							tPoint->v2 = mloop[mlooptri[i].tri[1]].v;
							tPoint->v3 = mloop[mlooptri[i].tri[2]].v;

							break;
						}
					}
				}
			}
		}

		/* Increase the final number of active surface points if relevant. */
		if (tPoint->tri_index != -1)
			atomic_add_and_fetch_uint32(active_points, 1);
	}
}

#undef JITTER_SAMPLES

static float dist_squared_to_looptri_uv_edges(const MLoopTri *mlooptri, const MLoopUV *mloopuv, int tri_index, const float point[2])
{
	float min_distance = FLT_MAX;

	for (int i = 0; i < 3; i++) {
		const float dist_squared = dist_squared_to_line_segment_v2(
			point,
			mloopuv[mlooptri[tri_index].tri[(i + 0)]].uv,
			mloopuv[mlooptri[tri_index].tri[(i + 1) % 3]].uv
		);

		if (dist_squared < min_distance)
			min_distance = dist_squared;
	}

	return min_distance;
}

typedef struct DynamicPaintFindIslandBorderData {
	const MeshElemMap *vert_to_looptri_map;
	int w, h, px, py;

	int best_index;
	float best_weight;
} DynamicPaintFindIslandBorderData;

static void dynamic_paint_find_island_border(
        const DynamicPaintCreateUVSurfaceData *data, DynamicPaintFindIslandBorderData *bdata,
        int tri_index, const float pixel[2], int in_edge, int depth);

/* Tries to find the neighboring pixel in given (uv space) direction.
 * Result is used by effect system to move paint on the surface.
 *
 * px, py : origin pixel x and y
 * n_index : lookup direction index (use neighX, neighY to get final index)
 */
static int dynamic_paint_find_neighbour_pixel(
        const DynamicPaintCreateUVSurfaceData *data, const MeshElemMap *vert_to_looptri_map,
        const int w, const int h, const int px, const int py, const int n_index)
{
	/* Note: Current method only uses polygon edges to detect neighboring pixels.
	 *       -> It doesn't always lead to the optimum pixel but is accurate enough
	 *          and faster/simpler than including possible face tip point links)
	 */

	/* shift position by given n_index */
	const int x = px + neighX[n_index];
	const int y = py + neighY[n_index];

	if (x < 0 || x >= w || y < 0 || y >= h)
		return OUT_OF_TEXTURE;

	const PaintUVPoint *tempPoints = data->tempPoints;
	const PaintUVPoint *tPoint = &tempPoints[x + w * y];        /* UV neighbor */
	const PaintUVPoint *cPoint = &tempPoints[px + w * py];      /* Origin point */

	/* Check if shifted point is on same face -> it's a correct neighbor (and if it isn't marked as an "edge pixel") */
	if ((tPoint->tri_index == cPoint->tri_index) && (tPoint->neighbour_pixel == -1))
		return (x + w * y);

	/* Even if shifted point is on another face
	 * -> use this point.
	 *
	 * !! Replace with "is uv faces linked" check !!
	 * This should work fine as long as uv island margin is > 1 pixel.
	 */
	if ((tPoint->tri_index != -1) && (tPoint->neighbour_pixel == -1)) {
		return (x + w * y);
	}

	/* If we get here, the actual neighboring pixel is located on a non-linked uv face,
	 * and we have to find its "real" position.
	 *
	 * Simple neighboring face finding algorithm:
	 *   - find closest uv edge to shifted pixel and get the another face that shares that edge
	 *   - find corresponding position of that new face edge in uv space
	 *
	 * TODO: Implement something more accurate / optimized?
	 */
	{
		DynamicPaintFindIslandBorderData bdata = {
			.vert_to_looptri_map = vert_to_looptri_map,
			.w = w, .h = h, .px = px, .py = py,
			.best_index = NOT_FOUND, .best_weight = 1.0f
		};

		float pixel[2];

		pixel[0] = ((float)(px + neighX[n_index]) + 0.5f) / (float)w;
		pixel[1] = ((float)(py + neighY[n_index]) + 0.5f) / (float)h;

		/* Do a small recursive search for the best island edge. */
		dynamic_paint_find_island_border(data, &bdata, cPoint->tri_index, pixel, -1, 5);

		return bdata.best_index;
	}
}

static void dynamic_paint_find_island_border(
        const DynamicPaintCreateUVSurfaceData *data, DynamicPaintFindIslandBorderData *bdata,
        int tri_index, const float pixel[2], int in_edge, int depth)
{
	const MLoop *mloop = data->mloop;
	const MLoopTri *mlooptri = data->mlooptri;
	const MLoopUV *mloopuv = data->mloopuv;

	const unsigned int *loop_idx = mlooptri[tri_index].tri;

	/* Enumerate all edges of the triangle, rotating the vertex list accordingly. */
	for (int edge_idx = 0; edge_idx < 3; edge_idx++) {
		/* but not the edge we have just recursed through */
		if (edge_idx == in_edge)
			continue;

		float uv0[2], uv1[2], uv2[2];

		copy_v2_v2(uv0, mloopuv[loop_idx[(edge_idx + 0)]].uv);
		copy_v2_v2(uv1, mloopuv[loop_idx[(edge_idx + 1) % 3]].uv);
		copy_v2_v2(uv2, mloopuv[loop_idx[(edge_idx + 2) % 3]].uv);

		/* Verify the target point is on the opposite side of the edge from the third triangle
		 * vertex, to ensure that we always move closer to the goal point. */
		const float sidep = line_point_side_v2(uv0, uv1, pixel);
		const float side2 = line_point_side_v2(uv0, uv1, uv2);

		if (side2 == 0.0f)
			continue;

		/* Hack: allow all edges of the original triangle */
		const bool correct_side = (in_edge == -1) || (sidep < 0 && side2 > 0) || (sidep > 0 && side2 < 0);

		/* Allow exactly on edge for the non-recursive case */
		if (!correct_side && sidep != 0.0f)
			continue;

		/* Now find another face that is linked to that edge. */
		const int vert0 = mloop[loop_idx[(edge_idx + 0)]].v;
		const int vert1 = mloop[loop_idx[(edge_idx + 1) % 3]].v;

		/* Use a pre-computed vert-to-looptri mapping, speeds up things a lot compared to looping over all loopti. */
		const MeshElemMap *map = &bdata->vert_to_looptri_map[vert0];

		bool found_other = false;
		int target_tri = -1;
		int target_edge = -1;

		float ouv0[2], ouv1[2];

		for (int i = 0; i < map->count && !found_other; i++) {
			const int lt_index = map->indices[i];

			if (lt_index == tri_index)
				continue;

			const unsigned int *other_loop_idx = mlooptri[lt_index].tri;

			/* Check edges for match, looping in the same order as the outer loop. */
			for (int j = 0; j < 3; j++) {
				const int overt0 = mloop[other_loop_idx[(j + 0)]].v;
				const int overt1 = mloop[other_loop_idx[(j + 1) % 3]].v;

				/* Allow for swapped vertex order */
				if (overt0 == vert0 && overt1 == vert1) {
					found_other = true;
					copy_v2_v2(ouv0, mloopuv[other_loop_idx[(j + 0)]].uv);
					copy_v2_v2(ouv1, mloopuv[other_loop_idx[(j + 1) % 3]].uv);
				}
				else if (overt0 == vert1 && overt1 == vert0) {
					found_other = true;
					copy_v2_v2(ouv1, mloopuv[other_loop_idx[(j + 0)]].uv);
					copy_v2_v2(ouv0, mloopuv[other_loop_idx[(j + 1) % 3]].uv);
				}

				if (found_other) {
					target_tri = lt_index;
					target_edge = j;
					break;
				}
			}
		}

		if (!found_other) {
			if (bdata->best_index < 0)
				bdata->best_index = ON_MESH_EDGE;

			continue;
		}

		/* If this edge is connected in UV space too, recurse */
		if (equals_v2v2(uv0, ouv0) && equals_v2v2(uv1, ouv1)) {
			if (depth > 0 && correct_side) {
				dynamic_paint_find_island_border(data, bdata, target_tri, pixel, target_edge, depth - 1);
			}

			continue;
		}

		/* Otherwise try to map to the other side of the edge.
		 * First check if there already is a better solution. */
		const float dist_squared = dist_squared_to_line_segment_v2(pixel, uv0, uv1);

		if (bdata->best_index >= 0 && dist_squared >= bdata->best_weight)
			continue;

		/*
		 *	Find a point that is relatively at same edge position
		 *	on this other face UV
		 */
		float closest_point[2], dir_vec[2], tgt_pixel[2];

		float lambda = closest_to_line_v2(closest_point, pixel, uv0, uv1);
		CLAMP(lambda, 0.0f, 1.0f);

		sub_v2_v2v2(dir_vec, ouv1, ouv0);
		madd_v2_v2v2fl(tgt_pixel, ouv0, dir_vec, lambda);

		int w = bdata->w, h = bdata->h, px = bdata->px, py = bdata->py;

		int final_pixel[2] = { (int)floorf(tgt_pixel[0] * w), (int)floorf(tgt_pixel[1] * h) };

		/* If current pixel uv is outside of texture	*/
		if (final_pixel[0] < 0 || final_pixel[0] >= w || final_pixel[1] < 0 || final_pixel[1] >= h) {
			if (bdata->best_index == NOT_FOUND)
				bdata->best_index = OUT_OF_TEXTURE;

			continue;
		}

		const PaintUVPoint *tempPoints = data->tempPoints;
		int final_index = final_pixel[0] + w * final_pixel[1];

		/* If we ended up to our origin point ( mesh has smaller than pixel sized faces)	*/
		if (final_index == (px + w * py))
			continue;

		/* If final point is an "edge pixel", use it's "real" neighbor instead */
		if (tempPoints[final_index].neighbour_pixel != -1) {
			final_index = tempPoints[final_index].neighbour_pixel;

			/* If we ended up to our origin point */
			if (final_index == (px + w * py))
				continue;
		}

		/* If found pixel still lies on wrong face ( mesh has smaller than pixel sized faces)	*/
		if (tempPoints[final_index].tri_index != target_tri) {
			/* Check if it's close enough to likely touch the intended triangle. Any triangle
			 * becomes thinner than a pixel at its vertices, so robustness requires some margin. */
			const float final_pt[2] = { ((final_index % w) + 0.5f) / w, ((final_index / w) + 0.5f) / h };
			const float threshold = SQUARE(0.7f) / (w * h);

			if (dist_squared_to_looptri_uv_edges(mlooptri, mloopuv, tempPoints[final_index].tri_index, final_pt) > threshold)
				continue;
		}

		bdata->best_index = final_index;
		bdata->best_weight = dist_squared;
	}
}

static bool dynamicPaint_pointHasNeighbor(PaintAdjData *ed, int index, int neighbor)
{
	const int idx = ed->n_index[index];

	for (int i = 0; i < ed->n_num[index]; i++) {
		if (ed->n_target[idx + i] == neighbor) {
			return true;
		}
	}

	return false;
}

/* Makes the adjacency data symmetric, except for border pixels. I.e. if A is neighbor of B, B is neighbor of A. */
static bool dynamicPaint_symmetrizeAdjData(PaintAdjData *ed, int active_points)
{
	int *new_n_index = MEM_callocN(sizeof(int) * active_points, "Surface Adj Index");
	int *new_n_num = MEM_callocN(sizeof(int) * active_points, "Surface Adj Counts");

	if (new_n_num && new_n_index) {
		/* Count symmetrized neigbors */
		int total_targets = 0;

		for (int index = 0; index < active_points; index++) {
			total_targets += ed->n_num[index];
			new_n_num[index] = ed->n_num[index];
		}

		for (int index = 0; index < active_points; index++) {
			if (ed->flags[index] & ADJ_BORDER_PIXEL) {
				continue;
			}

			for (int i = 0, idx = ed->n_index[index]; i < ed->n_num[index]; i++) {
				const int target = ed->n_target[idx + i];

				assert(!(ed->flags[target] & ADJ_BORDER_PIXEL));

				if (!dynamicPaint_pointHasNeighbor(ed, target, index)) {
					new_n_num[target]++;
					total_targets++;
				}
			}
		}

		/* Allocate a new target map */
		int *new_n_target = MEM_callocN(sizeof(int) * total_targets, "Surface Adj Targets");

		if (new_n_target) {
			/* Copy existing neighbors to the new map */
			int n_pos = 0;

			for (int index = 0; index < active_points; index++) {
				new_n_index[index] = n_pos;
				memcpy(&new_n_target[n_pos], &ed->n_target[ed->n_index[index]], sizeof(int) * ed->n_num[index]);

				/* Reset count to old, but advance position by new, leaving a gap to fill below. */
				n_pos += new_n_num[index];
				new_n_num[index] = ed->n_num[index];
			}

			assert(n_pos == total_targets);

			/* Add symmetrized - this loop behavior must exactly match the count pass above */
			for (int index = 0; index < active_points; index++) {
				if (ed->flags[index] & ADJ_BORDER_PIXEL) {
					continue;
				}

				for (int i = 0, idx = ed->n_index[index]; i < ed->n_num[index]; i++) {
					const int target = ed->n_target[idx + i];

					if (!dynamicPaint_pointHasNeighbor(ed, target, index)) {
						const int num = new_n_num[target]++;
						new_n_target[new_n_index[target] + num] = index;
					}
				}
			}

			/* Swap maps */
			MEM_freeN(ed->n_target);
			ed->n_target = new_n_target;

			MEM_freeN(ed->n_index);
			ed->n_index = new_n_index;

			MEM_freeN(ed->n_num);
			ed->n_num = new_n_num;

			ed->total_targets = total_targets;
			return true;
		}
	}

	if (new_n_index)
		MEM_freeN(new_n_index);
	if (new_n_num)
		MEM_freeN(new_n_num);

	return false;
}

int dynamicPaint_createUVSurface(Scene *scene, DynamicPaintSurface *surface, float *progress, short *do_update)
{
	/* Antialias jitter point relative coords	*/
	const int aa_samples = (surface->flags & MOD_DPAINT_ANTIALIAS) ? 5 : 1;
	char uvname[MAX_CUSTOMDATA_LAYER_NAME];
	uint32_t active_points = 0;
	bool error = false;

	PaintSurfaceData *sData;
	DynamicPaintCanvasSettings *canvas = surface->canvas;
	DerivedMesh *dm = canvas->dm;

	PaintUVPoint *tempPoints = NULL;
	Vec3f *tempWeights = NULL;
	const MLoopTri *mlooptri = NULL;
	const MLoopUV *mloopuv = NULL;
	const MLoop *mloop = NULL;

	Bounds2D *faceBB = NULL;
	int *final_index;

	*progress = 0.0f;
	*do_update = true;

	if (!dm)
		return setError(canvas, N_("Canvas mesh not updated"));
	if (surface->format != MOD_DPAINT_SURFACE_F_IMAGESEQ)
		return setError(canvas, N_("Cannot bake non-'image sequence' formats"));

	mloop = dm->getLoopArray(dm);
	mlooptri = dm->getLoopTriArray(dm);
	const int tottri = dm->getNumLoopTri(dm);

	/* get uv map */
	if (CustomData_has_layer(&dm->loopData, CD_MLOOPUV)) {
		CustomData_validate_layer_name(&dm->loopData, CD_MLOOPUV, surface->uvlayer_name, uvname);
		mloopuv = CustomData_get_layer_named(&dm->loopData, CD_MLOOPUV, uvname);
	}

	/* Check for validity	*/
	if (!mloopuv)
		return setError(canvas, N_("No UV data on canvas"));
	if (surface->image_resolution < 16 || surface->image_resolution > 8192)
		return setError(canvas, N_("Invalid resolution"));

	const int w = surface->image_resolution;
	const int h = w;

	/*
	 *	Start generating the surface
	 */
	printf("DynamicPaint: Preparing UV surface of %ix%i pixels and %i tris.\n", w, h, tottri);

	/* Init data struct */
	if (surface->data)
		dynamicPaint_freeSurfaceData(surface);
	sData = surface->data = MEM_callocN(sizeof(PaintSurfaceData), "PaintSurfaceData");
	if (!surface->data)
		return setError(canvas, N_("Not enough free memory"));

	tempPoints = MEM_callocN(w * h * sizeof(*tempPoints), "Temp PaintUVPoint");
	if (!tempPoints)
		error = true;

	final_index = MEM_callocN(w * h * sizeof(*final_index), "Temp UV Final Indexes");
	if (!final_index)
		error = true;

	tempWeights = MEM_mallocN(w * h * aa_samples * sizeof(*tempWeights), "Temp bWeights");
	if (!tempWeights)
		error = true;

	/*
	 *	Generate a temporary bounding box array for UV faces to optimize
	 *	the pixel-inside-a-face search.
	 */
	if (!error) {
		faceBB = MEM_mallocN(tottri * sizeof(*faceBB), "MPCanvasFaceBB");
		if (!faceBB)
			error = true;
	}

	*progress = 0.01f;
	*do_update = true;

	if (!error) {
		for (int i = 0; i < tottri; i++) {
			copy_v2_v2(faceBB[i].min, mloopuv[mlooptri[i].tri[0]].uv);
			copy_v2_v2(faceBB[i].max, mloopuv[mlooptri[i].tri[0]].uv);

			for (int j = 1; j < 3; j++) {
				minmax_v2v2_v2(faceBB[i].min, faceBB[i].max, mloopuv[mlooptri[i].tri[j]].uv);
			}
		}

		*progress = 0.02f;
		*do_update = true;

		/* Loop through every pixel and check if pixel is uv-mapped on a canvas face. */
		DynamicPaintCreateUVSurfaceData data = {
		    .surface = surface, .tempPoints = tempPoints, .tempWeights = tempWeights,
		    .mlooptri = mlooptri, .mloopuv = mloopuv, .mloop = mloop, .tottri = tottri,
		    .faceBB = faceBB,
		};
		{
			ParallelRangeSettings settings;
			BLI_parallel_range_settings_defaults(&settings);
			settings.use_threading = (h > 64 || tottri > 1000);
			BLI_task_parallel_range(0, h,
			                        &data,
			                        dynamic_paint_create_uv_surface_direct_cb,
			                        &settings);
		}

		*progress = 0.04f;
		*do_update = true;

		/*
		 *	Now loop through every pixel that was left without index
		 *	and find if they have neighboring pixels that have an index.
		 *	If so use that polygon as pixel surface.
		 *	(To avoid seams on uv island edges)
		 */
		data.active_points = &active_points;
		{
			ParallelRangeSettings settings;
			BLI_parallel_range_settings_defaults(&settings);
			settings.use_threading = (h > 64);
			BLI_task_parallel_range(0, h,
			                        &data,
			                        dynamic_paint_create_uv_surface_neighbor_cb,
			                        &settings);
		}

		*progress = 0.06f;
		*do_update = true;

		/*	Generate surface adjacency data. */
		{
			int cursor = 0;

			/* Create a temporary array of final indexes (before unassigned
			 *  pixels have been dropped) */
			for (int i = 0; i < w * h; i++) {
				if (tempPoints[i].tri_index != -1) {
					final_index[i] = cursor;
					cursor++;
				}
			}
			/* allocate memory */
			sData->total_points = w * h;
			dynamicPaint_initAdjacencyData(surface, true);

			if (sData->adj_data) {
				PaintAdjData *ed = sData->adj_data;
				int n_pos = 0;

				MeshElemMap *vert_to_looptri_map;
				int *vert_to_looptri_map_mem;

				BKE_mesh_vert_looptri_map_create(
				        &vert_to_looptri_map, &vert_to_looptri_map_mem,
				        dm->getVertArray(dm), dm->getNumVerts(dm), mlooptri, tottri, mloop, dm->getNumLoops(dm));

				int total_border = 0;

				for (int ty = 0; ty < h; ty++) {
					for (int tx = 0; tx < w; tx++) {
						const int index = tx + w * ty;

						if (tempPoints[index].tri_index != -1) {
							ed->n_index[final_index[index]] = n_pos;
							ed->n_num[final_index[index]] = 0;

							if (tempPoints[index].neighbour_pixel != -1) {
								ed->flags[final_index[index]] |= ADJ_BORDER_PIXEL;
								total_border++;
							}

							for (int i = 0; i < 8; i++) {
								/* Try to find a neighboring pixel in defined direction. If not found, -1 is returned */
								const int n_target = dynamic_paint_find_neighbour_pixel(
								                         &data, vert_to_looptri_map, w, h, tx, ty, i);

								if (n_target >= 0 && n_target != index) {
									if (!dynamicPaint_pointHasNeighbor(ed, final_index[index], final_index[n_target])) {
										ed->n_target[n_pos] = final_index[n_target];
										ed->n_num[final_index[index]]++;
										n_pos++;
									}
								}
								else if (n_target == ON_MESH_EDGE || n_target == OUT_OF_TEXTURE) {
									ed->flags[final_index[index]] |= ADJ_ON_MESH_EDGE;
								}
							}
						}
					}
				}

				MEM_freeN(vert_to_looptri_map);
				MEM_freeN(vert_to_looptri_map_mem);

				/* Make neighbors symmetric */
				if (!dynamicPaint_symmetrizeAdjData(ed, active_points)) {
					error = true;
				}

				/* Create a list of border pixels */
				ed->border = MEM_callocN(sizeof(int) * total_border, "Border Pixel Index");

				if (ed->border) {
					ed->total_border = total_border;

					for (int i = 0, next = 0; i < active_points; i++) {
						if (ed->flags[i] & ADJ_BORDER_PIXEL) {
							ed->border[next++] = i;
						}
					}
				}

#if 0
				/*  -----------------------------------------------------------------
				 *	For debug, write a dump of adjacency data to a file.
				 *	-----------------------------------------------------------------*/
				FILE *dump_file = fopen("dynpaint-adj-data.txt", "w");
				int *tmp = MEM_callocN(sizeof(int) * active_points, "tmp");
				for (int ty = 0; ty < h; ty++) {
					for (int tx = 0; tx < w; tx++) {
						const int index = tx + w * ty;
						if (tempPoints[index].tri_index != -1)
							tmp[final_index[index]] = index;
					}
				}
				for (int ty = 0; ty < h; ty++) {
					for (int tx = 0; tx < w; tx++) {
						const int index = tx + w * ty;
						const int fidx = final_index[index];

						if (tempPoints[index].tri_index != -1) {
							int nidx = tempPoints[index].neighbour_pixel;
							fprintf(dump_file, "%d\t%d,%d\t%u\t%d,%d\t%d\t", fidx, tx, h-1-ty, tempPoints[index].tri_index, nidx<0?-1:(nidx%w), nidx<0?-1:h-1-(nidx/w), ed->flags[fidx]);
							for (int i = 0; i < ed->n_num[fidx]; i++) {
								int tgt = tmp[ed->n_target[ed->n_index[fidx]+i]];
								fprintf(dump_file, "%s%d,%d", i?" ":"", tgt%w, h-1-tgt/w);
							}
							fprintf(dump_file, "\n");
						}
					}
				}
				MEM_freeN(tmp);
				fclose(dump_file);
#endif
			}
		}

		*progress = 0.08f;
		*do_update = true;

		/* Create final surface data without inactive points */
		ImgSeqFormatData *f_data = MEM_callocN(sizeof(*f_data), "ImgSeqFormatData");
		if (f_data) {
			f_data->uv_p = MEM_callocN(active_points * sizeof(*f_data->uv_p), "PaintUVPoint");
			f_data->barycentricWeights =
			        MEM_callocN(active_points * aa_samples * sizeof(*f_data->barycentricWeights), "PaintUVPoint");

			if (!f_data->uv_p || !f_data->barycentricWeights)
				error = 1;
		}
		else {
			error = 1;
		}

		/* in case of allocation error, free everything */
		if (error) {
			if (f_data) {
				if (f_data->uv_p)
					MEM_freeN(f_data->uv_p);
				if (f_data->barycentricWeights)
					MEM_freeN(f_data->barycentricWeights);
				MEM_freeN(f_data);
			}
			sData->total_points = 0;
		}
		else {
			sData->total_points = (int)active_points;
			sData->format_data = f_data;

			for (int index = 0, cursor = 0; index < (w * h); index++) {
				if (tempPoints[index].tri_index != -1) {
					memcpy(&f_data->uv_p[cursor], &tempPoints[index], sizeof(PaintUVPoint));
					memcpy(&f_data->barycentricWeights[cursor * aa_samples], &tempWeights[index * aa_samples],
					       sizeof(*tempWeights) * aa_samples);
					cursor++;
				}
			}
		}
	}
	if (error == 1)
		setError(canvas, N_("Not enough free memory"));

	if (faceBB)
		MEM_freeN(faceBB);
	if (tempPoints)
		MEM_freeN(tempPoints);
	if (tempWeights)
		MEM_freeN(tempWeights);
	if (final_index)
		MEM_freeN(final_index);

	/* Init surface type data */
	if (!error) {
		dynamicPaint_allocateSurfaceType(surface);

#if 0
		/*  -----------------------------------------------------------------
		 *	For debug, output pixel statuses to the color map
		 *	-----------------------------------------------------------------*/
		for (index = 0; index < sData->total_points; index++) {
			ImgSeqFormatData *f_data = (ImgSeqFormatData *)sData->format_data;
			PaintUVPoint *uvPoint = &((PaintUVPoint *)f_data->uv_p)[index];
			PaintPoint *pPoint = &((PaintPoint *)sData->type_data)[index];
			pPoint->alpha = 1.0f;

			/* Every pixel that is assigned as "edge pixel" gets blue color	*/
			if (uvPoint->neighbour_pixel != -1)
				pPoint->color[2] = 1.0f;
			/* and every pixel that finally got an polygon gets red color	*/
			/* green color shows pixel face index hash	*/
			if (uvPoint->tri_index != -1) {
				pPoint->color[0] = 1.0f;
				pPoint->color[1] = (float)(uvPoint->tri_index % 255) / 256.0f;
			}
		}
#endif

		dynamicPaint_setInitialColor(scene, surface);
	}

	*progress = 0.09f;
	*do_update = true;

	return (error == 0);
}

/*
 *	Outputs an image file from uv surface data.
 */
typedef struct DynamicPaintOutputSurfaceImageData {
	const DynamicPaintSurface *surface;
	ImBuf *ibuf;
} DynamicPaintOutputSurfaceImageData;

static void dynamic_paint_output_surface_image_paint_cb(
        void *__restrict userdata,
        const int index,
        const ParallelRangeTLS *__restrict UNUSED(tls))
{
	const DynamicPaintOutputSurfaceImageData *data = userdata;

	const DynamicPaintSurface *surface = data->surface;
	const PaintPoint *point = &((PaintPoint *)surface->data->type_data)[index];

	ImBuf *ibuf = data->ibuf;
	/* image buffer position */
	const int pos = ((ImgSeqFormatData *)(surface->data->format_data))->uv_p[index].pixel_index * 4;

	/* blend wet and dry layers */
	blendColors(point->color, point->color[3], point->e_color, point->e_color[3], &ibuf->rect_float[pos]);

	/* Multiply color by alpha if enabled	*/
	if (surface->flags & MOD_DPAINT_MULALPHA) {
		mul_v3_fl(&ibuf->rect_float[pos], ibuf->rect_float[pos + 3]);
	}
}

static void dynamic_paint_output_surface_image_displace_cb(
        void *__restrict userdata,
        const int index,
        const ParallelRangeTLS *__restrict UNUSED(tls))
{
	const DynamicPaintOutputSurfaceImageData *data = userdata;

	const DynamicPaintSurface *surface = data->surface;
	float depth = ((float *)surface->data->type_data)[index];

	ImBuf *ibuf = data->ibuf;
	/* image buffer position */
	const int pos = ((ImgSeqFormatData *)(surface->data->format_data))->uv_p[index].pixel_index * 4;

	if (surface->depth_clamp)
		depth /= surface->depth_clamp;

	if (surface->disp_type == MOD_DPAINT_DISP_DISPLACE) {
		depth = (0.5f - depth / 2.0f);
	}

	CLAMP(depth, 0.0f, 1.0f);

	copy_v3_fl(&ibuf->rect_float[pos], depth);
	ibuf->rect_float[pos + 3] = 1.0f;
}

static void dynamic_paint_output_surface_image_wave_cb(
        void *__restrict userdata,
        const int index,
        const ParallelRangeTLS *__restrict UNUSED(tls))
{
	const DynamicPaintOutputSurfaceImageData *data = userdata;

	const DynamicPaintSurface *surface = data->surface;
	const PaintWavePoint *wPoint = &((PaintWavePoint *)surface->data->type_data)[index];
	float depth = wPoint->height;

	ImBuf *ibuf = data->ibuf;
	/* image buffer position */
	const int pos = ((ImgSeqFormatData *)(surface->data->format_data))->uv_p[index].pixel_index * 4;

	if (surface->depth_clamp)
		depth /= surface->depth_clamp;

	depth = (0.5f + depth / 2.0f);
	CLAMP(depth, 0.0f, 1.0f);

	copy_v3_fl(&ibuf->rect_float[pos], depth);
	ibuf->rect_float[pos + 3] = 1.0f;
}

static void dynamic_paint_output_surface_image_wetmap_cb(
        void *__restrict userdata,
        const int index,
        const ParallelRangeTLS *__restrict UNUSED(tls))
{
	const DynamicPaintOutputSurfaceImageData *data = userdata;

	const DynamicPaintSurface *surface = data->surface;
	const PaintPoint *point = &((PaintPoint *)surface->data->type_data)[index];

	ImBuf *ibuf = data->ibuf;
	/* image buffer position */
	const int pos = ((ImgSeqFormatData *)(surface->data->format_data))->uv_p[index].pixel_index * 4;

	copy_v3_fl(&ibuf->rect_float[pos], (point->wetness > 1.0f) ? 1.0f : point->wetness);
	ibuf->rect_float[pos + 3] = 1.0f;
}

void dynamicPaint_outputSurfaceImage(DynamicPaintSurface *surface, char *filename, short output_layer)
{
	ImBuf *ibuf = NULL;
	PaintSurfaceData *sData = surface->data;
	/* OpenEXR or PNG	*/
	int format = (surface->image_fileformat & MOD_DPAINT_IMGFORMAT_OPENEXR) ? R_IMF_IMTYPE_OPENEXR : R_IMF_IMTYPE_PNG;
	char output_file[FILE_MAX];

	if (!sData->type_data) {
		setError(surface->canvas, N_("Image save failed: invalid surface"));
		return;
	}
	/* if selected format is openexr, but current build doesnt support one */
#ifndef WITH_OPENEXR
	if (format == R_IMF_IMTYPE_OPENEXR)
		format = R_IMF_IMTYPE_PNG;
#endif
	BLI_strncpy(output_file, filename, sizeof(output_file));
	BKE_image_path_ensure_ext_from_imtype(output_file, format);

	/* Validate output file path	*/
	BLI_path_abs(output_file, BKE_main_blendfile_path_from_global());
	BLI_make_existing_file(output_file);

	/* Init image buffer	*/
	ibuf = IMB_allocImBuf(surface->image_resolution, surface->image_resolution, 32, IB_rectfloat);
	if (ibuf == NULL) {
		setError(surface->canvas, N_("Image save failed: not enough free memory"));
		return;
	}

	DynamicPaintOutputSurfaceImageData data = {.surface = surface, .ibuf = ibuf};
	switch (surface->type) {
		case MOD_DPAINT_SURFACE_T_PAINT:
			switch (output_layer) {
				case 0:
				{
					ParallelRangeSettings settings;
					BLI_parallel_range_settings_defaults(&settings);
					settings.use_threading = (sData->total_points > 10000);
					BLI_task_parallel_range(
					        0, sData->total_points,
					        &data,
					        dynamic_paint_output_surface_image_paint_cb,
					        &settings);
					break;
				}
				case 1:
				{
					ParallelRangeSettings settings;
					BLI_parallel_range_settings_defaults(&settings);
					settings.use_threading = (sData->total_points > 10000);
					BLI_task_parallel_range(
					        0, sData->total_points,
					        &data,
					        dynamic_paint_output_surface_image_wetmap_cb,
					        &settings);
					break;
				}
				default:
					BLI_assert(0);
					break;
			}
			break;
		case MOD_DPAINT_SURFACE_T_DISPLACE:
			switch (output_layer) {
				case 0:
				{
					ParallelRangeSettings settings;
					BLI_parallel_range_settings_defaults(&settings);
					settings.use_threading = (sData->total_points > 10000);
					BLI_task_parallel_range(
					        0, sData->total_points,
					        &data,
					        dynamic_paint_output_surface_image_displace_cb,
					        &settings);
					break;
				}
				case 1:
					break;
				default:
					BLI_assert(0);
					break;
			}
			break;
		case MOD_DPAINT_SURFACE_T_WAVE:
			switch (output_layer) {
				case 0:
				{
					ParallelRangeSettings settings;
					BLI_parallel_range_settings_defaults(&settings);
					settings.use_threading = (sData->total_points > 10000);
					BLI_task_parallel_range(
					        0, sData->total_points,
					        &data,
					        dynamic_paint_output_surface_image_wave_cb,
					        &settings);
					break;
				}
				case 1:
					break;
				default:
					BLI_assert(0);
					break;
			}
			break;
		default:
			BLI_assert(0);
			break;
	}

	/* Set output format, png in case exr isn't supported */
#ifdef WITH_OPENEXR
	if (format == R_IMF_IMTYPE_OPENEXR) {   /* OpenEXR 32-bit float */
		ibuf->ftype = IMB_FTYPE_OPENEXR;
		ibuf->foptions.flag |= OPENEXR_COMPRESS;
	}
	else
#endif
	{
		ibuf->ftype = IMB_FTYPE_PNG;
		ibuf->foptions.quality = 15;
	}

	/* Save image */
	IMB_saveiff(ibuf, output_file, IB_rectfloat);
	IMB_freeImBuf(ibuf);
}


/***************************** Ray / Nearest Point Utils ******************************/


/*  A modified callback to bvh tree raycast. The tree must have been built using bvhtree_from_mesh_looptri.
 *   userdata must be a BVHMeshCallbackUserdata built from the same mesh as the tree.
 *
 *	To optimize brush detection speed this doesn't calculate hit coordinates or normal.
 */
static void mesh_tris_spherecast_dp(void *userdata, int index, const BVHTreeRay *ray, BVHTreeRayHit *hit)
{
	const BVHTreeFromMesh *data = (BVHTreeFromMesh *) userdata;
	const MVert *vert = data->vert;
	const MLoopTri *mlooptri = data->looptri;
	const MLoop *mloop = data->loop;

	const float *t0, *t1, *t2;
	float dist;

	t0 = vert[mloop[mlooptri[index].tri[0]].v].co;
	t1 = vert[mloop[mlooptri[index].tri[1]].v].co;
	t2 = vert[mloop[mlooptri[index].tri[2]].v].co;

	dist = bvhtree_ray_tri_intersection(ray, hit->dist, t0, t1, t2);

	if (dist >= 0 && dist < hit->dist) {
		hit->index = index;
		hit->dist = dist;
		hit->no[0] = 0.0f;
	}
}

/* A modified callback to bvh tree nearest point. The tree must have been built using bvhtree_from_mesh_looptri.
 *  userdata must be a BVHMeshCallbackUserdata built from the same mesh as the tree.
 *
 *	To optimize brush detection speed this doesn't calculate hit normal.
 */
static void mesh_tris_nearest_point_dp(void *userdata, int index, const float co[3], BVHTreeNearest *nearest)
{
	const BVHTreeFromMesh *data = (BVHTreeFromMesh *) userdata;
	const MVert *vert = data->vert;
	const MLoopTri *mlooptri = data->looptri;
	const MLoop *mloop = data->loop;
	float nearest_tmp[3], dist_sq;

	const float *t0, *t1, *t2;
	t0 = vert[mloop[mlooptri[index].tri[0]].v].co;
	t1 = vert[mloop[mlooptri[index].tri[1]].v].co;
	t2 = vert[mloop[mlooptri[index].tri[2]].v].co;

	closest_on_tri_to_point_v3(nearest_tmp, co, t0, t1, t2);
	dist_sq = len_squared_v3v3(co, nearest_tmp);

	if (dist_sq < nearest->dist_sq) {
		nearest->index = index;
		nearest->dist_sq = dist_sq;
		copy_v3_v3(nearest->co, nearest_tmp);
		nearest->no[0] = 0.0f;
	}
}


/***************************** Brush Painting Calls ******************************/

/**
 * Mix color values to canvas point.
 *
 * \param surface: Canvas surface
 * \param index: Surface point index
 * \param paintFlags: paint object flags
 * \param paintColor,paintAlpha,paintWetness: To be mixed paint values
 * \param timescale: Value used to adjust time dependent
 * operations when using substeps
 */
static void dynamicPaint_mixPaintColors(
        const DynamicPaintSurface *surface, const int index, const int paintFlags,
        const float paintColor[3], const float paintAlpha, const float paintWetness, const float timescale)
{
	PaintPoint *pPoint = &((PaintPoint *)surface->data->type_data)[index];

	/* Add paint	*/
	if (!(paintFlags & MOD_DPAINT_ERASE)) {
		float mix[4];
		float temp_alpha = paintAlpha * ((paintFlags & MOD_DPAINT_ABS_ALPHA) ? 1.0f : timescale);

		/* mix brush color with wet layer color */
		blendColors(pPoint->e_color, pPoint->e_color[3], paintColor, temp_alpha, mix);
		copy_v3_v3(pPoint->e_color, mix);

		/* mix wetness and alpha depending on selected alpha mode */
		if (paintFlags & MOD_DPAINT_ABS_ALPHA) {
			/* update values to the brush level unless theyre higher already */
			CLAMP_MIN(pPoint->e_color[3], paintAlpha);
			CLAMP_MIN(pPoint->wetness, paintWetness);
		}
		else {
			float wetness = paintWetness;
			CLAMP(wetness, 0.0f, 1.0f);
			pPoint->e_color[3] = mix[3];
			pPoint->wetness = pPoint->wetness * (1.0f - wetness) + wetness;
		}

		CLAMP_MIN(pPoint->wetness, MIN_WETNESS);

		pPoint->state = DPAINT_PAINT_NEW;
	}
	/* Erase paint	*/
	else {
		float a_ratio, a_highest;
		float wetness;
		float invFact = 1.0f - paintAlpha;

		/*
		 *	Make highest alpha to match erased value
		 *	but maintain alpha ratio
		 */
		if (paintFlags & MOD_DPAINT_ABS_ALPHA) {
			a_highest = max_ff(pPoint->color[3], pPoint->e_color[3]);
			if (a_highest > invFact) {
				a_ratio = invFact / a_highest;

				pPoint->e_color[3] *= a_ratio;
				pPoint->color[3] *= a_ratio;
			}
		}
		else {
			pPoint->e_color[3] -= paintAlpha * timescale;
			CLAMP_MIN(pPoint->e_color[3], 0.0f);
			pPoint->color[3] -= paintAlpha * timescale;
			CLAMP_MIN(pPoint->color[3], 0.0f);
		}

		wetness = (1.0f - paintWetness) * pPoint->e_color[3];
		CLAMP_MAX(pPoint->wetness, wetness);
	}
}

/* applies given brush intersection value for wave surface */
static void dynamicPaint_mixWaveHeight(
        PaintWavePoint *wPoint, const DynamicPaintBrushSettings *brush, float isect_height)
{
	const float isect_change = isect_height - wPoint->brush_isect;
	const float wave_factor = brush->wave_factor;
	bool hit = false;

	/* intersection marked regardless of brush type or hit */
	wPoint->brush_isect = isect_height;
	wPoint->state = DPAINT_WAVE_ISECT_CHANGED;

	isect_height *= wave_factor;

	/* determine hit depending on wave_factor */
	if (wave_factor > 0.0f && wPoint->height > isect_height)
		hit = true;
	else if (wave_factor < 0.0f && wPoint->height < isect_height)
		hit = true;

	if (hit) {
		switch (brush->wave_type) {
			case MOD_DPAINT_WAVEB_DEPTH:
				wPoint->height = isect_height;
				wPoint->state = DPAINT_WAVE_OBSTACLE;
				wPoint->velocity = 0.0f;
				break;
			case MOD_DPAINT_WAVEB_FORCE:
				wPoint->velocity = isect_height;
				break;
			case MOD_DPAINT_WAVEB_REFLECT:
				wPoint->state = DPAINT_WAVE_REFLECT_ONLY;
				break;
			case MOD_DPAINT_WAVEB_CHANGE:
				if (isect_change < 0.0f)
					wPoint->height += isect_change * wave_factor;
				break;
			default:
				BLI_assert(0);
				break;
		}
	}
}

/*
 *	add brush results to the surface data depending on surface type
 */
static void dynamicPaint_updatePointData(
        const DynamicPaintSurface *surface, const int index, const DynamicPaintBrushSettings *brush,
        float paint[3], float influence, float depth, float vel_factor, const float timescale)
{
	PaintSurfaceData *sData = surface->data;
	float strength;

	/* apply influence scale */
	influence *= surface->influence_scale;
	depth *= surface->influence_scale;

	strength = influence * brush->alpha;
	CLAMP(strength, 0.0f, 1.0f);

	/* Sample velocity colorband if required */
	if (brush->flags & (MOD_DPAINT_VELOCITY_ALPHA | MOD_DPAINT_VELOCITY_COLOR | MOD_DPAINT_VELOCITY_DEPTH)) {
		float coba_res[4];
		vel_factor /= brush->max_velocity;
		CLAMP(vel_factor, 0.0f, 1.0f);

		if (BKE_colorband_evaluate(brush->vel_ramp, vel_factor, coba_res)) {
			if (brush->flags & MOD_DPAINT_VELOCITY_COLOR) {
				copy_v3_v3(paint, coba_res);
			}
			if (brush->flags & MOD_DPAINT_VELOCITY_ALPHA)
				strength *= coba_res[3];
			if (brush->flags & MOD_DPAINT_VELOCITY_DEPTH)
				depth *= coba_res[3];
		}
	}

	/* mix paint surface */
	if (surface->type == MOD_DPAINT_SURFACE_T_PAINT) {
		float paintWetness = brush->wetness * strength;
		float paintAlpha = strength;

		dynamicPaint_mixPaintColors(surface, index, brush->flags, paint, paintAlpha, paintWetness, timescale);
	}
	/* displace surface */
	else if (surface->type == MOD_DPAINT_SURFACE_T_DISPLACE) {
		float *value = (float *)sData->type_data;

		if (surface->flags & MOD_DPAINT_DISP_INCREMENTAL)
			depth = value[index] + depth;

		if (surface->depth_clamp) {
			CLAMP(depth, 0.0f - surface->depth_clamp, surface->depth_clamp);
		}

		if (brush->flags & MOD_DPAINT_ERASE) {
			value[index] *= (1.0f - strength);
			CLAMP_MIN(value[index], 0.0f);
		}
		else {
			CLAMP_MIN(value[index], depth);
		}
	}
	/* vertex weight group surface */
	else if (surface->type == MOD_DPAINT_SURFACE_T_WEIGHT) {
		float *value = (float *)sData->type_data;

		if (brush->flags & MOD_DPAINT_ERASE) {
			value[index] *= (1.0f - strength);
			CLAMP_MIN(value[index], 0.0f);
		}
		else {
			CLAMP_MIN(value[index], strength);
		}
	}
	/* wave surface */
	else if (surface->type == MOD_DPAINT_SURFACE_T_WAVE) {
		if (brush->wave_clamp) {
			CLAMP(depth, 0.0f - brush->wave_clamp, brush->wave_clamp);
		}

		dynamicPaint_mixWaveHeight(&((PaintWavePoint *)sData->type_data)[index], brush, 0.0f - depth);
	}

	/* doing velocity based painting */
	if (sData->bData->brush_velocity) {
		sData->bData->brush_velocity[index * 4 + 3] *= influence;
	}
}

/* checks whether surface and brush bounds intersect depending on brush type */
static bool meshBrush_boundsIntersect(Bounds3D *b1, Bounds3D *b2, DynamicPaintBrushSettings *brush, float brush_radius)
{
	if (brush->collision == MOD_DPAINT_COL_VOLUME)
		return boundsIntersect(b1, b2);
	else if (brush->collision == MOD_DPAINT_COL_DIST || brush->collision == MOD_DPAINT_COL_VOLDIST)
		return boundsIntersectDist(b1, b2, brush_radius);
	return true;
}

/* calculate velocity for mesh vertices */
typedef struct DynamicPaintBrushVelocityData {
	Vec3f *brush_vel;

	const MVert *mvert_p;
	const MVert *mvert_c;

	float (*obmat)[4];
	float (*prev_obmat)[4];

	const float timescale;
} DynamicPaintBrushVelocityData;

static void dynamic_paint_brush_velocity_compute_cb(
        void *__restrict userdata,
        const int i,
        const ParallelRangeTLS *__restrict UNUSED(tls))
{
	const DynamicPaintBrushVelocityData *data = userdata;

	Vec3f *brush_vel = data->brush_vel;

	const MVert *mvert_p = data->mvert_p;
	const MVert *mvert_c = data->mvert_c;

	float (*obmat)[4] = data->obmat;
	float (*prev_obmat)[4] = data->prev_obmat;

	const float timescale = data->timescale;

	float p1[3], p2[3];

	copy_v3_v3(p1, mvert_p[i].co);
	mul_m4_v3(prev_obmat, p1);

	copy_v3_v3(p2, mvert_c[i].co);
	mul_m4_v3(obmat, p2);

	sub_v3_v3v3(brush_vel[i].v, p2, p1);
	mul_v3_fl(brush_vel[i].v, 1.0f / timescale);
}

static void dynamicPaint_brushMeshCalculateVelocity(
<<<<<<< HEAD
        struct Depsgraph *depsgraph, Scene *scene,
=======
        Main *bmain, EvaluationContext *eval_ctx, Scene *scene,
>>>>>>> d0956e9c
        Object *ob, DynamicPaintBrushSettings *brush, Vec3f **brushVel, float timescale)
{
	float prev_obmat[4][4];
	DerivedMesh *dm_p, *dm_c;
	MVert *mvert_p, *mvert_c;
	int numOfVerts_p, numOfVerts_c;

	float cur_sfra = scene->r.subframe;
	int cur_fra = scene->r.cfra;
	float prev_sfra = cur_sfra - timescale;
	int prev_fra = cur_fra;

	if (prev_sfra < 0.0f) {
		prev_sfra += 1.0f;
		prev_fra = cur_fra - 1;
	}

	/* previous frame dm */
	scene->r.cfra = prev_fra;
	scene->r.subframe = prev_sfra;

	BKE_object_modifier_update_subframe(
<<<<<<< HEAD
	            depsgraph, scene, ob, true, SUBFRAME_RECURSION, BKE_scene_frame_get(scene), eModifierType_DynamicPaint);
=======
	            bmain, eval_ctx, scene, ob, true, SUBFRAME_RECURSION, BKE_scene_frame_get(scene), eModifierType_DynamicPaint);
>>>>>>> d0956e9c
	dm_p = CDDM_copy(brush->dm);
	numOfVerts_p = dm_p->getNumVerts(dm_p);
	mvert_p = dm_p->getVertArray(dm_p);
	copy_m4_m4(prev_obmat, ob->obmat);

	/* current frame dm */
	scene->r.cfra = cur_fra;
	scene->r.subframe = cur_sfra;

	BKE_object_modifier_update_subframe(
<<<<<<< HEAD
	            depsgraph, scene, ob, true, SUBFRAME_RECURSION, BKE_scene_frame_get(scene), eModifierType_DynamicPaint);
=======
	            bmain, eval_ctx, scene, ob, true, SUBFRAME_RECURSION, BKE_scene_frame_get(scene), eModifierType_DynamicPaint);
>>>>>>> d0956e9c
	dm_c = brush->dm;
	numOfVerts_c = dm_c->getNumVerts(dm_c);
	mvert_c = dm_p->getVertArray(dm_c);

	(*brushVel) = (struct Vec3f *) MEM_mallocN(numOfVerts_c * sizeof(Vec3f), "Dynamic Paint brush velocity");
	if (!(*brushVel))
		return;

	/* if mesh is constructive -> num of verts has changed, only use current frame derived mesh */
	if (numOfVerts_p != numOfVerts_c)
		mvert_p = mvert_c;

	/* calculate speed */
	DynamicPaintBrushVelocityData data = {
		.brush_vel = *brushVel,
		.mvert_p = mvert_p, .mvert_c = mvert_c, .obmat = ob->obmat, .prev_obmat = prev_obmat,
		.timescale = timescale,
	};
	ParallelRangeSettings settings;
	BLI_parallel_range_settings_defaults(&settings);
	settings.use_threading = (numOfVerts_c > 10000);
	BLI_task_parallel_range(0, numOfVerts_c,
	                        &data,
	                        dynamic_paint_brush_velocity_compute_cb,
	                        &settings);

	dm_p->release(dm_p);
}

/* calculate velocity for object center point */
<<<<<<< HEAD
static void dynamicPaint_brushObjectCalculateVelocity(struct Depsgraph *depsgraph, Scene *scene, Object *ob, Vec3f *brushVel, float timescale)
=======
static void dynamicPaint_brushObjectCalculateVelocity(
        Main *bmain, EvaluationContext *eval_ctx, Scene *scene, Object *ob, Vec3f *brushVel, float timescale)
>>>>>>> d0956e9c
{
	float prev_obmat[4][4];
	float cur_loc[3] = {0.0f}, prev_loc[3] = {0.0f};

	float cur_sfra = scene->r.subframe;
	int cur_fra = scene->r.cfra;
	float prev_sfra = cur_sfra - timescale;
	int prev_fra = cur_fra;

	if (prev_sfra < 0.0f) {
		prev_sfra += 1.0f;
		prev_fra = cur_fra - 1;
	}

	/* previous frame dm */
	scene->r.cfra = prev_fra;
	scene->r.subframe = prev_sfra;
	BKE_object_modifier_update_subframe(
<<<<<<< HEAD
	            depsgraph, scene, ob, false, SUBFRAME_RECURSION, BKE_scene_frame_get(scene), eModifierType_DynamicPaint);
=======
	            bmain, eval_ctx, scene, ob, false, SUBFRAME_RECURSION, BKE_scene_frame_get(scene), eModifierType_DynamicPaint);
>>>>>>> d0956e9c
	copy_m4_m4(prev_obmat, ob->obmat);

	/* current frame dm */
	scene->r.cfra = cur_fra;
	scene->r.subframe = cur_sfra;
	BKE_object_modifier_update_subframe(
<<<<<<< HEAD
	            depsgraph, scene, ob, false, SUBFRAME_RECURSION, BKE_scene_frame_get(scene), eModifierType_DynamicPaint);
=======
	            bmain, eval_ctx, scene, ob, false, SUBFRAME_RECURSION, BKE_scene_frame_get(scene), eModifierType_DynamicPaint);
>>>>>>> d0956e9c

	/* calculate speed */
	mul_m4_v3(prev_obmat, prev_loc);
	mul_m4_v3(ob->obmat, cur_loc);

	sub_v3_v3v3(brushVel->v, cur_loc, prev_loc);
	mul_v3_fl(brushVel->v, 1.0f / timescale);
}

typedef struct DynamicPaintPaintData {
	const DynamicPaintSurface *surface;
	const DynamicPaintBrushSettings *brush;
	Object *brushOb;
	const Scene *scene;
	const float timescale;
	const int c_index;

	DerivedMesh *dm;
	const MVert *mvert;
	const MLoop *mloop;
	const MLoopTri *mlooptri;
	const float brush_radius;
	const float *avg_brushNor;
	const Vec3f *brushVelocity;

	const ParticleSystem *psys;
	const float solidradius;

	void *treeData;

	float *pointCoord;
} DynamicPaintPaintData;

/*
 *	Paint a brush object mesh to the surface
 */
static void dynamic_paint_paint_mesh_cell_point_cb_ex(
        void *__restrict userdata,
        const int id,
        const ParallelRangeTLS *__restrict UNUSED(tls))
{
	const DynamicPaintPaintData *data = userdata;

	const DynamicPaintSurface *surface = data->surface;
	const PaintSurfaceData *sData = surface->data;
	const PaintBakeData *bData = sData->bData;
	VolumeGrid *grid = bData->grid;

	const DynamicPaintBrushSettings *brush = data->brush;

	const float timescale = data->timescale;
	const int c_index = data->c_index;

	const MVert *mvert = data->mvert;
	const MLoop *mloop = data->mloop;
	const MLoopTri *mlooptri = data->mlooptri;
	const float brush_radius = data->brush_radius;
	const float *avg_brushNor = data->avg_brushNor;
	const Vec3f *brushVelocity = data->brushVelocity;

	BVHTreeFromMesh *treeData = data->treeData;

	const int index = grid->t_index[grid->s_pos[c_index] + id];
	const int samples = bData->s_num[index];
	int ss;
	float total_sample = (float)samples;
	float brushStrength = 0.0f; /* brush influence factor */
	float depth = 0.0f; /* brush intersection depth */
	float velocity_val = 0.0f;

	float paintColor[3] = {0.0f};
	int numOfHits = 0;

	/* for image sequence anti-aliasing, use gaussian factors */
	if (samples > 1 && surface->format == MOD_DPAINT_SURFACE_F_IMAGESEQ)
		total_sample = gaussianTotal;

	/* Supersampling	*/
	for (ss = 0; ss < samples; ss++) {
		float ray_start[3], ray_dir[3];
		float sample_factor = 0.0f;
		float sampleStrength = 0.0f;
		BVHTreeRayHit hit;
		BVHTreeNearest nearest;
		short hit_found = 0;

		/* volume sample */
		float volume_factor = 0.0f;
		/* proximity sample */
		float proximity_factor = 0.0f;
		float prox_colorband[4] = {0.0f};
		const bool inner_proximity = (brush->flags & MOD_DPAINT_INVERSE_PROX &&
		                              brush->collision == MOD_DPAINT_COL_VOLDIST);

		/* hit data	*/
		float hitCoord[3];
		int hitTri = -1;

		/* Supersampling factor	*/
		if (samples > 1 && surface->format == MOD_DPAINT_SURFACE_F_IMAGESEQ)
			sample_factor = gaussianFactors[ss];
		else
			sample_factor = 1.0f;

		/* Get current sample position in world coordinates	*/
		copy_v3_v3(ray_start, bData->realCoord[bData->s_pos[index] + ss].v);
		copy_v3_v3(ray_dir, bData->bNormal[index].invNorm);

		/* a simple hack to minimize chance of ray leaks at identical ray <-> edge locations */
		add_v3_fl(ray_start, 0.001f);

		hit.index = -1;
		hit.dist = BVH_RAYCAST_DIST_MAX;
		nearest.index = -1;
		nearest.dist_sq = brush_radius * brush_radius; /* find_nearest uses squared distance */

		/* Check volume collision	*/
		if (ELEM(brush->collision, MOD_DPAINT_COL_VOLUME, MOD_DPAINT_COL_VOLDIST)) {
			BLI_bvhtree_ray_cast(treeData->tree, ray_start, ray_dir, 0.0f, &hit, mesh_tris_spherecast_dp, treeData);
			if (hit.index != -1) {
				/* We hit a triangle, now check if collision point normal is facing the point	*/

				/*	For optimization sake, hit point normal isn't calculated in ray cast loop	*/
				const int vtri[3] = {
				    mloop[mlooptri[hit.index].tri[0]].v,
				    mloop[mlooptri[hit.index].tri[1]].v,
				    mloop[mlooptri[hit.index].tri[2]].v,
				};
				float dot;

				normal_tri_v3(hit.no, mvert[vtri[0]].co, mvert[vtri[1]].co, mvert[vtri[2]].co);
				dot = dot_v3v3(ray_dir, hit.no);

				/*  If ray and hit face normal are facing same direction
				 *	hit point is inside a closed mesh. */
				if (dot >= 0.0f) {
					const float dist = hit.dist;
					const int f_index = hit.index;

					/* Also cast a ray in opposite direction to make sure
					 * point is at least surrounded by two brush faces */
					negate_v3(ray_dir);
					hit.index = -1;
					hit.dist = BVH_RAYCAST_DIST_MAX;

					BLI_bvhtree_ray_cast(
					            treeData->tree, ray_start, ray_dir, 0.0f, &hit, mesh_tris_spherecast_dp, treeData);

					if (hit.index != -1) {
						/* Add factor on supersample filter	*/
						volume_factor = 1.0f;
						hit_found = HIT_VOLUME;

						/* Mark hit info */
						madd_v3_v3v3fl(hitCoord, ray_start, ray_dir, hit.dist); /* Calculate final hit coordinates */
						depth += dist * sample_factor;
						hitTri = f_index;
					}
				}
			}
		}

		/* Check proximity collision	*/
		if (ELEM(brush->collision, MOD_DPAINT_COL_DIST, MOD_DPAINT_COL_VOLDIST) &&
		    (!hit_found || (brush->flags & MOD_DPAINT_INVERSE_PROX)))
		{
			float proxDist = -1.0f;
			float hitCo[3] = {0.0f, 0.0f, 0.0f};
			int tri = 0;

			/* if inverse prox and no hit found, skip this sample */
			if (inner_proximity && !hit_found)
				continue;

			/* If pure distance proximity, find the nearest point on the mesh */
			if (!(brush->flags & MOD_DPAINT_PROX_PROJECT)) {
				BLI_bvhtree_find_nearest(treeData->tree, ray_start, &nearest, mesh_tris_nearest_point_dp, treeData);
				if (nearest.index != -1) {
					proxDist = sqrtf(nearest.dist_sq);
					copy_v3_v3(hitCo, nearest.co);
					tri = nearest.index;
				}
			}
			else { /* else cast a ray in defined projection direction */
				float proj_ray[3] = {0.0f};

				if (brush->ray_dir == MOD_DPAINT_RAY_CANVAS) {
					copy_v3_v3(proj_ray, bData->bNormal[index].invNorm);
					negate_v3(proj_ray);
				}
				else if (brush->ray_dir == MOD_DPAINT_RAY_BRUSH_AVG) {
					copy_v3_v3(proj_ray, avg_brushNor);
				}
				else { /* MOD_DPAINT_RAY_ZPLUS */
					proj_ray[2] = 1.0f;
				}
				hit.index = -1;
				hit.dist = brush_radius;

				/* Do a face normal directional raycast, and use that distance	*/
				BLI_bvhtree_ray_cast(
				            treeData->tree, ray_start, proj_ray, 0.0f, &hit, mesh_tris_spherecast_dp, treeData);
				if (hit.index != -1) {
					proxDist = hit.dist;
					madd_v3_v3v3fl(hitCo, ray_start, proj_ray, hit.dist); /* Calculate final hit coordinates */
					tri = hit.index;
				}
			}

			/* If a hit was found, calculate required values	*/
			if (proxDist >= 0.0f && proxDist <= brush_radius) {
				proximity_factor = proxDist / brush_radius;
				CLAMP(proximity_factor, 0.0f, 1.0f);
				if (!inner_proximity)
					proximity_factor = 1.0f - proximity_factor;

				hit_found = HIT_PROXIMITY;

				/* if no volume hit, use prox point face info */
				if (hitTri == -1) {
					copy_v3_v3(hitCoord, hitCo);
					hitTri = tri;
				}
			}
		}

		/* mix final sample strength depending on brush settings */
		if (hit_found) {
			/* if "negate volume" enabled, negate all factors within volume*/
			if (brush->collision == MOD_DPAINT_COL_VOLDIST &&
			    brush->flags & MOD_DPAINT_NEGATE_VOLUME)
			{
				volume_factor = 1.0f - volume_factor;
				if (inner_proximity)
					proximity_factor = 1.0f - proximity_factor;
			}

			/* apply final sample depending on final hit type */
			if (hit_found == HIT_VOLUME) {
				sampleStrength = volume_factor;
			}
			else if (hit_found == HIT_PROXIMITY) {
				/* apply falloff curve to the proximity_factor */
				if (brush->proximity_falloff == MOD_DPAINT_PRFALL_RAMP &&
				    BKE_colorband_evaluate(brush->paint_ramp, (1.0f - proximity_factor), prox_colorband))
				{
					proximity_factor = prox_colorband[3];
				}
				else if (brush->proximity_falloff == MOD_DPAINT_PRFALL_CONSTANT) {
					proximity_factor = (!inner_proximity || brush->flags & MOD_DPAINT_NEGATE_VOLUME) ? 1.0f : 0.0f;
				}
				/* apply sample */
				sampleStrength = proximity_factor;
			}

			sampleStrength *= sample_factor;
		}
		else {
			continue;
		}

		/* velocity brush, only do on main sample */
		if (brush->flags & MOD_DPAINT_USES_VELOCITY && ss == 0 && brushVelocity) {
			float weights[3];
			float brushPointVelocity[3];
			float velocity[3];

			const int v1 = mloop[mlooptri[hitTri].tri[0]].v;
			const int v2 = mloop[mlooptri[hitTri].tri[1]].v;
			const int v3 = mloop[mlooptri[hitTri].tri[2]].v;

			/* calculate barycentric weights for hit point */
			interp_weights_tri_v3(weights, mvert[v1].co, mvert[v2].co, mvert[v3].co, hitCoord);

			/* simple check based on brush surface velocity,
			 *  todo: perhaps implement something that handles volume movement as well */

			/* interpolate vertex speed vectors to get hit point velocity */
			interp_v3_v3v3v3(brushPointVelocity,
			                 brushVelocity[v1].v,
			                 brushVelocity[v2].v,
			                 brushVelocity[v3].v, weights);

			/* substract canvas point velocity */
			if (bData->velocity) {
				sub_v3_v3v3(velocity, brushPointVelocity, bData->velocity[index].v);
			}
			else {
				copy_v3_v3(velocity, brushPointVelocity);
			}
			velocity_val = normalize_v3(velocity);

			/* if brush has smudge enabled store brush velocity */
			if (surface->type == MOD_DPAINT_SURFACE_T_PAINT &&
			    brush->flags & MOD_DPAINT_DO_SMUDGE && bData->brush_velocity)
			{
				copy_v3_v3(&bData->brush_velocity[index * 4], velocity);
				bData->brush_velocity[index * 4 + 3] = velocity_val;
			}
		}

		/*
		 *	Process hit color and alpha
		 */
		if (surface->type == MOD_DPAINT_SURFACE_T_PAINT) {
			float sampleColor[3];
			float alpha_factor = 1.0f;

			sampleColor[0] = brush->r;
			sampleColor[1] = brush->g;
			sampleColor[2] = brush->b;

			/* Sample proximity colorband if required	*/
			if ((hit_found == HIT_PROXIMITY) &&
			    (brush->proximity_falloff == MOD_DPAINT_PRFALL_RAMP))
			{
				if (!(brush->flags & MOD_DPAINT_RAMP_ALPHA)) {
					sampleColor[0] = prox_colorband[0];
					sampleColor[1] = prox_colorband[1];
					sampleColor[2] = prox_colorband[2];
				}
			}

			/* Add AA sample */
			paintColor[0] += sampleColor[0];
			paintColor[1] += sampleColor[1];
			paintColor[2] += sampleColor[2];
			sampleStrength *= alpha_factor;
			numOfHits++;
		}

		/* apply sample strength */
		brushStrength += sampleStrength;
	} // end supersampling


	/* if any sample was inside paint range	*/
	if (brushStrength > 0.0f || depth > 0.0f) {
		/* apply supersampling results	*/
		if (samples > 1) {
			brushStrength /= total_sample;
		}
		CLAMP(brushStrength, 0.0f, 1.0f);

		if (surface->type == MOD_DPAINT_SURFACE_T_PAINT) {
			/* Get final pixel color and alpha	*/
			paintColor[0] /= numOfHits;
			paintColor[1] /= numOfHits;
			paintColor[2] /= numOfHits;
		}
		/* get final object space depth */
		else if (ELEM(surface->type, MOD_DPAINT_SURFACE_T_DISPLACE, MOD_DPAINT_SURFACE_T_WAVE)) {
			depth /= bData->bNormal[index].normal_scale * total_sample;
		}

		dynamicPaint_updatePointData(surface, index, brush, paintColor, brushStrength, depth, velocity_val, timescale);
	}
}

<<<<<<< HEAD
static int dynamicPaint_paintMesh(struct Depsgraph *depsgraph, DynamicPaintSurface *surface,
=======
static int dynamicPaint_paintMesh(Main *bmain,
                                  EvaluationContext *eval_ctx,
                                  DynamicPaintSurface *surface,
>>>>>>> d0956e9c
                                  DynamicPaintBrushSettings *brush,
                                  Object *brushOb,
                                  Scene *scene,
                                  float timescale)
{
	PaintSurfaceData *sData = surface->data;
	PaintBakeData *bData = sData->bData;
	DerivedMesh *dm = NULL;
	Vec3f *brushVelocity = NULL;
	MVert *mvert = NULL;
	const MLoopTri *mlooptri = NULL;
	const MLoop *mloop = NULL;

	if (brush->flags & MOD_DPAINT_USES_VELOCITY)
<<<<<<< HEAD
		dynamicPaint_brushMeshCalculateVelocity(depsgraph, scene, brushOb, brush, &brushVelocity, timescale);
=======
		dynamicPaint_brushMeshCalculateVelocity(bmain, eval_ctx, scene, brushOb, brush, &brushVelocity, timescale);
>>>>>>> d0956e9c

	if (!brush->dm)
		return 0;

	{
		BVHTreeFromMesh treeData = {NULL};
		float avg_brushNor[3] = {0.0f};
		const float brush_radius = brush->paint_distance * surface->radius_scale;
		int numOfVerts;
		int ii;
		Bounds3D mesh_bb = {{0}};
		VolumeGrid *grid = bData->grid;

		dm = CDDM_copy(brush->dm);
		mvert = dm->getVertArray(dm);
		mlooptri = dm->getLoopTriArray(dm);
		mloop = dm->getLoopArray(dm);
		numOfVerts = dm->getNumVerts(dm);

		/*	Transform collider vertices to global space
		 *	(Faster than transforming per surface point
		 *	coordinates and normals to object space) */
		for (ii = 0; ii < numOfVerts; ii++) {
			mul_m4_v3(brushOb->obmat, mvert[ii].co);
			boundInsert(&mesh_bb, mvert[ii].co);

			/* for proximity project calculate average normal */
			if (brush->flags & MOD_DPAINT_PROX_PROJECT && brush->collision != MOD_DPAINT_COL_VOLUME) {
				float nor[3];
				normal_short_to_float_v3(nor, mvert[ii].no);
				mul_mat3_m4_v3(brushOb->obmat, nor);
				normalize_v3(nor);

				add_v3_v3(avg_brushNor, nor);
			}
		}

		if (brush->flags & MOD_DPAINT_PROX_PROJECT && brush->collision != MOD_DPAINT_COL_VOLUME) {
			mul_v3_fl(avg_brushNor, 1.0f / (float)numOfVerts);
			/* instead of null vector use positive z */
			if (UNLIKELY(normalize_v3(avg_brushNor) == 0.0f)) {
				avg_brushNor[2] = 1.0f;
			}
		}

		/* check bounding box collision */
		if (grid && meshBrush_boundsIntersect(&grid->grid_bounds, &mesh_bb, brush, brush_radius)) {
			/* Build a bvh tree from transformed vertices	*/
			if (bvhtree_from_mesh_get(&treeData, dm, BVHTREE_FROM_LOOPTRI, 4)) {
				int c_index;
				int total_cells = grid->dim[0] * grid->dim[1] * grid->dim[2];

				/* loop through space partitioning grid */
				for (c_index = 0; c_index < total_cells; c_index++) {
					/* check grid cell bounding box */
					if (!grid->s_num[c_index] ||
					    !meshBrush_boundsIntersect(&grid->bounds[c_index], &mesh_bb, brush, brush_radius))
					{
						continue;
					}

					/* loop through cell points and process brush */
					DynamicPaintPaintData data = {
					    .surface = surface,
					    .brush = brush, .brushOb = brushOb,
					    .scene = scene, .timescale = timescale, .c_index = c_index,
					    .dm = dm, .mvert = mvert, .mloop = mloop, .mlooptri = mlooptri,
					    .brush_radius = brush_radius, .avg_brushNor = avg_brushNor, .brushVelocity = brushVelocity,
					    .treeData = &treeData
					};
					ParallelRangeSettings settings;
					BLI_parallel_range_settings_defaults(&settings);
					settings.use_threading = (grid->s_num[c_index] > 250);
					BLI_task_parallel_range(0, grid->s_num[c_index],
					                        &data,
					                        dynamic_paint_paint_mesh_cell_point_cb_ex,
					                        &settings);
				}
			}
		}
		/* free bvh tree */
		free_bvhtree_from_mesh(&treeData);
		dm->release(dm);

	}

	/* free brush velocity data */
	if (brushVelocity)
		MEM_freeN(brushVelocity);

	return 1;
}

/*
 *	Paint a particle system to the surface
 */
static void dynamic_paint_paint_particle_cell_point_cb_ex(
        void *__restrict userdata,
        const int id,
        const ParallelRangeTLS *__restrict UNUSED(tls))
{
	const DynamicPaintPaintData *data = userdata;

	const DynamicPaintSurface *surface = data->surface;
	const PaintSurfaceData *sData = surface->data;
	const PaintBakeData *bData = sData->bData;
	VolumeGrid *grid = bData->grid;

	const DynamicPaintBrushSettings *brush = data->brush;

	const ParticleSystem *psys = data->psys;

	const float timescale = data->timescale;
	const int c_index = data->c_index;

	KDTree *tree = data->treeData;

	const float solidradius = data->solidradius;
	const float smooth = brush->particle_smooth * surface->radius_scale;
	const float range = solidradius + smooth;
	const float particle_timestep = 0.04f * psys->part->timetweak;

	const int index = grid->t_index[grid->s_pos[c_index] + id];
	float disp_intersect = 0.0f;
	float radius = 0.0f;
	float strength = 0.0f;
	int part_index = -1;

	/*
	 *	With predefined radius, there is no variation between particles.
	 *	It's enough to just find the nearest one.
	 */
	{
		KDTreeNearest nearest;
		float smooth_range, part_solidradius;

		/* Find nearest particle and get distance to it	*/
		BLI_kdtree_find_nearest(tree, bData->realCoord[bData->s_pos[index]].v, &nearest);
		/* if outside maximum range, no other particle can influence either */
		if (nearest.dist > range)
			return;

		if (brush->flags & MOD_DPAINT_PART_RAD) {
			/* use particles individual size */
			ParticleData *pa = psys->particles + nearest.index;
			part_solidradius = pa->size;
		}
		else {
			part_solidradius = solidradius;
		}
		radius = part_solidradius + smooth;
		if (nearest.dist < radius) {
			/* distances inside solid radius has maximum influence -> dist = 0	*/
			smooth_range = max_ff(0.0f, (nearest.dist - part_solidradius));
			/* do smoothness if enabled	*/
			if (smooth)
				smooth_range /= smooth;

			strength = 1.0f - smooth_range;
			disp_intersect = radius - nearest.dist;
			part_index = nearest.index;
		}
	}
	/* If using random per particle radius and closest particle didn't give max influence	*/
	if (brush->flags & MOD_DPAINT_PART_RAD && strength < 1.0f && psys->part->randsize > 0.0f) {
		/*
		 *	If we use per particle radius, we have to sample all particles
		 *	within max radius range
		 */
		KDTreeNearest *nearest;

		float smooth_range = smooth * (1.0f - strength), dist;
		/* calculate max range that can have particles with higher influence than the nearest one */
		const float max_range = smooth - strength * smooth + solidradius;
		/* Make gcc happy! */
		dist = max_range;

		const int particles = BLI_kdtree_range_search(
		                          tree, bData->realCoord[bData->s_pos[index]].v, &nearest, max_range);

		/* Find particle that produces highest influence */
		for (int n = 0; n < particles; n++) {
			ParticleData *pa = &psys->particles[nearest[n].index];

			/* skip if out of range */
			if (nearest[n].dist > (pa->size + smooth))
				continue;

			/* update hit data */
			const float s_range = nearest[n].dist - pa->size;
			/* skip if higher influence is already found */
			if (smooth_range < s_range)
				continue;

			/* update hit data */
			smooth_range = s_range;
			dist = nearest[n].dist;
			part_index = nearest[n].index;

			/* If inside solid range and no disp depth required, no need to seek further */
			if ((s_range < 0.0f) && !ELEM(surface->type, MOD_DPAINT_SURFACE_T_DISPLACE, MOD_DPAINT_SURFACE_T_WAVE)) {
				break;
			}
		}

		if (nearest)
			MEM_freeN(nearest);

		/* now calculate influence for this particle */
		const float rad = radius + smooth;
		if ((rad - dist) > disp_intersect) {
			disp_intersect = radius - dist;
			radius = rad;
		}

		/* do smoothness if enabled	*/
		CLAMP_MIN(smooth_range, 0.0f);
		if (smooth)
			smooth_range /= smooth;

		const float str = 1.0f - smooth_range;
		/* if influence is greater, use this one	*/
		if (str > strength)
			strength = str;
	}

	if (strength > 0.001f) {
		float paintColor[4] = {0.0f};
		float depth = 0.0f;
		float velocity_val = 0.0f;

		/* apply velocity */
		if ((brush->flags & MOD_DPAINT_USES_VELOCITY) && (part_index != -1)) {
			float velocity[3];
			ParticleData *pa = psys->particles + part_index;
			mul_v3_v3fl(velocity, pa->state.vel, particle_timestep);

			/* substract canvas point velocity */
			if (bData->velocity) {
				sub_v3_v3(velocity, bData->velocity[index].v);
			}
			velocity_val = normalize_v3(velocity);

			/* store brush velocity for smudge */
			if ((surface->type == MOD_DPAINT_SURFACE_T_PAINT) &&
			    (brush->flags & MOD_DPAINT_DO_SMUDGE && bData->brush_velocity))
			{
				copy_v3_v3(&bData->brush_velocity[index * 4], velocity);
				bData->brush_velocity[index * 4 + 3] = velocity_val;
			}
		}

		if (surface->type == MOD_DPAINT_SURFACE_T_PAINT) {
			copy_v3_v3(paintColor, &brush->r);
		}
		else if (ELEM(surface->type, MOD_DPAINT_SURFACE_T_DISPLACE, MOD_DPAINT_SURFACE_T_WAVE)) {
			/* get displace depth	*/
			disp_intersect = (1.0f - sqrtf(disp_intersect / radius)) * radius;
			depth = max_ff(0.0f, (radius - disp_intersect) / bData->bNormal[index].normal_scale);
		}

		dynamicPaint_updatePointData(surface, index, brush, paintColor, strength, depth, velocity_val, timescale);
	}
}

static int dynamicPaint_paintParticles(DynamicPaintSurface *surface,
                                       ParticleSystem *psys,
                                       DynamicPaintBrushSettings *brush,
                                       float timescale)
{
	ParticleSettings *part = psys->part;
	PaintSurfaceData *sData = surface->data;
	PaintBakeData *bData = sData->bData;
	VolumeGrid *grid = bData->grid;

	KDTree *tree;
	int particlesAdded = 0;
	int invalidParticles = 0;
	int p = 0;

	const float solidradius = surface->radius_scale *
	                          ((brush->flags & MOD_DPAINT_PART_RAD) ? part->size : brush->particle_radius);
	const float smooth = brush->particle_smooth * surface->radius_scale;

	const float range = solidradius + smooth;

	Bounds3D part_bb = {{0}};

	if (psys->totpart < 1)
		return 1;

	/*
	 *	Build a kd-tree to optimize distance search
	 */
	tree = BLI_kdtree_new(psys->totpart);

	/* loop through particles and insert valid ones to the tree */
	p = 0;
	for (ParticleData *pa = psys->particles; p < psys->totpart; p++, pa++) {
		/* Proceed only if particle is active	*/
		if ((pa->alive == PARS_UNBORN && (part->flag & PART_UNBORN) == 0) ||
		    (pa->alive == PARS_DEAD && (part->flag & PART_DIED) == 0) ||
		    (pa->flag & PARS_UNEXIST))
		{
			continue;
		}

		/*	for debug purposes check if any NAN particle proceeds
		 *	For some reason they get past activity check, this should rule most of them out	*/
		if (isnan(pa->state.co[0]) || isnan(pa->state.co[1]) || isnan(pa->state.co[2])) {
			invalidParticles++;
			continue;
		}

		/* make sure particle is close enough to canvas */
		if (!boundIntersectPoint(&grid->grid_bounds, pa->state.co, range))
			continue;

		BLI_kdtree_insert(tree, p, pa->state.co);

		/* calc particle system bounds */
		boundInsert(&part_bb, pa->state.co);

		particlesAdded++;
	}
	if (invalidParticles)
		printf("Warning: Invalid particle(s) found!\n");

	/* If no suitable particles were found, exit	*/
	if (particlesAdded < 1) {
		BLI_kdtree_free(tree);
		return 1;
	}

	/* begin thread safe malloc */
	BLI_threaded_malloc_begin();

	/* only continue if particle bb is close enough to canvas bb */
	if (boundsIntersectDist(&grid->grid_bounds, &part_bb, range)) {
		int c_index;
		int total_cells = grid->dim[0] * grid->dim[1] * grid->dim[2];

		/* balance tree	*/
		BLI_kdtree_balance(tree);

		/* loop through space partitioning grid */
		for (c_index = 0; c_index < total_cells; c_index++) {
			/* check cell bounding box */
			if (!grid->s_num[c_index] ||
			    !boundsIntersectDist(&grid->bounds[c_index], &part_bb, range))
			{
				continue;
			}

			/* loop through cell points */
			DynamicPaintPaintData data = {
			    .surface = surface,
			    .brush = brush, .psys = psys,
			    .solidradius = solidradius, .timescale = timescale, .c_index = c_index,
			    .treeData = tree,
			};
			ParallelRangeSettings settings;
			BLI_parallel_range_settings_defaults(&settings);
			settings.use_threading = (grid->s_num[c_index] > 250);
			BLI_task_parallel_range(0, grid->s_num[c_index],
			                        &data,
			                        dynamic_paint_paint_particle_cell_point_cb_ex,
			                        &settings);
		}
	}
	BLI_threaded_malloc_end();
	BLI_kdtree_free(tree);

	return 1;
}

/* paint a single point of defined proximity radius to the surface */
static void dynamic_paint_paint_single_point_cb_ex(
        void *__restrict userdata,
        const int index,
        const ParallelRangeTLS *__restrict UNUSED(tls))
{
	const DynamicPaintPaintData *data = userdata;

	const DynamicPaintSurface *surface = data->surface;
	const PaintSurfaceData *sData = surface->data;
	const PaintBakeData *bData = sData->bData;

	const DynamicPaintBrushSettings *brush = data->brush;

	const float timescale = data->timescale;

	const float brush_radius = data->brush_radius;
	const Vec3f *brushVelocity = data->brushVelocity;

	float *pointCoord = data->pointCoord;

	const float distance = len_v3v3(pointCoord, bData->realCoord[bData->s_pos[index]].v);
	float colorband[4] = {0.0f};
	float strength;

	if (distance > brush_radius)
		return;

	/* Smooth range or color ramp	*/
	if (brush->proximity_falloff == MOD_DPAINT_PRFALL_SMOOTH ||
	    brush->proximity_falloff == MOD_DPAINT_PRFALL_RAMP)
	{
		strength = 1.0f - distance / brush_radius;
		CLAMP(strength, 0.0f, 1.0f);
	}
	else {
		strength = 1.0f;
	}

	if (strength >= 0.001f) {
		float paintColor[3] = {0.0f};
		float depth = 0.0f;
		float velocity_val = 0.0f;

		/* color ramp */
		if (brush->proximity_falloff == MOD_DPAINT_PRFALL_RAMP &&
		    BKE_colorband_evaluate(brush->paint_ramp, (1.0f - strength), colorband))
		{
			strength = colorband[3];
		}

		if (brush->flags & MOD_DPAINT_USES_VELOCITY) {
			float velocity[3];

			/* substract canvas point velocity */
			if (bData->velocity) {
				sub_v3_v3v3(velocity, brushVelocity->v, bData->velocity[index].v);
			}
			else {
				copy_v3_v3(velocity, brushVelocity->v);
			}
			velocity_val = len_v3(velocity);

			/* store brush velocity for smudge */
			if (surface->type == MOD_DPAINT_SURFACE_T_PAINT &&
			    brush->flags & MOD_DPAINT_DO_SMUDGE && bData->brush_velocity)
			{
				mul_v3_v3fl(&bData->brush_velocity[index * 4], velocity, 1.0f / velocity_val);
				bData->brush_velocity[index * 4 + 3] = velocity_val;
			}
		}

		if (surface->type == MOD_DPAINT_SURFACE_T_PAINT) {
			if (brush->proximity_falloff == MOD_DPAINT_PRFALL_RAMP &&
			    !(brush->flags & MOD_DPAINT_RAMP_ALPHA))
			{
				paintColor[0] = colorband[0];
				paintColor[1] = colorband[1];
				paintColor[2] = colorband[2];
			}
			else {
				paintColor[0] = brush->r;
				paintColor[1] = brush->g;
				paintColor[2] = brush->b;
			}
		}
		else if (ELEM(surface->type, MOD_DPAINT_SURFACE_T_DISPLACE, MOD_DPAINT_SURFACE_T_WAVE)) {
			/* get displace depth	*/
			const float disp_intersect = (1.0f - sqrtf((brush_radius - distance) / brush_radius)) * brush_radius;
			depth = max_ff(0.0f, (brush_radius - disp_intersect) / bData->bNormal[index].normal_scale);
		}
		dynamicPaint_updatePointData(surface, index, brush, paintColor, strength, depth, velocity_val, timescale);
	}
}

static int dynamicPaint_paintSinglePoint(
<<<<<<< HEAD
        struct Depsgraph *depsgraph, DynamicPaintSurface *surface, float *pointCoord, DynamicPaintBrushSettings *brush,
        Object *brushOb, Scene *scene, float timescale)
=======
        Main *bmain, EvaluationContext *eval_ctx, DynamicPaintSurface *surface, float *pointCoord, DynamicPaintBrushSettings *brush,
        Object *brushOb, BrushMaterials *bMats, Scene *scene, float timescale)
>>>>>>> d0956e9c
{
	PaintSurfaceData *sData = surface->data;
	float brush_radius = brush->paint_distance * surface->radius_scale;
	Vec3f brushVel;

	if (brush->flags & MOD_DPAINT_USES_VELOCITY)
<<<<<<< HEAD
		dynamicPaint_brushObjectCalculateVelocity(depsgraph, scene, brushOb, &brushVel, timescale);
=======
		dynamicPaint_brushObjectCalculateVelocity(bmain, eval_ctx, scene, brushOb, &brushVel, timescale);
>>>>>>> d0956e9c

	const MVert *mvert = brush->dm->getVertArray(brush->dm);

	/*
	 *	Loop through every surface point
	 */
	DynamicPaintPaintData data = {
	    .surface = surface,
	    .brush = brush, .brushOb = brushOb,
	    .scene = scene, .timescale = timescale,
	    .mvert = mvert,
	    .brush_radius = brush_radius, .brushVelocity = &brushVel,
	    .pointCoord = pointCoord,
	};
	ParallelRangeSettings settings;
	BLI_parallel_range_settings_defaults(&settings);
	settings.use_threading = (sData->total_points > 1000);
	BLI_task_parallel_range(0, sData->total_points,
	                        &data,
	                        dynamic_paint_paint_single_point_cb_ex,
	                        &settings);

	return 1;
}


/***************************** Dynamic Paint Step / Baking ******************************/

/*
 *	Calculate current frame distances and directions for adjacency data
 */

static void dynamic_paint_prepare_adjacency_cb(
        void *__restrict userdata,
        const int index,
        const ParallelRangeTLS *__restrict UNUSED(tls))
{
	PaintSurfaceData *sData = userdata;
	PaintBakeData *bData = sData->bData;
	BakeAdjPoint *bNeighs = bData->bNeighs;
	PaintAdjData *adj_data = sData->adj_data;
	Vec3f *realCoord = bData->realCoord;

	const int num_neighs = adj_data->n_num[index];

	for (int i = 0; i < num_neighs; i++) {
		const int n_index = adj_data->n_index[index] + i;
		const int t_index = adj_data->n_target[n_index];

		/* dir vec */
		sub_v3_v3v3(bNeighs[n_index].dir, realCoord[bData->s_pos[t_index]].v, realCoord[bData->s_pos[index]].v);
		/* dist */
		bNeighs[n_index].dist = normalize_v3(bNeighs[n_index].dir);
	}
}

static void dynamicPaint_prepareAdjacencyData(DynamicPaintSurface *surface, const bool force_init)
{
	PaintSurfaceData *sData = surface->data;
	PaintBakeData *bData = sData->bData;
	BakeAdjPoint *bNeighs;
	PaintAdjData *adj_data = sData->adj_data;

	int index;

	if ((!surface_usesAdjDistance(surface) && !force_init) || !sData->adj_data)
		return;

	if (bData->bNeighs)
		MEM_freeN(bData->bNeighs);
	bNeighs = bData->bNeighs = MEM_mallocN(sData->adj_data->total_targets * sizeof(*bNeighs), "PaintEffectBake");
	if (!bNeighs)
		return;

	ParallelRangeSettings settings;
	BLI_parallel_range_settings_defaults(&settings);
	settings.use_threading = (sData->total_points > 1000);
	BLI_task_parallel_range(0, sData->total_points,
	                        sData,
	                        dynamic_paint_prepare_adjacency_cb,
	                        &settings);

	/* calculate average values (single thread).
	 * Note: tried to put this in threaded callback (using _finalize feature), but gave ~30% slower result! */
	bData->average_dist = 0.0;
	for (index = 0; index < sData->total_points; index++) {
		int numOfNeighs = adj_data->n_num[index];

		for (int i = 0; i < numOfNeighs; i++) {
			bData->average_dist += (double)bNeighs[adj_data->n_index[index] + i].dist;
		}
	}
	bData->average_dist /= adj_data->total_targets;
}

/* find two adjacency points (closest_id) and influence (closest_d) to move paint towards when affected by a force  */
static void surface_determineForceTargetPoints(
        const PaintSurfaceData *sData, const int index, const float force[3], float closest_d[2], int closest_id[2])
{
	BakeAdjPoint *bNeighs = sData->bData->bNeighs;
	const int numOfNeighs = sData->adj_data->n_num[index];
	int i;

	closest_id[0] = closest_id[1] = -1;
	closest_d[0] = closest_d[1] = -1.0f;

	/* find closest neigh */
	for (i = 0; i < numOfNeighs; i++) {
		const int n_index = sData->adj_data->n_index[index] + i;
		const float dir_dot = dot_v3v3(bNeighs[n_index].dir, force);

		if (dir_dot > closest_d[0] && dir_dot > 0.0f) {
			closest_d[0] = dir_dot;
			closest_id[0] = n_index;
		}
	}

	if (closest_d[0] < 0.0f)
		return;

	/* find second closest neigh */
	for (i = 0; i < numOfNeighs; i++) {
		const int n_index = sData->adj_data->n_index[index] + i;

		if (n_index == closest_id[0])
			continue;

		const float dir_dot = dot_v3v3(bNeighs[n_index].dir, force);
		const float closest_dot = dot_v3v3(bNeighs[n_index].dir, bNeighs[closest_id[0]].dir);

		/* only accept neighbor at "other side" of the first one in relation to force dir
		 *  so make sure angle between this and closest neigh is greater than first angle */
		if (dir_dot > closest_d[1] && closest_dot < closest_d[0] && dir_dot > 0.0f) {
			closest_d[1] = dir_dot;
			closest_id[1] = n_index;
		}
	}

	/* if two valid neighs found, calculate how force effect is divided evenly between them
	 * (so that d[0] + d[1] = 1.0) */
	if (closest_id[1] != -1) {
		float force_proj[3];
		float tangent[3];
		const float neigh_diff = acosf(dot_v3v3(bNeighs[closest_id[0]].dir, bNeighs[closest_id[1]].dir));
		float force_intersect;
		float temp;

		/* project force vector on the plane determined by these two neighbor points
		 *  and calculate relative force angle from it*/
		cross_v3_v3v3(tangent, bNeighs[closest_id[0]].dir, bNeighs[closest_id[1]].dir);
		normalize_v3(tangent);
		force_intersect = dot_v3v3(force, tangent);
		madd_v3_v3v3fl(force_proj, force, tangent, (-1.0f) * force_intersect);
		normalize_v3(force_proj);

		/* get drip factor based on force dir in relation to angle between those neighbors */
		temp = dot_v3v3(bNeighs[closest_id[0]].dir, force_proj);
		CLAMP(temp, -1.0f, 1.0f); /* float precision might cause values > 1.0f that return infinite */
		closest_d[1] = acosf(temp) / neigh_diff;
		closest_d[0] = 1.0f - closest_d[1];

		/* and multiply depending on how deeply force intersects surface */
		temp = fabsf(force_intersect);
		CLAMP(temp, 0.0f, 1.0f);
		mul_v2_fl(closest_d, acosf(temp) / (float)M_PI_2);
	}
	else {
		/* if only single neighbor, still linearize force intersection effect */
		closest_d[0] = 1.0f - acosf(closest_d[0]) / (float)M_PI_2;
	}
}

static void dynamicPaint_doSmudge(DynamicPaintSurface *surface, DynamicPaintBrushSettings *brush, float timescale)
{
	PaintSurfaceData *sData = surface->data;
	PaintBakeData *bData = sData->bData;
	BakeAdjPoint *bNeighs = sData->bData->bNeighs;
	int index, steps, step;
	float eff_scale, max_velocity = 0.0f;

	if (!sData->adj_data)
		return;

	/* find max velocity */
	for (index = 0; index < sData->total_points; index++) {
		float vel = bData->brush_velocity[index * 4 + 3];
		CLAMP_MIN(max_velocity, vel);
	}

	steps = (int)ceil((double)max_velocity / bData->average_dist * (double)timescale);
	CLAMP(steps, 0, 12);
	eff_scale = brush->smudge_strength / (float)steps * timescale;

	for (step = 0; step < steps; step++) {
		for (index = 0; index < sData->total_points; index++) {
			int i;

			if (sData->adj_data->flags[index] & ADJ_BORDER_PIXEL)
				continue;

			PaintPoint *pPoint = &((PaintPoint *)sData->type_data)[index];
			float smudge_str = bData->brush_velocity[index * 4 + 3];

			/* force targets */
			int closest_id[2];
			float closest_d[2];

			if (!smudge_str)
				continue;

			/* get force affect points */
			surface_determineForceTargetPoints(sData, index, &bData->brush_velocity[index * 4], closest_d, closest_id);

			/* Apply movement towards those two points */
			for (i = 0; i < 2; i++) {
				int n_index = closest_id[i];
				if (n_index != -1 && closest_d[i] > 0.0f) {
					float dir_dot = closest_d[i], dir_factor;
					float speed_scale = eff_scale * smudge_str / bNeighs[n_index].dist;
					PaintPoint *ePoint = &((PaintPoint *)sData->type_data)[sData->adj_data->n_target[n_index]];

					/* just skip if angle is too extreme */
					if (dir_dot <= 0.0f)
						continue;

					dir_factor = dir_dot * speed_scale;
					CLAMP_MAX(dir_factor, brush->smudge_strength);

					/* mix new color and alpha */
					mixColors(ePoint->color, ePoint->color[3], pPoint->color, pPoint->color[3], dir_factor);
					ePoint->color[3] = ePoint->color[3] * (1.0f - dir_factor) + pPoint->color[3] * dir_factor;

					/* smudge "wet layer" */
					mixColors(ePoint->e_color, ePoint->e_color[3], pPoint->e_color, pPoint->e_color[3], dir_factor);
					ePoint->e_color[3] = ePoint->e_color[3] * (1.0f - dir_factor) + pPoint->e_color[3] * dir_factor;
					pPoint->wetness *= (1.0f - dir_factor);
				}
			}
		}
	}
}

typedef struct DynamicPaintEffectData {
	const DynamicPaintSurface *surface;
	Scene *scene;

	float *force;
	ListBase *effectors;
	const void *prevPoint;
	const float eff_scale;

	uint8_t *point_locks;

	const float wave_speed;
	const float wave_scale;
	const float wave_max_slope;

	const float dt;
	const float min_dist;
	const float damp_factor;
	const bool reset_wave;
} DynamicPaintEffectData;

/*
 *	Prepare data required by effects for current frame.
 *	Returns number of steps required
 */
static void dynamic_paint_prepare_effect_cb(
        void *__restrict userdata,
        const int index,
        const ParallelRangeTLS *__restrict UNUSED(tls))
{
	const DynamicPaintEffectData *data = userdata;

	const DynamicPaintSurface *surface = data->surface;
	const PaintSurfaceData *sData = surface->data;
	const PaintBakeData *bData = sData->bData;
	Vec3f *realCoord = bData->realCoord;

	Scene *scene = data->scene;

	float *force = data->force;
	ListBase *effectors = data->effectors;

	float forc[3] = {0};
	float vel[3] = {0};

	/* apply force fields */
	if (effectors) {
		EffectedPoint epoint;
		pd_point_from_loc(scene, realCoord[bData->s_pos[index]].v, vel, index, &epoint);
		epoint.vel_to_sec = 1.0f;
		pdDoEffectors(effectors, NULL, surface->effector_weights, &epoint, forc, NULL);
	}

	/* if global gravity is enabled, add it too */
	if (scene->physics_settings.flag & PHYS_GLOBAL_GRAVITY)
		/* also divide by 10 to about match default grav
		 *  with default force strength (1.0) */
		madd_v3_v3fl(forc, scene->physics_settings.gravity,
		             surface->effector_weights->global_gravity * surface->effector_weights->weight[0] / 10.f);

	/* add surface point velocity and acceleration if enabled */
	if (bData->velocity) {
		if (surface->drip_vel)
			madd_v3_v3fl(forc, bData->velocity[index].v, surface->drip_vel * (-1.0f));

		/* acceleration */
		if (bData->prev_velocity && surface->drip_acc) {
			float acc[3];
			copy_v3_v3(acc, bData->velocity[index].v);
			sub_v3_v3(acc, bData->prev_velocity[index].v);
			madd_v3_v3fl(forc, acc, surface->drip_acc * (-1.0f));
		}
	}

	/* force strength, and normalize force vec */
	force[index * 4 + 3] = normalize_v3_v3(&force[index * 4], forc);
}

static int dynamicPaint_prepareEffectStep(
        struct Depsgraph *depsgraph, DynamicPaintSurface *surface, Scene *scene, Object *ob, float **force, float timescale)
{
	double average_force = 0.0f;
	float shrink_speed = 0.0f, spread_speed = 0.0f;
	float fastest_effect, avg_dist;
	int steps;
	PaintSurfaceData *sData = surface->data;
	PaintBakeData *bData = sData->bData;

	/* Init force data if required */
	if (surface->effect & MOD_DPAINT_EFFECT_DO_DRIP) {
		ListBase *effectors = pdInitEffectors(depsgraph, scene, ob, NULL, surface->effector_weights, true);

		/* allocate memory for force data (dir vector + strength) */
		*force = MEM_mallocN(sData->total_points * 4 * sizeof(float), "PaintEffectForces");

		if (*force) {
			DynamicPaintEffectData data = {
				.surface = surface, .scene = scene,
				.force = *force, .effectors = effectors,
			};
			ParallelRangeSettings settings;
			BLI_parallel_range_settings_defaults(&settings);
			settings.use_threading = (sData->total_points > 1000);
			BLI_task_parallel_range(0, sData->total_points,
			                        &data,
			                        dynamic_paint_prepare_effect_cb,
			                        &settings);

			/* calculate average values (single thread) */
			for (int index = 0; index < sData->total_points; index++) {
				average_force += (double)(*force)[index * 4 + 3];
			}
			average_force /= sData->total_points;
		}
		pdEndEffectors(&effectors);
	}

	/* Get number of required steps using average point distance
	 *  so that just a few ultra close pixels wont up substeps to max */

	/* adjust number of required substep by fastest active effect */
	if (surface->effect & MOD_DPAINT_EFFECT_DO_SPREAD)
		spread_speed = surface->spread_speed;
	if (surface->effect & MOD_DPAINT_EFFECT_DO_SHRINK)
		shrink_speed = surface->shrink_speed;

	fastest_effect = max_fff(spread_speed, shrink_speed, average_force);
	avg_dist = bData->average_dist * (double)CANVAS_REL_SIZE / (double)getSurfaceDimension(sData);

	steps = (int)ceilf(1.5f * EFF_MOVEMENT_PER_FRAME * fastest_effect / avg_dist * timescale);
	CLAMP(steps, 1, 20);

	return steps;
}

/**
 *	Processes active effect step.
 */
static void dynamic_paint_effect_spread_cb(
        void *__restrict userdata,
        const int index,
        const ParallelRangeTLS *__restrict UNUSED(tls))
{
	const DynamicPaintEffectData *data = userdata;

	const DynamicPaintSurface *surface = data->surface;
	const PaintSurfaceData *sData = surface->data;

	if (sData->adj_data->flags[index] & ADJ_BORDER_PIXEL)
		return;

	const int numOfNeighs = sData->adj_data->n_num[index];
	BakeAdjPoint *bNeighs = sData->bData->bNeighs;
	PaintPoint *pPoint = &((PaintPoint *)sData->type_data)[index];
	const PaintPoint *prevPoint = data->prevPoint;
	const float eff_scale = data->eff_scale;

	const int *n_index = sData->adj_data->n_index;
	const int *n_target = sData->adj_data->n_target;

	/*	Loop through neighboring points	*/
	for (int i = 0; i < numOfNeighs; i++) {
		const int n_idx = n_index[index] + i;
		float w_factor;
		const PaintPoint *pPoint_prev = &prevPoint[n_target[n_idx]];
		const float speed_scale = (bNeighs[n_idx].dist < eff_scale) ? 1.0f : eff_scale / bNeighs[n_idx].dist;
		const float color_mix = min_fff(pPoint_prev->wetness, pPoint->wetness, 1.0f) * 0.25f * surface->color_spread_speed;

		/* do color mixing */
		if (color_mix)
			mixColors(pPoint->e_color, pPoint->e_color[3], pPoint_prev->e_color, pPoint_prev->e_color[3], color_mix);

		/* Only continue if surrounding point has higher wetness */
		if (pPoint_prev->wetness < pPoint->wetness || pPoint_prev->wetness < MIN_WETNESS)
			continue;

		w_factor = 1.0f / numOfNeighs * min_ff(pPoint_prev->wetness, 1.0f) * speed_scale;
		CLAMP(w_factor, 0.0f, 1.0f);

		/* mix new wetness and color */
		pPoint->wetness = pPoint->wetness + w_factor * (pPoint_prev->wetness - pPoint->wetness);
		pPoint->e_color[3] = mixColors(pPoint->e_color, pPoint->e_color[3],
		                               pPoint_prev->e_color, pPoint_prev->e_color[3], w_factor);
	}
}

static void dynamic_paint_effect_shrink_cb(
        void *__restrict userdata,
        const int index,
        const ParallelRangeTLS *__restrict UNUSED(tls))
{
	const DynamicPaintEffectData *data = userdata;

	const DynamicPaintSurface *surface = data->surface;
	const PaintSurfaceData *sData = surface->data;

	if (sData->adj_data->flags[index] & ADJ_BORDER_PIXEL)
		return;

	const int numOfNeighs = sData->adj_data->n_num[index];
	BakeAdjPoint *bNeighs = sData->bData->bNeighs;
	PaintPoint *pPoint = &((PaintPoint *)sData->type_data)[index];
	const PaintPoint *prevPoint = data->prevPoint;
	const float eff_scale = data->eff_scale;
	float totalAlpha = 0.0f;

	const int *n_index = sData->adj_data->n_index;
	const int *n_target = sData->adj_data->n_target;

	/*	Loop through neighboring points	*/
	for (int i = 0; i < numOfNeighs; i++) {
		const int n_idx = n_index[index] + i;
		const float speed_scale = (bNeighs[n_idx].dist < eff_scale) ? 1.0f : eff_scale / bNeighs[n_idx].dist;
		const PaintPoint *pPoint_prev = &prevPoint[n_target[n_idx]];
		float a_factor, ea_factor, w_factor;

		totalAlpha += pPoint_prev->e_color[3];

		/* Check if neighboring point has lower alpha,
		 *  if so, decrease this point's alpha as well*/
		if (pPoint->color[3] <= 0.0f && pPoint->e_color[3] <= 0.0f && pPoint->wetness <= 0.0f)
			continue;

		/* decrease factor for dry paint alpha */
		a_factor = max_ff((1.0f - pPoint_prev->color[3]) / numOfNeighs * (pPoint->color[3] - pPoint_prev->color[3]) * speed_scale, 0.0f);
		/* decrease factor for wet paint alpha */
		ea_factor = max_ff((1.0f - pPoint_prev->e_color[3]) / 8 * (pPoint->e_color[3] - pPoint_prev->e_color[3]) * speed_scale, 0.0f);
		/* decrease factor for paint wetness */
		w_factor = max_ff((1.0f - pPoint_prev->wetness) / 8 * (pPoint->wetness - pPoint_prev->wetness) * speed_scale, 0.0f);

		pPoint->color[3] -= a_factor;
		CLAMP_MIN(pPoint->color[3], 0.0f);
		pPoint->e_color[3] -= ea_factor;
		CLAMP_MIN(pPoint->e_color[3], 0.0f);
		pPoint->wetness -= w_factor;
		CLAMP_MIN(pPoint->wetness, 0.0f);
	}
}

static void dynamic_paint_effect_drip_cb(
        void *__restrict userdata,
        const int index,
        const ParallelRangeTLS *__restrict UNUSED(tls))
{
	const DynamicPaintEffectData *data = userdata;

	const DynamicPaintSurface *surface = data->surface;
	const PaintSurfaceData *sData = surface->data;

	if (sData->adj_data->flags[index] & ADJ_BORDER_PIXEL)
		return;

	BakeAdjPoint *bNeighs = sData->bData->bNeighs;
	PaintPoint *pPoint = &((PaintPoint *)sData->type_data)[index];
	const PaintPoint *prevPoint = data->prevPoint;
	const PaintPoint *pPoint_prev = &prevPoint[index];
	const float *force = data->force;
	const float eff_scale = data->eff_scale;

	const int *n_target = sData->adj_data->n_target;

	uint8_t *point_locks = data->point_locks;

	int closest_id[2];
	float closest_d[2];

	/* adjust drip speed depending on wetness */
	float w_factor = pPoint_prev->wetness - 0.025f;
	if (w_factor <= 0)
		return;
	CLAMP(w_factor, 0.0f, 1.0f);

	float ppoint_wetness_diff = 0.0f;

	/* get force affect points */
	surface_determineForceTargetPoints(sData, index, &force[index * 4], closest_d, closest_id);

	/* Apply movement towards those two points */
	for (int i = 0; i < 2; i++) {
		const int n_idx = closest_id[i];
		if (n_idx != -1 && closest_d[i] > 0.0f) {
			const float dir_dot = closest_d[i];

			/* just skip if angle is too extreme */
			if (dir_dot <= 0.0f)
				continue;

			float dir_factor, a_factor;
			const float speed_scale = eff_scale * force[index * 4 + 3] / bNeighs[n_idx].dist;

			const unsigned int n_trgt = (unsigned int)n_target[n_idx];

			/* Sort of spinlock, but only for given ePoint.
			 * Since the odds a same ePoint is modified at the same time by several threads is very low, this is
			 * much more efficient than a global spin lock. */
			const unsigned int epointlock_idx = n_trgt / 8;
			const uint8_t epointlock_bitmask = 1 << (n_trgt & 7);  /* 7 == 0b111 */
			while (atomic_fetch_and_or_uint8(&point_locks[epointlock_idx], epointlock_bitmask) & epointlock_bitmask);

			PaintPoint *ePoint = &((PaintPoint *)sData->type_data)[n_trgt];
			const float e_wet = ePoint->wetness;

			dir_factor = min_ff(0.5f, dir_dot * min_ff(speed_scale, 1.0f) * w_factor);

			/* mix new wetness */
			ePoint->wetness += dir_factor;
			CLAMP(ePoint->wetness, 0.0f, MAX_WETNESS);

			/* mix new color */
			a_factor = dir_factor / pPoint_prev->wetness;
			CLAMP(a_factor, 0.0f, 1.0f);
			mixColors(ePoint->e_color, ePoint->e_color[3], pPoint_prev->e_color, pPoint_prev->e_color[3], a_factor);
			/* dripping is supposed to preserve alpha level */
			if (pPoint_prev->e_color[3] > ePoint->e_color[3]) {
				ePoint->e_color[3] += a_factor * pPoint_prev->e_color[3];
				CLAMP_MAX(ePoint->e_color[3], pPoint_prev->e_color[3]);
			}

			/* Decrease paint wetness on current point
			 * (just store diff here, that way we can only lock current point once at the end to apply it). */
			ppoint_wetness_diff += (ePoint->wetness - e_wet);

#ifndef NDEBUG
			{
				uint8_t ret = atomic_fetch_and_and_uint8(&point_locks[epointlock_idx], ~epointlock_bitmask);
				BLI_assert(ret & epointlock_bitmask);
			}
#else
			atomic_fetch_and_and_uint8(&point_locks[epointlock_idx], ~epointlock_bitmask);
#endif
		}
	}

	{
		const unsigned int ppointlock_idx = index / 8;
		const uint8_t ppointlock_bitmask = 1 << (index & 7);  /* 7 == 0b111 */
		while (atomic_fetch_and_or_uint8(&point_locks[ppointlock_idx], ppointlock_bitmask) & ppointlock_bitmask);

		pPoint->wetness -= ppoint_wetness_diff;
		CLAMP(pPoint->wetness, 0.0f, MAX_WETNESS);

#ifndef NDEBUG
		{
			uint8_t ret = atomic_fetch_and_and_uint8(&point_locks[ppointlock_idx], ~ppointlock_bitmask);
			BLI_assert(ret & ppointlock_bitmask);
		}
#else
		atomic_fetch_and_and_uint8(&point_locks[ppointlock_idx], ~ppointlock_bitmask);
#endif
	}
}

static void dynamicPaint_doEffectStep(
        DynamicPaintSurface *surface, float *force, PaintPoint *prevPoint, float timescale, float steps)
{
	PaintSurfaceData *sData = surface->data;

	const float distance_scale = getSurfaceDimension(sData) / CANVAS_REL_SIZE;
	timescale /= steps;

	if (!sData->adj_data)
		return;

	/*
	 *	Spread Effect
	 */
	if (surface->effect & MOD_DPAINT_EFFECT_DO_SPREAD) {
		const float eff_scale = distance_scale * EFF_MOVEMENT_PER_FRAME * surface->spread_speed * timescale;

		/* Copy current surface to the previous points array to read unmodified values	*/
		memcpy(prevPoint, sData->type_data, sData->total_points * sizeof(struct PaintPoint));

		DynamicPaintEffectData data = {
			.surface = surface, .prevPoint = prevPoint, .eff_scale = eff_scale,
		};
		ParallelRangeSettings settings;
		BLI_parallel_range_settings_defaults(&settings);
		settings.use_threading = (sData->total_points > 1000);
		BLI_task_parallel_range(0, sData->total_points,
		                        &data,
		                        dynamic_paint_effect_spread_cb,
		                        &settings);
	}

	/*
	 *	Shrink Effect
	 */
	if (surface->effect & MOD_DPAINT_EFFECT_DO_SHRINK) {
		const float eff_scale = distance_scale * EFF_MOVEMENT_PER_FRAME * surface->shrink_speed * timescale;

		/* Copy current surface to the previous points array to read unmodified values	*/
		memcpy(prevPoint, sData->type_data, sData->total_points * sizeof(struct PaintPoint));

		DynamicPaintEffectData data = {
			.surface = surface, .prevPoint = prevPoint, .eff_scale = eff_scale,
		};
		ParallelRangeSettings settings;
		BLI_parallel_range_settings_defaults(&settings);
		settings.use_threading = (sData->total_points > 1000);
		BLI_task_parallel_range(0, sData->total_points,
		                        &data,
		                        dynamic_paint_effect_shrink_cb,
		                        &settings);
	}

	/*
	 *	Drip Effect
	 */
	if (surface->effect & MOD_DPAINT_EFFECT_DO_DRIP && force) {
		const float eff_scale = distance_scale * EFF_MOVEMENT_PER_FRAME * timescale / 2.0f;

		/* Same as BLI_bitmask, but handled atomicaly as 'ePoint' locks. */
		const size_t point_locks_size = (sData->total_points / 8) + 1;
		uint8_t *point_locks = MEM_callocN(sizeof(*point_locks) * point_locks_size, __func__);

		/* Copy current surface to the previous points array to read unmodified values	*/
		memcpy(prevPoint, sData->type_data, sData->total_points * sizeof(struct PaintPoint));

		DynamicPaintEffectData data = {
		    .surface = surface, .prevPoint = prevPoint,
		    .eff_scale = eff_scale, .force = force,
		    .point_locks = point_locks,
		};
		ParallelRangeSettings settings;
		BLI_parallel_range_settings_defaults(&settings);
		settings.use_threading = (sData->total_points > 1000);
		BLI_task_parallel_range(0, sData->total_points,
		                        &data,
		                        dynamic_paint_effect_drip_cb,
		                        &settings);

		MEM_freeN(point_locks);
	}
}

static void dynamic_paint_border_cb(
        void *__restrict userdata,
        const int b_index,
        const ParallelRangeTLS *__restrict UNUSED(tls))
{
	const DynamicPaintEffectData *data = userdata;

	const DynamicPaintSurface *surface = data->surface;
	const PaintSurfaceData *sData = surface->data;

	const int index = sData->adj_data->border[b_index];

	const int numOfNeighs = sData->adj_data->n_num[index];
	PaintPoint *pPoint = &((PaintPoint *)sData->type_data)[index];

	const int *n_index = sData->adj_data->n_index;
	const int *n_target = sData->adj_data->n_target;

	/* Average neighboring points. Intermediaries use premultiplied alpha. */
	float mix_color[4] = { 0.0f, 0.0f, 0.0f, 0.0f };
	float mix_e_color[4] = { 0.0f, 0.0f, 0.0f, 0.0f };
	float mix_wetness = 0.0f;

	for (int i = 0; i < numOfNeighs; i++) {
		const int n_idx = n_index[index] + i;
		const int target = n_target[n_idx];

		PaintPoint *pPoint2 = &((PaintPoint *)sData->type_data)[target];

		assert(!(sData->adj_data->flags[target] & ADJ_BORDER_PIXEL));

		madd_v3_v3fl(mix_color, pPoint2->color, pPoint2->color[3]);
		mix_color[3] += pPoint2->color[3];

		madd_v3_v3fl(mix_e_color, pPoint2->e_color, pPoint2->e_color[3]);
		mix_e_color[3] += pPoint2->e_color[3];

		mix_wetness += pPoint2->wetness;
	}

	const float divisor = 1.0f / numOfNeighs;

	if (mix_color[3]) {
		pPoint->color[3] = mix_color[3] * divisor;
		mul_v3_v3fl(pPoint->color, mix_color, divisor / pPoint->color[3]);
	}
	else {
		pPoint->color[3] = 0.0f;
	}

	if (mix_e_color[3]) {
		pPoint->e_color[3] = mix_e_color[3] * divisor;
		mul_v3_v3fl(pPoint->e_color, mix_e_color, divisor / pPoint->e_color[3]);
	}
	else {
		pPoint->e_color[3] = 0.0f;
	}

	pPoint->wetness = mix_wetness / numOfNeighs;
}

static void dynamicPaint_doBorderStep(DynamicPaintSurface *surface)
{
	PaintSurfaceData *sData = surface->data;

	if (!sData->adj_data || !sData->adj_data->border)
		return;

	/* Don't use prevPoint, relying on the condition that neighbors are never border pixels. */
	DynamicPaintEffectData data = {
		.surface = surface
	};

	ParallelRangeSettings settings;
	BLI_parallel_range_settings_defaults(&settings);
	settings.use_threading = (sData->adj_data->total_border > 1000);
	BLI_task_parallel_range(0, sData->adj_data->total_border,
	                        &data,
	                        dynamic_paint_border_cb,
	                        &settings);
}

static void dynamic_paint_wave_step_cb(
        void *__restrict userdata,
        const int index,
        const ParallelRangeTLS *__restrict UNUSED(tls))
{
	const DynamicPaintEffectData *data = userdata;

	const DynamicPaintSurface *surface = data->surface;
	const PaintSurfaceData *sData = surface->data;
	BakeAdjPoint *bNeighs = sData->bData->bNeighs;
	const PaintWavePoint *prevPoint = data->prevPoint;

	const float wave_speed = data->wave_speed;
	const float wave_scale = data->wave_scale;
	const float wave_max_slope = data->wave_max_slope;

	const float dt = data->dt;
	const float min_dist = data->min_dist;
	const float damp_factor = data->damp_factor;

	PaintWavePoint *wPoint = &((PaintWavePoint *)sData->type_data)[index];
	const int numOfNeighs = sData->adj_data->n_num[index];
	float force = 0.0f, avg_dist = 0.0f, avg_height = 0.0f, avg_n_height = 0.0f;
	int numOfN = 0, numOfRN = 0;

	if (wPoint->state > 0)
		return;

	const int *n_index = sData->adj_data->n_index;
	const int *n_target = sData->adj_data->n_target;
	const int *adj_flags = sData->adj_data->flags;

	/* calculate force from surrounding points */
	for (int i = 0; i < numOfNeighs; i++) {
		const int n_idx = n_index[index] + i;
		float dist = bNeighs[n_idx].dist * wave_scale;
		const PaintWavePoint *tPoint = &prevPoint[n_target[n_idx]];

		if (!dist || tPoint->state > 0)
			continue;

		CLAMP_MIN(dist, min_dist);
		avg_dist += dist;
		numOfN++;

		/* count average height for edge points for open borders */
		if (!(adj_flags[n_target[n_idx]] & ADJ_ON_MESH_EDGE)) {
			avg_n_height += tPoint->height;
			numOfRN++;
		}

		force += (tPoint->height - wPoint->height) / (dist * dist);
		avg_height += tPoint->height;
	}
	avg_dist = (numOfN) ? avg_dist / numOfN : 0.0f;

	if (surface->flags & MOD_DPAINT_WAVE_OPEN_BORDERS && adj_flags[index] & ADJ_ON_MESH_EDGE) {
		/* if open borders, apply a fake height to keep waves going on */
		avg_n_height = (numOfRN) ? avg_n_height / numOfRN : 0.0f;
		wPoint->height = (dt * wave_speed * avg_n_height + wPoint->height * avg_dist) /
		                 (avg_dist + dt * wave_speed);
	}
	/* else do wave eq */
	else {
		/* add force towards zero height based on average dist */
		if (avg_dist)
			force += (0.0f - wPoint->height) * surface->wave_spring / (avg_dist * avg_dist) / 2.0f;

		/* change point velocity */
		wPoint->velocity += force * dt * wave_speed * wave_speed;
		/* damping */
		wPoint->velocity *= damp_factor;
		/* and new height */
		wPoint->height += wPoint->velocity * dt;

		/* limit wave slope steepness */
		if (wave_max_slope && avg_dist) {
			const float max_offset = wave_max_slope * avg_dist;
			const float offset = (numOfN) ? (avg_height / numOfN - wPoint->height) : 0.0f;
			if (offset > max_offset)
				wPoint->height += offset - max_offset;
			else if (offset < -max_offset)
				wPoint->height += offset + max_offset;
		}
	}

	if (data->reset_wave) {
		/* if there wasnt any brush intersection, clear isect height */
		if (wPoint->state == DPAINT_WAVE_NONE) {
			wPoint->brush_isect = 0.0f;
		}
		wPoint->state = DPAINT_WAVE_NONE;
	}
}

static void dynamicPaint_doWaveStep(DynamicPaintSurface *surface, float timescale)
{
	PaintSurfaceData *sData = surface->data;
	BakeAdjPoint *bNeighs = sData->bData->bNeighs;
	int index;
	int steps, ss;
	float dt, min_dist, damp_factor;
	const float wave_speed = surface->wave_speed;
	const float wave_max_slope = (surface->wave_smoothness >= 0.01f) ? (0.5f / surface->wave_smoothness) : 0.0f;
	double average_dist = 0.0f;
	const float canvas_size = getSurfaceDimension(sData);
	const float wave_scale = CANVAS_REL_SIZE / canvas_size;

	/* allocate memory */
	PaintWavePoint *prevPoint = MEM_mallocN(
	        sData->total_points * sizeof(PaintWavePoint), __func__);
	if (!prevPoint)
		return;

	/* calculate average neigh distance (single thread) */
	for (index = 0; index < sData->total_points; index++) {
		int i;
		int numOfNeighs = sData->adj_data->n_num[index];

		for (i = 0; i < numOfNeighs; i++) {
			average_dist += (double)bNeighs[sData->adj_data->n_index[index] + i].dist;
		}
	}
	average_dist  *= (double)wave_scale / sData->adj_data->total_targets;

	/* determine number of required steps */
	steps = (int)ceil((double)(WAVE_TIME_FAC * timescale * surface->wave_timescale) /
	                  (average_dist / (double)wave_speed / 3));
	CLAMP(steps, 1, 20);
	timescale /= steps;

	/* apply simulation values for final timescale */
	dt = WAVE_TIME_FAC * timescale * surface->wave_timescale;
	min_dist = wave_speed * dt * 1.5f;
	damp_factor = pow((1.0f - surface->wave_damping), timescale * surface->wave_timescale);

	for (ss = 0; ss < steps; ss++) {
		/* copy previous frame data */
		memcpy(prevPoint, sData->type_data, sData->total_points * sizeof(PaintWavePoint));

		DynamicPaintEffectData data = {
		    .surface = surface, .prevPoint = prevPoint,
		    .wave_speed = wave_speed, .wave_scale = wave_scale, .wave_max_slope = wave_max_slope,
		    .dt = dt, .min_dist = min_dist, .damp_factor = damp_factor, .reset_wave = (ss == steps - 1),
		};
		ParallelRangeSettings settings;
		BLI_parallel_range_settings_defaults(&settings);
		settings.use_threading = (sData->total_points > 1000);
		BLI_task_parallel_range(0, sData->total_points,
		                        &data, dynamic_paint_wave_step_cb,
		                        &settings);
	}

	MEM_freeN(prevPoint);
}

/* Do dissolve and fading effects */
static bool dynamic_paint_surface_needs_dry_dissolve(DynamicPaintSurface *surface)
{
	return (((surface->type == MOD_DPAINT_SURFACE_T_PAINT) &&
	         (surface->flags & (MOD_DPAINT_USE_DRYING | MOD_DPAINT_DISSOLVE))) ||
	        (ELEM(surface->type, MOD_DPAINT_SURFACE_T_DISPLACE, MOD_DPAINT_SURFACE_T_WEIGHT) &&
	         (surface->flags & MOD_DPAINT_DISSOLVE)));
}

typedef struct DynamicPaintDissolveDryData {
	const DynamicPaintSurface *surface;
	const float timescale;
} DynamicPaintDissolveDryData;

static void dynamic_paint_surface_pre_step_cb(
        void *__restrict userdata,
        const int index,
        const ParallelRangeTLS *__restrict UNUSED(tls))
{
	const DynamicPaintDissolveDryData *data = userdata;

	const DynamicPaintSurface *surface = data->surface;
	const PaintSurfaceData *sData = surface->data;
	const float timescale = data->timescale;

	/* Do drying dissolve effects */
	if (surface->type == MOD_DPAINT_SURFACE_T_PAINT) {
		PaintPoint *pPoint = &((PaintPoint *)sData->type_data)[index];
		/* drying */
		if (surface->flags & MOD_DPAINT_USE_DRYING) {
			if (pPoint->wetness >= MIN_WETNESS) {
				int i;
				float dry_ratio, f_color[4];
				float p_wetness = pPoint->wetness;

				value_dissolve(&pPoint->wetness, surface->dry_speed, timescale,
				               (surface->flags & MOD_DPAINT_DRY_LOG) != 0);
				CLAMP_MIN(pPoint->wetness, 0.0f);

				if (pPoint->wetness < surface->color_dry_threshold) {
					dry_ratio = pPoint->wetness / p_wetness;

					/*
					 *	Slowly "shift" paint from wet layer to dry layer as it drys:
					 */
					/* make sure alpha values are within proper range */
					CLAMP(pPoint->color[3], 0.0f, 1.0f);
					CLAMP(pPoint->e_color[3], 0.0f, 1.0f);

					/* get current final blended color of these layers */
					blendColors(pPoint->color, pPoint->color[3], pPoint->e_color, pPoint->e_color[3], f_color);
					/* reduce wet layer alpha by dry factor */
					pPoint->e_color[3] *= dry_ratio;

					/* now calculate new alpha for dry layer that keeps final blended color unchanged */
					pPoint->color[3] = (f_color[3] - pPoint->e_color[3]) / (1.0f - pPoint->e_color[3]);
					/* for each rgb component, calculate a new dry layer color that keeps the final blend color
					 *  with these new alpha values. (wet layer color doesnt change)*/
					if (pPoint->color[3]) {
						for (i = 0; i < 3; i++) {
							pPoint->color[i] = (f_color[i] * f_color[3] - pPoint->e_color[i] * pPoint->e_color[3]) /
							                   (pPoint->color[3] * (1.0f - pPoint->e_color[3]));
						}
					}
				}

				pPoint->state = DPAINT_PAINT_WET;
			}
			/* in case of just dryed paint, just mix it to the dry layer and mark it empty */
			else if (pPoint->state > 0) {
				float f_color[4];
				blendColors(pPoint->color, pPoint->color[3], pPoint->e_color, pPoint->e_color[3], f_color);
				copy_v4_v4(pPoint->color, f_color);
				/* clear wet layer */
				pPoint->wetness = 0.0f;
				pPoint->e_color[3] = 0.0f;
				pPoint->state = DPAINT_PAINT_DRY;
			}
		}

		if (surface->flags & MOD_DPAINT_DISSOLVE) {
			value_dissolve(&pPoint->color[3], surface->diss_speed, timescale,
			               (surface->flags & MOD_DPAINT_DISSOLVE_LOG) != 0);
			CLAMP_MIN(pPoint->color[3], 0.0f);

			value_dissolve(&pPoint->e_color[3], surface->diss_speed, timescale,
			               (surface->flags & MOD_DPAINT_DISSOLVE_LOG) != 0);
			CLAMP_MIN(pPoint->e_color[3], 0.0f);
		}
	}
	/* dissolve for float types */
	else if (surface->flags & MOD_DPAINT_DISSOLVE &&
	         (surface->type == MOD_DPAINT_SURFACE_T_DISPLACE || surface->type == MOD_DPAINT_SURFACE_T_WEIGHT))
	{
		float *point = &((float *)sData->type_data)[index];
		/* log or linear */
		value_dissolve(point, surface->diss_speed, timescale, (surface->flags & MOD_DPAINT_DISSOLVE_LOG) != 0);
		CLAMP_MIN(*point, 0.0f);
	}
}

static bool dynamicPaint_surfaceHasMoved(DynamicPaintSurface *surface, Object *ob)
{
	PaintSurfaceData *sData = surface->data;
	PaintBakeData *bData = sData->bData;
	DerivedMesh *dm = surface->canvas->dm;
	MVert *mvert = dm->getVertArray(dm);

	int numOfVerts = dm->getNumVerts(dm);
	int i;

	if (!bData->prev_verts)
		return true;

	/* matrix comparison */
	if (!equals_m4m4(bData->prev_obmat, ob->obmat))
		return true;

	/* vertices */
	for (i = 0; i < numOfVerts; i++) {
		if (!equals_v3v3(bData->prev_verts[i].co, mvert[i].co)) {
			return true;
		}
	}

	return false;
}

/* Prepare for surface step by creating PaintBakeNormal data */
typedef struct DynamicPaintGenerateBakeData {
	const DynamicPaintSurface *surface;
	Object *ob;

	const MVert *mvert;
	const Vec3f *canvas_verts;

	const bool do_velocity_data;
	const bool new_bdata;
} DynamicPaintGenerateBakeData;

static void dynamic_paint_generate_bake_data_cb(
        void *__restrict userdata,
        const int index,
        const ParallelRangeTLS *__restrict UNUSED(tls))
{
	const DynamicPaintGenerateBakeData *data = userdata;

	const DynamicPaintSurface *surface = data->surface;
	const PaintSurfaceData *sData = surface->data;
	const PaintAdjData *adj_data = sData->adj_data;
	const PaintBakeData *bData = sData->bData;

	Object *ob = data->ob;

	const MVert *mvert = data->mvert;
	const Vec3f *canvas_verts = data->canvas_verts;

	const bool do_velocity_data = data->do_velocity_data;
	const bool new_bdata = data->new_bdata;

	float prev_point[3] = {0.0f, 0.0f, 0.0f};
	float temp_nor[3];

	if (do_velocity_data && !new_bdata) {
		copy_v3_v3(prev_point, bData->realCoord[bData->s_pos[index]].v);
	}

	/*
	 *	Calculate current 3D-position and normal of each surface point
	 */
	if (surface->format == MOD_DPAINT_SURFACE_F_IMAGESEQ) {
		float n1[3], n2[3], n3[3];
		const ImgSeqFormatData *f_data = (ImgSeqFormatData *)sData->format_data;
		const PaintUVPoint *tPoint = &((PaintUVPoint *)f_data->uv_p)[index];

		bData->s_num[index] = (surface->flags & MOD_DPAINT_ANTIALIAS) ? 5 : 1;
		bData->s_pos[index] = index * bData->s_num[index];

		/* per sample coordinates */
		for (int ss = 0; ss < bData->s_num[index]; ss++) {
			interp_v3_v3v3v3(bData->realCoord[bData->s_pos[index] + ss].v,
			                 canvas_verts[tPoint->v1].v,
			                 canvas_verts[tPoint->v2].v,
			                 canvas_verts[tPoint->v3].v,
			                 f_data->barycentricWeights[index * bData->s_num[index] + ss].v);
		}

		/* Calculate current pixel surface normal	*/
		normal_short_to_float_v3(n1, mvert[tPoint->v1].no);
		normal_short_to_float_v3(n2, mvert[tPoint->v2].no);
		normal_short_to_float_v3(n3, mvert[tPoint->v3].no);

		interp_v3_v3v3v3(temp_nor, n1, n2, n3, f_data->barycentricWeights[index * bData->s_num[index]].v);
		normalize_v3(temp_nor);
		if (ELEM(surface->type, MOD_DPAINT_SURFACE_T_DISPLACE, MOD_DPAINT_SURFACE_T_WAVE)) {
			/* Prepare surface normal directional scale to easily convert
			 * brush intersection amount between global and local space */
			float scaled_nor[3];
			mul_v3_v3v3(scaled_nor, temp_nor, ob->size);
			bData->bNormal[index].normal_scale = len_v3(scaled_nor);
		}
		mul_mat3_m4_v3(ob->obmat, temp_nor);
		normalize_v3(temp_nor);
		negate_v3_v3(bData->bNormal[index].invNorm, temp_nor);
	}
	else if (surface->format == MOD_DPAINT_SURFACE_F_VERTEX) {
		int ss;
		if (surface->flags & MOD_DPAINT_ANTIALIAS && adj_data) {
			bData->s_num[index] = adj_data->n_num[index] + 1;
			bData->s_pos[index] = adj_data->n_index[index] + index;
		}
		else {
			bData->s_num[index] = 1;
			bData->s_pos[index] = index;
		}

		/* calculate position for each sample */
		for (ss = 0; ss < bData->s_num[index]; ss++) {
			/* first sample is always point center */
			copy_v3_v3(bData->realCoord[bData->s_pos[index] + ss].v, canvas_verts[index].v);
			if (ss > 0) {
				int t_index = adj_data->n_index[index] + (ss - 1);
				/* get vertex position at 1/3 of each neigh edge */
				mul_v3_fl(bData->realCoord[bData->s_pos[index] + ss].v, 2.0f / 3.0f);
				madd_v3_v3fl(bData->realCoord[bData->s_pos[index] + ss].v,
				             canvas_verts[adj_data->n_target[t_index]].v, 1.0f / 3.0f);
			}
		}

		/* normal */
		normal_short_to_float_v3(temp_nor, mvert[index].no);
		if (ELEM(surface->type, MOD_DPAINT_SURFACE_T_DISPLACE, MOD_DPAINT_SURFACE_T_WAVE)) {
			/* Prepare surface normal directional scale to easily convert
			 * brush intersection amount between global and local space */
			float scaled_nor[3];
			mul_v3_v3v3(scaled_nor, temp_nor, ob->size);
			bData->bNormal[index].normal_scale = len_v3(scaled_nor);
		}
		mul_mat3_m4_v3(ob->obmat, temp_nor);
		normalize_v3(temp_nor);
		negate_v3_v3(bData->bNormal[index].invNorm, temp_nor);
	}

	/* calculate speed vector */
	if (do_velocity_data && !new_bdata && !bData->clear) {
		sub_v3_v3v3(bData->velocity[index].v, bData->realCoord[bData->s_pos[index]].v, prev_point);
	}
}

static int dynamicPaint_generateBakeData(DynamicPaintSurface *surface, const ViewLayer *view_layer, Object *ob)
{
	PaintSurfaceData *sData = surface->data;
	PaintBakeData *bData = sData->bData;
	DerivedMesh *dm = surface->canvas->dm;
	int index;
	bool new_bdata = false;
	const bool do_velocity_data = ((surface->effect & MOD_DPAINT_EFFECT_DO_DRIP) ||
	                               (surface_getBrushFlags(surface, view_layer) & BRUSH_USES_VELOCITY));
	const bool do_accel_data = (surface->effect & MOD_DPAINT_EFFECT_DO_DRIP) != 0;

	int canvasNumOfVerts = dm->getNumVerts(dm);
	MVert *mvert = dm->getVertArray(dm);
	Vec3f *canvas_verts;

	if (bData) {
		const bool surface_moved = dynamicPaint_surfaceHasMoved(surface, ob);

		/* get previous speed for accelertaion */
		if (do_accel_data && bData->prev_velocity && bData->velocity)
			memcpy(bData->prev_velocity, bData->velocity, sData->total_points * sizeof(Vec3f));

		/* reset speed vectors */
		if (do_velocity_data && bData->velocity && (bData->clear || !surface_moved))
			memset(bData->velocity, 0, sData->total_points * sizeof(Vec3f));

		/* if previous data exists and mesh hasn't moved, no need to recalc */
		if (!surface_moved)
			return 1;
	}

	canvas_verts = (struct Vec3f *) MEM_mallocN(canvasNumOfVerts * sizeof(struct Vec3f), "Dynamic Paint transformed canvas verts");
	if (!canvas_verts)
		return 0;

	/* allocate memory if required */
	if (!bData) {
		sData->bData = bData = (struct PaintBakeData *) MEM_callocN(sizeof(struct PaintBakeData), "Dynamic Paint bake data");
		if (!bData) {
			if (canvas_verts)
				MEM_freeN(canvas_verts);
			return 0;
		}

		/* Init bdata */
		bData->bNormal = (struct PaintBakeNormal *) MEM_mallocN(sData->total_points * sizeof(struct PaintBakeNormal), "Dynamic Paint step data");
		bData->s_pos = MEM_mallocN(sData->total_points * sizeof(unsigned int), "Dynamic Paint bData s_pos");
		bData->s_num = MEM_mallocN(sData->total_points * sizeof(unsigned int), "Dynamic Paint bData s_num");
		bData->realCoord = (struct Vec3f *) MEM_mallocN(surface_totalSamples(surface) * sizeof(Vec3f), "Dynamic Paint point coords");
		bData->prev_verts = MEM_mallocN(canvasNumOfVerts * sizeof(MVert), "Dynamic Paint bData prev_verts");

		/* if any allocation failed, free everything */
		if (!bData->bNormal || !bData->s_pos || !bData->s_num || !bData->realCoord || !canvas_verts) {
			if (bData->bNormal)
				MEM_freeN(bData->bNormal);
			if (bData->s_pos)
				MEM_freeN(bData->s_pos);
			if (bData->s_num)
				MEM_freeN(bData->s_num);
			if (bData->realCoord)
				MEM_freeN(bData->realCoord);
			if (canvas_verts)
				MEM_freeN(canvas_verts);

			return setError(surface->canvas, N_("Not enough free memory"));
		}

		new_bdata = true;
	}

	if (do_velocity_data && !bData->velocity) {
		bData->velocity = (struct Vec3f *) MEM_callocN(sData->total_points * sizeof(Vec3f), "Dynamic Paint velocity");
	}
	if (do_accel_data && !bData->prev_velocity) {
		bData->prev_velocity = (struct Vec3f *) MEM_mallocN(sData->total_points * sizeof(Vec3f), "Dynamic Paint prev velocity");
		/* copy previous vel */
		if (bData->prev_velocity && bData->velocity)
			memcpy(bData->prev_velocity, bData->velocity, sData->total_points * sizeof(Vec3f));
	}

	/*
	 *	Make a transformed copy of canvas derived mesh vertices to avoid recalculation.
	 */
	bData->mesh_bounds.valid = false;
	for (index = 0; index < canvasNumOfVerts; index++) {
		copy_v3_v3(canvas_verts[index].v, mvert[index].co);
		mul_m4_v3(ob->obmat, canvas_verts[index].v);
		boundInsert(&bData->mesh_bounds, canvas_verts[index].v);
	}

	/*
	 *	Prepare each surface point for a new step
	 */
	DynamicPaintGenerateBakeData data = {
	    .surface = surface, .ob = ob,
	    .mvert = mvert, .canvas_verts = canvas_verts,
	    .do_velocity_data = do_velocity_data, .new_bdata = new_bdata,
	};
	ParallelRangeSettings settings;
	BLI_parallel_range_settings_defaults(&settings);
	settings.use_threading = (sData->total_points > 1000);
	BLI_task_parallel_range(0, sData->total_points,
	                        &data,
	                        dynamic_paint_generate_bake_data_cb,
	                        &settings);

	MEM_freeN(canvas_verts);

	/* generate surface space partitioning grid */
	surfaceGenerateGrid(surface);
	/* calculate current frame adjacency point distances and global dirs */
	dynamicPaint_prepareAdjacencyData(surface, false);

	/* Copy current frame vertices to check against in next frame */
	copy_m4_m4(bData->prev_obmat, ob->obmat);
	memcpy(bData->prev_verts, mvert, canvasNumOfVerts * sizeof(MVert));

	bData->clear = 0;

	return 1;
}

/*
 * Do Dynamic Paint step. Paints scene brush objects of current state/frame to the surface.
 */
<<<<<<< HEAD
static int dynamicPaint_doStep(struct Depsgraph *depsgraph, Scene *scene, Object *ob, DynamicPaintSurface *surface, float timescale, float subframe)
=======
static int dynamicPaint_doStep(
        Main *bmain, EvaluationContext *eval_ctx, Scene *scene,
        Object *ob, DynamicPaintSurface *surface, float timescale, float subframe)
>>>>>>> d0956e9c
{
	PaintSurfaceData *sData = surface->data;
	PaintBakeData *bData = sData->bData;
	DynamicPaintCanvasSettings *canvas = surface->canvas;
	int ret = 1;

	if (sData->total_points < 1)
		return 0;

	if (dynamic_paint_surface_needs_dry_dissolve(surface)) {
		DynamicPaintDissolveDryData data = {.surface = surface, .timescale = timescale};
		ParallelRangeSettings settings;
		BLI_parallel_range_settings_defaults(&settings);
		settings.use_threading = (sData->total_points > 1000);
		BLI_task_parallel_range(0, sData->total_points,
		                        &data,
		                        dynamic_paint_surface_pre_step_cb,
		                        &settings);
	}

	/*
	 * Loop through surface's target paint objects and do painting
	 */
	{
		Object *brushObj = NULL;
		ModifierData *md = NULL;
		ViewLayer *view_layer = DEG_get_evaluated_view_layer(depsgraph);
		Base *base = BKE_collection_or_layer_objects(NULL, NULL, view_layer, surface->brush_group);

		/* backup current scene frame */
		int scene_frame = scene->r.cfra;
		float scene_subframe = scene->r.subframe;

		while (base) {
			brushObj = NULL;
			/* select object */
			brushObj = base->object;

			/* next item */
			base = base->next;

			if (!brushObj) {
				/* skip item */
				continue;
			}

			/* check if target has an active dp modifier	*/
			md = modifiers_findByType(brushObj, eModifierType_DynamicPaint);
			if (md && md->mode & (eModifierMode_Realtime | eModifierMode_Render)) {
				DynamicPaintModifierData *pmd2 = (DynamicPaintModifierData *)md;
				/* make sure we're dealing with a brush	*/
				if (pmd2->brush) {
					DynamicPaintBrushSettings *brush = pmd2->brush;

					/* calculate brush speed vectors if required */
					if (surface->type == MOD_DPAINT_SURFACE_T_PAINT && brush->flags & MOD_DPAINT_DO_SMUDGE) {
						bData->brush_velocity = MEM_callocN(sData->total_points * sizeof(float) * 4, "Dynamic Paint brush velocity");
						/* init adjacency data if not already */
						if (!sData->adj_data)
							dynamicPaint_initAdjacencyData(surface, true);
						if (!bData->bNeighs)
							dynamicPaint_prepareAdjacencyData(surface, true);
					}

					/* update object data on this subframe */
					if (subframe) {
						scene_setSubframe(scene, subframe);
<<<<<<< HEAD
						BKE_object_modifier_update_subframe(depsgraph, scene, brushObj, true, SUBFRAME_RECURSION,
=======
						BKE_object_modifier_update_subframe(bmain, eval_ctx, scene, brushObj, true, SUBFRAME_RECURSION,
>>>>>>> d0956e9c
						                                    BKE_scene_frame_get(scene), eModifierType_DynamicPaint);
					}


					/* Apply brush on the surface depending on it's collision type */
					if (brush->psys && brush->psys->part &&
					    ELEM(brush->psys->part->type, PART_EMITTER, PART_FLUID) &&
					    psys_check_enabled(brushObj, brush->psys, G.is_rendering))
					{
						/* Paint a particle system */
						BKE_animsys_evaluate_animdata(depsgraph, scene, &brush->psys->part->id, brush->psys->part->adt,
						                              BKE_scene_frame_get(scene), ADT_RECALC_ANIM);
						dynamicPaint_paintParticles(surface, brush->psys, brush, timescale);
					}
					/* Object center distance: */
<<<<<<< HEAD
					if (brush->collision == MOD_DPAINT_COL_POINT && brushObj != ob) {
						dynamicPaint_paintSinglePoint(depsgraph, surface, brushObj->loc, brush, brushObj, scene, timescale);
					}
					/* Mesh volume/proximity: */
					else if (brushObj != ob) {
						dynamicPaint_paintMesh(depsgraph, surface, brush, brushObj, scene, timescale);
=======
					else if (brush->collision == MOD_DPAINT_COL_POINT && brushObj != ob) {
						dynamicPaint_paintSinglePoint(
						            bmain, eval_ctx, surface, brushObj->loc, brush, brushObj, &bMats, scene, timescale);
					}
					/* Mesh volume/proximity: */
					else if (brushObj != ob) {
						dynamicPaint_paintMesh(bmain, eval_ctx, surface, brush, brushObj, &bMats, scene, timescale);
>>>>>>> d0956e9c
					}

					/* reset object to it's original state */
					if (subframe) {
						scene->r.cfra = scene_frame;
						scene->r.subframe = scene_subframe;
<<<<<<< HEAD
						BKE_object_modifier_update_subframe(depsgraph, scene, brushObj, true, SUBFRAME_RECURSION,
=======
						BKE_object_modifier_update_subframe(bmain, eval_ctx, scene, brushObj, true, SUBFRAME_RECURSION,
>>>>>>> d0956e9c
						                                    BKE_scene_frame_get(scene), eModifierType_DynamicPaint);
					}

					/* process special brush effects, like smudge */
					if (bData->brush_velocity) {
						if (surface->type == MOD_DPAINT_SURFACE_T_PAINT && brush->flags & MOD_DPAINT_DO_SMUDGE)
							dynamicPaint_doSmudge(surface, brush, timescale);
						MEM_freeN(bData->brush_velocity);
						bData->brush_velocity = NULL;
					}
				}
			}
		}
	}

	/* surfaces operations that use adjacency data */
	if (sData->adj_data && bData->bNeighs) {
		/* wave type surface simulation step */
		if (surface->type == MOD_DPAINT_SURFACE_T_WAVE) {
			dynamicPaint_doWaveStep(surface, timescale);
		}

		/* paint surface effects */
		if (surface->effect && surface->type == MOD_DPAINT_SURFACE_T_PAINT) {
			int steps = 1, s;
			PaintPoint *prevPoint;
			float *force = NULL;

			/* Allocate memory for surface previous points to read unchanged values from	*/
			prevPoint = MEM_mallocN(sData->total_points * sizeof(struct PaintPoint), "PaintSurfaceDataCopy");
			if (!prevPoint)
				return setError(canvas, N_("Not enough free memory"));

			/* Prepare effects and get number of required steps */
			steps = dynamicPaint_prepareEffectStep(depsgraph, surface, scene, ob, &force, timescale);
			for (s = 0; s < steps; s++) {
				dynamicPaint_doEffectStep(surface, force, prevPoint, timescale, (float)steps);
			}

			/* Free temporary effect data	*/
			if (prevPoint)
				MEM_freeN(prevPoint);
			if (force)
				MEM_freeN(force);
		}

		/* paint island border pixels */
		if (surface->type == MOD_DPAINT_SURFACE_T_PAINT) {
			dynamicPaint_doBorderStep(surface);
		}
	}

	return ret;
}

/*
 * Calculate a single frame and included subframes for surface
 */
int dynamicPaint_calculateFrame(
<<<<<<< HEAD
        DynamicPaintSurface *surface, struct Depsgraph *depsgraph,
        Scene *scene, Object *cObject, int frame)
=======
        Main *bmain, EvaluationContext *eval_ctx, DynamicPaintSurface *surface, Scene *scene, Object *cObject, int frame)
>>>>>>> d0956e9c
{
	float timescale = 1.0f;

	/* apply previous displace on derivedmesh if incremental surface */
	if (surface->flags & MOD_DPAINT_DISP_INCREMENTAL)
		dynamicPaint_applySurfaceDisplace(surface, surface->canvas->dm);

	/* update bake data */
	ViewLayer *view_layer = DEG_get_evaluated_view_layer(depsgraph);
	dynamicPaint_generateBakeData(surface, view_layer, cObject);

	/* don't do substeps for first frame */
	if (surface->substeps && (frame != surface->start_frame)) {
		int st;
		timescale = 1.0f / (surface->substeps + 1);

		for (st = 1; st <= surface->substeps; st++) {
			float subframe = ((float) st) / (surface->substeps + 1);
<<<<<<< HEAD
			if (!dynamicPaint_doStep(depsgraph, scene, cObject, surface, timescale, subframe))
=======
			if (!dynamicPaint_doStep(bmain, eval_ctx, scene, cObject, surface, timescale, subframe))
>>>>>>> d0956e9c
				return 0;
		}
	}

<<<<<<< HEAD
	return dynamicPaint_doStep(depsgraph, scene, cObject, surface, timescale, 0.0f);
=======
	return dynamicPaint_doStep(bmain, eval_ctx, scene, cObject, surface, timescale, 0.0f);
>>>>>>> d0956e9c
}<|MERGE_RESOLUTION|>--- conflicted
+++ resolved
@@ -2055,12 +2055,8 @@
  *	Updates derived mesh copy and processes dynamic paint step / caches.
  */
 static void dynamicPaint_frameUpdate(
-<<<<<<< HEAD
         DynamicPaintModifierData *pmd, struct Depsgraph *depsgraph, Scene *scene,
         Object *ob, DerivedMesh *dm)
-=======
-        Main *bmain, EvaluationContext *eval_ctx, DynamicPaintModifierData *pmd, Scene *scene, Object *ob, DerivedMesh *dm)
->>>>>>> d0956e9c
 {
 	if (pmd->canvas) {
 		DynamicPaintCanvasSettings *canvas = pmd->canvas;
@@ -2123,11 +2119,7 @@
 				else if (can_simulate) {
 					/* calculate surface frame */
 					canvas->flags |= MOD_DPAINT_BAKING;
-<<<<<<< HEAD
 					dynamicPaint_calculateFrame(surface, depsgraph, scene, ob, current_frame);
-=======
-					dynamicPaint_calculateFrame(bmain, eval_ctx, surface, scene, ob, current_frame);
->>>>>>> d0956e9c
 					canvas->flags &= ~MOD_DPAINT_BAKING;
 
 					/* restore canvas derivedmesh if required */
@@ -2146,24 +2138,15 @@
 }
 
 /* Modifier call. Processes dynamic paint modifier step. */
-<<<<<<< HEAD
 DerivedMesh *dynamicPaint_Modifier_do(
         DynamicPaintModifierData *pmd, struct Depsgraph *depsgraph, Scene *scene,
         Object *ob, DerivedMesh *dm)
-=======
-DerivedMesh *dynamicPaint_Modifier_do(Main *bmain,
-        EvaluationContext *eval_ctx, DynamicPaintModifierData *pmd, Scene *scene, Object *ob, DerivedMesh *dm)
->>>>>>> d0956e9c
 {
 	if (pmd->canvas) {
 		DerivedMesh *ret;
 
 		/* Update canvas data for a new frame */
-<<<<<<< HEAD
 		dynamicPaint_frameUpdate(pmd, depsgraph, scene, ob, dm);
-=======
-		dynamicPaint_frameUpdate(bmain, eval_ctx, pmd, scene, ob, dm);
->>>>>>> d0956e9c
 
 		/* Return output mesh */
 		ret = dynamicPaint_Modifier_apply(pmd, ob, dm);
@@ -2172,11 +2155,7 @@
 	}
 	else {
 		/* Update canvas data for a new frame */
-<<<<<<< HEAD
 		dynamicPaint_frameUpdate(pmd, depsgraph, scene, ob, dm);
-=======
-		dynamicPaint_frameUpdate(bmain, eval_ctx, pmd, scene, ob, dm);
->>>>>>> d0956e9c
 
 		/* Return output mesh */
 		return dynamicPaint_Modifier_apply(pmd, ob, dm);
@@ -3666,11 +3645,7 @@
 }
 
 static void dynamicPaint_brushMeshCalculateVelocity(
-<<<<<<< HEAD
-        struct Depsgraph *depsgraph, Scene *scene,
-=======
-        Main *bmain, EvaluationContext *eval_ctx, Scene *scene,
->>>>>>> d0956e9c
+        Depsgraph *depsgraph, Scene *scene,
         Object *ob, DynamicPaintBrushSettings *brush, Vec3f **brushVel, float timescale)
 {
 	float prev_obmat[4][4];
@@ -3693,11 +3668,7 @@
 	scene->r.subframe = prev_sfra;
 
 	BKE_object_modifier_update_subframe(
-<<<<<<< HEAD
 	            depsgraph, scene, ob, true, SUBFRAME_RECURSION, BKE_scene_frame_get(scene), eModifierType_DynamicPaint);
-=======
-	            bmain, eval_ctx, scene, ob, true, SUBFRAME_RECURSION, BKE_scene_frame_get(scene), eModifierType_DynamicPaint);
->>>>>>> d0956e9c
 	dm_p = CDDM_copy(brush->dm);
 	numOfVerts_p = dm_p->getNumVerts(dm_p);
 	mvert_p = dm_p->getVertArray(dm_p);
@@ -3708,11 +3679,7 @@
 	scene->r.subframe = cur_sfra;
 
 	BKE_object_modifier_update_subframe(
-<<<<<<< HEAD
 	            depsgraph, scene, ob, true, SUBFRAME_RECURSION, BKE_scene_frame_get(scene), eModifierType_DynamicPaint);
-=======
-	            bmain, eval_ctx, scene, ob, true, SUBFRAME_RECURSION, BKE_scene_frame_get(scene), eModifierType_DynamicPaint);
->>>>>>> d0956e9c
 	dm_c = brush->dm;
 	numOfVerts_c = dm_c->getNumVerts(dm_c);
 	mvert_c = dm_p->getVertArray(dm_c);
@@ -3743,12 +3710,8 @@
 }
 
 /* calculate velocity for object center point */
-<<<<<<< HEAD
-static void dynamicPaint_brushObjectCalculateVelocity(struct Depsgraph *depsgraph, Scene *scene, Object *ob, Vec3f *brushVel, float timescale)
-=======
 static void dynamicPaint_brushObjectCalculateVelocity(
-        Main *bmain, EvaluationContext *eval_ctx, Scene *scene, Object *ob, Vec3f *brushVel, float timescale)
->>>>>>> d0956e9c
+        Depsgraph *depsgraph, Scene *scene, Object *ob, Vec3f *brushVel, float timescale)
 {
 	float prev_obmat[4][4];
 	float cur_loc[3] = {0.0f}, prev_loc[3] = {0.0f};
@@ -3767,22 +3730,14 @@
 	scene->r.cfra = prev_fra;
 	scene->r.subframe = prev_sfra;
 	BKE_object_modifier_update_subframe(
-<<<<<<< HEAD
 	            depsgraph, scene, ob, false, SUBFRAME_RECURSION, BKE_scene_frame_get(scene), eModifierType_DynamicPaint);
-=======
-	            bmain, eval_ctx, scene, ob, false, SUBFRAME_RECURSION, BKE_scene_frame_get(scene), eModifierType_DynamicPaint);
->>>>>>> d0956e9c
 	copy_m4_m4(prev_obmat, ob->obmat);
 
 	/* current frame dm */
 	scene->r.cfra = cur_fra;
 	scene->r.subframe = cur_sfra;
 	BKE_object_modifier_update_subframe(
-<<<<<<< HEAD
 	            depsgraph, scene, ob, false, SUBFRAME_RECURSION, BKE_scene_frame_get(scene), eModifierType_DynamicPaint);
-=======
-	            bmain, eval_ctx, scene, ob, false, SUBFRAME_RECURSION, BKE_scene_frame_get(scene), eModifierType_DynamicPaint);
->>>>>>> d0956e9c
 
 	/* calculate speed */
 	mul_m4_v3(prev_obmat, prev_loc);
@@ -4142,13 +4097,7 @@
 	}
 }
 
-<<<<<<< HEAD
-static int dynamicPaint_paintMesh(struct Depsgraph *depsgraph, DynamicPaintSurface *surface,
-=======
-static int dynamicPaint_paintMesh(Main *bmain,
-                                  EvaluationContext *eval_ctx,
-                                  DynamicPaintSurface *surface,
->>>>>>> d0956e9c
+static int dynamicPaint_paintMesh(Depsgraph *depsgraph, DynamicPaintSurface *surface,
                                   DynamicPaintBrushSettings *brush,
                                   Object *brushOb,
                                   Scene *scene,
@@ -4163,11 +4112,7 @@
 	const MLoop *mloop = NULL;
 
 	if (brush->flags & MOD_DPAINT_USES_VELOCITY)
-<<<<<<< HEAD
 		dynamicPaint_brushMeshCalculateVelocity(depsgraph, scene, brushOb, brush, &brushVelocity, timescale);
-=======
-		dynamicPaint_brushMeshCalculateVelocity(bmain, eval_ctx, scene, brushOb, brush, &brushVelocity, timescale);
->>>>>>> d0956e9c
 
 	if (!brush->dm)
 		return 0;
@@ -4640,24 +4585,15 @@
 }
 
 static int dynamicPaint_paintSinglePoint(
-<<<<<<< HEAD
-        struct Depsgraph *depsgraph, DynamicPaintSurface *surface, float *pointCoord, DynamicPaintBrushSettings *brush,
+        Depsgraph *depsgraph, DynamicPaintSurface *surface, float *pointCoord, DynamicPaintBrushSettings *brush,
         Object *brushOb, Scene *scene, float timescale)
-=======
-        Main *bmain, EvaluationContext *eval_ctx, DynamicPaintSurface *surface, float *pointCoord, DynamicPaintBrushSettings *brush,
-        Object *brushOb, BrushMaterials *bMats, Scene *scene, float timescale)
->>>>>>> d0956e9c
 {
 	PaintSurfaceData *sData = surface->data;
 	float brush_radius = brush->paint_distance * surface->radius_scale;
 	Vec3f brushVel;
 
 	if (brush->flags & MOD_DPAINT_USES_VELOCITY)
-<<<<<<< HEAD
 		dynamicPaint_brushObjectCalculateVelocity(depsgraph, scene, brushOb, &brushVel, timescale);
-=======
-		dynamicPaint_brushObjectCalculateVelocity(bmain, eval_ctx, scene, brushOb, &brushVel, timescale);
->>>>>>> d0956e9c
 
 	const MVert *mvert = brush->dm->getVertArray(brush->dm);
 
@@ -5947,13 +5883,9 @@
 /*
  * Do Dynamic Paint step. Paints scene brush objects of current state/frame to the surface.
  */
-<<<<<<< HEAD
-static int dynamicPaint_doStep(struct Depsgraph *depsgraph, Scene *scene, Object *ob, DynamicPaintSurface *surface, float timescale, float subframe)
-=======
 static int dynamicPaint_doStep(
-        Main *bmain, EvaluationContext *eval_ctx, Scene *scene,
+        Depsgraph *depsgraph, Scene *scene,
         Object *ob, DynamicPaintSurface *surface, float timescale, float subframe)
->>>>>>> d0956e9c
 {
 	PaintSurfaceData *sData = surface->data;
 	PaintBakeData *bData = sData->bData;
@@ -6021,11 +5953,7 @@
 					/* update object data on this subframe */
 					if (subframe) {
 						scene_setSubframe(scene, subframe);
-<<<<<<< HEAD
 						BKE_object_modifier_update_subframe(depsgraph, scene, brushObj, true, SUBFRAME_RECURSION,
-=======
-						BKE_object_modifier_update_subframe(bmain, eval_ctx, scene, brushObj, true, SUBFRAME_RECURSION,
->>>>>>> d0956e9c
 						                                    BKE_scene_frame_get(scene), eModifierType_DynamicPaint);
 					}
 
@@ -6041,33 +5969,19 @@
 						dynamicPaint_paintParticles(surface, brush->psys, brush, timescale);
 					}
 					/* Object center distance: */
-<<<<<<< HEAD
 					if (brush->collision == MOD_DPAINT_COL_POINT && brushObj != ob) {
 						dynamicPaint_paintSinglePoint(depsgraph, surface, brushObj->loc, brush, brushObj, scene, timescale);
 					}
 					/* Mesh volume/proximity: */
 					else if (brushObj != ob) {
 						dynamicPaint_paintMesh(depsgraph, surface, brush, brushObj, scene, timescale);
-=======
-					else if (brush->collision == MOD_DPAINT_COL_POINT && brushObj != ob) {
-						dynamicPaint_paintSinglePoint(
-						            bmain, eval_ctx, surface, brushObj->loc, brush, brushObj, &bMats, scene, timescale);
-					}
-					/* Mesh volume/proximity: */
-					else if (brushObj != ob) {
-						dynamicPaint_paintMesh(bmain, eval_ctx, surface, brush, brushObj, &bMats, scene, timescale);
->>>>>>> d0956e9c
 					}
 
 					/* reset object to it's original state */
 					if (subframe) {
 						scene->r.cfra = scene_frame;
 						scene->r.subframe = scene_subframe;
-<<<<<<< HEAD
 						BKE_object_modifier_update_subframe(depsgraph, scene, brushObj, true, SUBFRAME_RECURSION,
-=======
-						BKE_object_modifier_update_subframe(bmain, eval_ctx, scene, brushObj, true, SUBFRAME_RECURSION,
->>>>>>> d0956e9c
 						                                    BKE_scene_frame_get(scene), eModifierType_DynamicPaint);
 					}
 
@@ -6127,12 +6041,8 @@
  * Calculate a single frame and included subframes for surface
  */
 int dynamicPaint_calculateFrame(
-<<<<<<< HEAD
         DynamicPaintSurface *surface, struct Depsgraph *depsgraph,
         Scene *scene, Object *cObject, int frame)
-=======
-        Main *bmain, EvaluationContext *eval_ctx, DynamicPaintSurface *surface, Scene *scene, Object *cObject, int frame)
->>>>>>> d0956e9c
 {
 	float timescale = 1.0f;
 
@@ -6151,18 +6061,10 @@
 
 		for (st = 1; st <= surface->substeps; st++) {
 			float subframe = ((float) st) / (surface->substeps + 1);
-<<<<<<< HEAD
 			if (!dynamicPaint_doStep(depsgraph, scene, cObject, surface, timescale, subframe))
-=======
-			if (!dynamicPaint_doStep(bmain, eval_ctx, scene, cObject, surface, timescale, subframe))
->>>>>>> d0956e9c
 				return 0;
 		}
 	}
 
-<<<<<<< HEAD
 	return dynamicPaint_doStep(depsgraph, scene, cObject, surface, timescale, 0.0f);
-=======
-	return dynamicPaint_doStep(bmain, eval_ctx, scene, cObject, surface, timescale, 0.0f);
->>>>>>> d0956e9c
 }