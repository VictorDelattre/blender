/*
 * ***** BEGIN GPL LICENSE BLOCK *****
 *
 * This program is free software; you can redistribute it and/or
 * modify it under the terms of the GNU General Public License
 * as published by the Free Software Foundation; either version 2
 * of the License, or (at your option) any later version.
 *
 * This program is distributed in the hope that it will be useful,
 * but WITHOUT ANY WARRANTY; without even the implied warranty of
 * MERCHANTABILITY or FITNESS FOR A PARTICULAR PURPOSE.  See the
 * GNU General Public License for more details.
 *
 * You should have received a copy of the GNU General Public License
 * along with this program; if not, write to the Free Software Foundation,
 * Inc., 51 Franklin Street, Fifth Floor, Boston, MA 02110-1301, USA.
 *
 * The Original Code is Copyright (C) 2001-2002 by NaN Holding BV.
 * All rights reserved.
 *
 * The Original Code is: all of this file.
 *
 * Contributor(s): none yet.
 *
 * ***** END GPL LICENSE BLOCK *****
 */

/** \file blender/blenkernel/intern/object_dupli.c
 *  \ingroup bke
 */

#include <limits.h>
#include <stdlib.h>
#include <stddef.h>

#include "MEM_guardedalloc.h"

#include "BLI_listbase.h"
#include "BLI_string_utf8.h"

#include "BLI_math.h"
#include "BLI_rand.h"

#include "DNA_anim_types.h"
#include "DNA_group_types.h"
#include "DNA_mesh_types.h"
#include "DNA_scene_types.h"
#include "DNA_vfont_types.h"

#include "BKE_animsys.h"
#include "BKE_collection.h"
#include "BKE_DerivedMesh.h"
#include "BKE_font.h"
#include "BKE_global.h"
#include "BKE_idprop.h"
#include "BKE_lattice.h"
#include "BKE_main.h"
#include "BKE_mesh.h"
#include "BKE_mesh_runtime.h"
#include "BKE_object.h"
#include "BKE_particle.h"
#include "BKE_scene.h"
#include "BKE_editmesh.h"
#include "BKE_anim.h"

#include "DEG_depsgraph.h"
#include "DEG_depsgraph_query.h"

#include "BLI_strict_flags.h"
#include "BLI_hash.h"

/* Dupli-Geometry */

typedef struct DupliContext {
	Depsgraph *depsgraph;
	Collection *collection; /* XXX child objects are selected from this group if set, could be nicer */
	Object *obedit; /* Only to check if the object is in edit-mode. */

	Main *bmain;
	Scene *scene;
	ViewLayer *view_layer;
	Object *object;
	float space_mat[4][4];

	int persistent_id[MAX_DUPLI_RECUR];
	int level;

	const struct DupliGenerator *gen;

	/* result containers */
	ListBase *duplilist; /* legacy doubly-linked list */
} DupliContext;

typedef struct DupliGenerator {
	short type;				/* dupli type */
	void (*make_duplis)(const DupliContext *ctx);
} DupliGenerator;

static const DupliGenerator *get_dupli_generator(const DupliContext *ctx);

/* create initial context for root object */
<<<<<<< HEAD
static void init_context(DupliContext *r_ctx, Depsgraph *depsgraph, Scene *scene, Object *ob, float space_mat[4][4])
{
	r_ctx->depsgraph = depsgraph;
=======
static void init_context(
        DupliContext *r_ctx, Main *bmain, EvaluationContext *eval_ctx,
        Scene *scene, Object *ob, float space_mat[4][4], bool update)
{
	r_ctx->eval_ctx = eval_ctx;
	r_ctx->bmain = bmain;
>>>>>>> d0956e9c
	r_ctx->scene = scene;
	r_ctx->view_layer = DEG_get_evaluated_view_layer(depsgraph);
	r_ctx->collection = NULL;

	r_ctx->object = ob;
	r_ctx->obedit = OBEDIT_FROM_OBACT(ob);
	if (space_mat)
		copy_m4_m4(r_ctx->space_mat, space_mat);
	else
		unit_m4(r_ctx->space_mat);
	r_ctx->level = 0;

	r_ctx->gen = get_dupli_generator(r_ctx);

	r_ctx->duplilist = NULL;
}

/* create sub-context for recursive duplis */
static void copy_dupli_context(DupliContext *r_ctx, const DupliContext *ctx, Object *ob, float mat[4][4], int index)
{
	*r_ctx = *ctx;
	
	/* XXX annoying, previously was done by passing an ID* argument, this at least is more explicit */
	if (ctx->gen->type == OB_DUPLICOLLECTION)
		r_ctx->collection = ctx->object->dup_group;

	r_ctx->object = ob;
	if (mat)
		mul_m4_m4m4(r_ctx->space_mat, (float (*)[4])ctx->space_mat, mat);
	r_ctx->persistent_id[r_ctx->level] = index;
	++r_ctx->level;

	r_ctx->gen = get_dupli_generator(r_ctx);
}

/* generate a dupli instance
 * mat is transform of the object relative to current context (including object obmat)
 */
static DupliObject *make_dupli(const DupliContext *ctx,
                               Object *ob, float mat[4][4], int index)
{
	DupliObject *dob;
	int i;

	/* add a DupliObject instance to the result container */
	if (ctx->duplilist) {
		dob = MEM_callocN(sizeof(DupliObject), "dupli object");
		BLI_addtail(ctx->duplilist, dob);
	}
	else {
		return NULL;
	}

	dob->ob = ob;
	mul_m4_m4m4(dob->mat, (float (*)[4])ctx->space_mat, mat);
	dob->type = ctx->gen->type;

	/* set persistent id, which is an array with a persistent index for each level
	 * (particle number, vertex number, ..). by comparing this we can find the same
	 * dupli object between frames, which is needed for motion blur. last level
	 * goes first in the array. */
	dob->persistent_id[0] = index;
	for (i = 1; i < ctx->level + 1; i++)
		dob->persistent_id[i] = ctx->persistent_id[ctx->level - i];
	/* fill rest of values with INT_MAX which index will never have as value */
	for (; i < MAX_DUPLI_RECUR; i++)
		dob->persistent_id[i] = INT_MAX;

	/* metaballs never draw in duplis, they are instead merged into one by the basis
	 * mball outside of the group. this does mean that if that mball is not in the
	 * scene, they will not show up at all, limitation that should be solved once. */
	if (ob->type == OB_MBALL)
		dob->no_draw = true;

	/* random number */
	/* the logic here is designed to match Cycles */
	dob->random_id = BLI_hash_string(dob->ob->id.name + 2);

	if (dob->persistent_id[0] != INT_MAX) {
		for (i = 0; i < MAX_DUPLI_RECUR * 2; i++) {
			dob->random_id = BLI_hash_int_2d(dob->random_id, (unsigned int)dob->persistent_id[i]);
		}
	}
	else {
		dob->random_id = BLI_hash_int_2d(dob->random_id, 0);
	}

	if (ctx->object != ob) {
		dob->random_id ^= BLI_hash_int(BLI_hash_string(ctx->object->id.name + 2));
	}

	return dob;
}

/* recursive dupli objects
 * space_mat is the local dupli space (excluding dupli object obmat!)
 */
static void make_recursive_duplis(const DupliContext *ctx, Object *ob, float space_mat[4][4], int index)
{
	/* simple preventing of too deep nested collections with MAX_DUPLI_RECUR */
	if (ctx->level < MAX_DUPLI_RECUR) {
		DupliContext rctx;
		copy_dupli_context(&rctx, ctx, ob, space_mat, index);
		if (rctx.gen) {
			rctx.gen->make_duplis(&rctx);
		}
	}
}

/* ---- Child Duplis ---- */

typedef void (*MakeChildDuplisFunc)(const DupliContext *ctx, void *userdata, Object *child);

static bool is_child(const Object *ob, const Object *parent)
{
	const Object *ob_parent = ob->parent;
	while (ob_parent) {
		if (ob_parent == parent)
			return true;
		ob_parent = ob_parent->parent;
	}
	return false;
}

/* create duplis from every child in scene or collection */
static void make_child_duplis(const DupliContext *ctx, void *userdata, MakeChildDuplisFunc make_child_duplis_cb)
{
	Object *parent = ctx->object;

	if (ctx->collection) {
		int collectionid = 0;
		FOREACH_COLLECTION_BASE_RECURSIVE_BEGIN(ctx->collection, base)
		{
			Object *ob = base->object;
			if ((base->flag & BASE_VISIBLED) && ob != ctx->obedit && is_child(ob, parent)) {
				DupliContext pctx;
				copy_dupli_context(&pctx, ctx, ctx->object, NULL, collectionid);

				/* mballs have a different dupli handling */
				if (ob->type != OB_MBALL) {
					ob->flag |= OB_DONE;  /* doesnt render */
				}
				make_child_duplis_cb(&pctx, userdata, ob);
			}
			collectionid++;
		}
		FOREACH_COLLECTION_BASE_RECURSIVE_END
	}
	else {
		int baseid = 0;
		ViewLayer *view_layer = ctx->view_layer;
		for (Base *base = view_layer->object_bases.first; base; base = base->next, baseid++) {
			Object *ob = base->object;
			if ((ob != ctx->obedit) && is_child(ob, parent)) {
				DupliContext pctx;
				copy_dupli_context(&pctx, ctx, ctx->object, NULL, baseid);

				/* mballs have a different dupli handling */
				if (ob->type != OB_MBALL)
					ob->flag |= OB_DONE;  /* doesnt render */

				make_child_duplis_cb(&pctx, userdata, ob);
			}
		}
	}
}


/*---- Implementations ----*/

/* OB_DUPLICOLLECTION */
static void make_duplis_collection(const DupliContext *ctx)
{
	Object *ob = ctx->object;
	Collection *collection;
	Base *base;
	float collection_mat[4][4];
	int id;

	if (ob->dup_group == NULL) return;
	collection = ob->dup_group;

	/* combine collection offset and obmat */
	unit_m4(collection_mat);
	sub_v3_v3(collection_mat[3], collection->dupli_ofs);
	mul_m4_m4m4(collection_mat, ob->obmat, collection_mat);
	/* don't access 'ob->obmat' from now on. */

<<<<<<< HEAD
	const ListBase dup_collection_objects = BKE_collection_object_cache_get(collection);
	for (base = dup_collection_objects.first, id = 0; base; base = base->next, id++) {
		if (base->object != ob && (base->flag & BASE_VISIBLED)) {
=======
	/* handles animated groups */

	/* we need to check update for objects that are not in scene... */
	if (ctx->do_update) {
		/* note: update is optional because we don't always need object
		 * transformations to be correct. Also fixes bug [#29616]. */
		BKE_group_handle_recalc_and_update(ctx->bmain, ctx->eval_ctx, ctx->scene, ob, group);
	}

	animated = BKE_group_is_animated(group, ob);

	for (go = group->gobject.first, id = 0; go; go = go->next, id++) {
		/* note, if you check on layer here, render goes wrong... it still deforms verts and uses parent imat */
		if (go->ob != ob) {
>>>>>>> d0956e9c
			float mat[4][4];

			/* collection dupli offset, should apply after everything else */
			mul_m4_m4m4(mat, collection_mat, base->object->obmat);

			make_dupli(ctx, base->object, mat, id);

			/* recursion */
			make_recursive_duplis(ctx, base->object, collection_mat, id);
		}
	}
}

static const DupliGenerator gen_dupli_collection = {
    OB_DUPLICOLLECTION,             /* type */
    make_duplis_collection          /* make_duplis */
};

/* OB_DUPLIFRAMES */
static void make_duplis_frames(const DupliContext *ctx)
{
	Depsgraph *depsgraph = ctx->depsgraph;
	Scene *scene = ctx->scene;
	Object *ob = ctx->object;
	extern int enable_cu_speed; /* object.c */
	Object copyob;
	int cfrao = scene->r.cfra;
	int dupend = ob->dupend;

	/* dupliframes not supported inside collections */
	if (ctx->collection)
		return;
	/* if we don't have any data/settings which will lead to object movement,
	 * don't waste time trying, as it will all look the same...
	 */
	if (ob->parent == NULL && BLI_listbase_is_empty(&ob->constraints) && ob->adt == NULL)
		return;

	/* make a copy of the object's original data (before any dupli-data overwrites it)
	 * as we'll need this to keep track of unkeyed data
	 *	- this doesn't take into account other data that can be reached from the object,
	 *	  for example it's shapekeys or bones, hence the need for an update flush at the end
	 */
	copyob = *ob;

	/* duplicate over the required range */
	if (ob->transflag & OB_DUPLINOSPEED) enable_cu_speed = 0;

	for (scene->r.cfra = ob->dupsta; scene->r.cfra <= dupend; scene->r.cfra++) {
		int ok = 1;

		/* - dupoff = how often a frames within the range shouldn't be made into duplis
		 * - dupon = the length of each "skipping" block in frames
		 */
		if (ob->dupoff) {
			ok = scene->r.cfra - ob->dupsta;
			ok = ok % (ob->dupon + ob->dupoff);
			ok = (ok < ob->dupon);
		}

		if (ok) {
			/* WARNING: doing animation updates in this way is not terribly accurate, as the dependencies
			 * and/or other objects which may affect this object's transforms are not updated either.
			 * However, this has always been the way that this worked (i.e. pre 2.5), so I guess that it'll be fine!
			 */
			/* ob-eval will do drivers, so we don't need to do them */
			BKE_animsys_evaluate_animdata(depsgraph, scene, &ob->id, ob->adt, (float)scene->r.cfra, ADT_RECALC_ANIM);
			BKE_object_where_is_calc_time(depsgraph, scene, ob, (float)scene->r.cfra);

			make_dupli(ctx, ob, ob->obmat, scene->r.cfra);
		}
	}

	enable_cu_speed = 1;

	/* reset frame to original frame, then re-evaluate animation as above
	 * as 2.5 animation data may have far-reaching consequences
	 */
	scene->r.cfra = cfrao;

	/* ob-eval will do drivers, so we don't need to do them */
	BKE_animsys_evaluate_animdata(depsgraph, scene, &ob->id, ob->adt, (float)scene->r.cfra, ADT_RECALC_ANIM);
	BKE_object_where_is_calc_time(depsgraph, scene, ob, (float)scene->r.cfra);

	/* but, to make sure unkeyed object transforms are still sane,
	 * let's copy object's original data back over
	 */
	*ob = copyob;
}

static const DupliGenerator gen_dupli_frames = {
    OB_DUPLIFRAMES,                 /* type */
    make_duplis_frames              /* make_duplis */
};

/* OB_DUPLIVERTS */
typedef struct VertexDupliData {
	DerivedMesh *dm;
	BMEditMesh *edit_btmesh;
	int totvert;
	float (*orco)[3];
	bool use_rotation;

	const DupliContext *ctx;
	Object *inst_ob; /* object to instantiate (argument for vertex map callback) */
	float child_imat[4][4];
} VertexDupliData;

static void get_duplivert_transform(const float co[3], const float nor_f[3], const short nor_s[3],
                                    bool use_rotation, short axis, short upflag, float mat[4][4])
{
	float quat[4];
	const float size[3] = {1.0f, 1.0f, 1.0f};

	if (use_rotation) {
		float nor[3];
		/* construct rotation matrix from normals */
		if (nor_f) {
			nor[0] = -nor_f[0];
			nor[1] = -nor_f[1];
			nor[2] = -nor_f[2];
		}
		else if (nor_s) {
			nor[0] = (float)-nor_s[0];
			nor[1] = (float)-nor_s[1];
			nor[2] = (float)-nor_s[2];
		}
		vec_to_quat(quat, nor, axis, upflag);
	}
	else
		unit_qt(quat);

	loc_quat_size_to_mat4(mat, co, quat, size);
}

static void vertex_dupli__mapFunc(void *userData, int index, const float co[3],
                                  const float nor_f[3], const short nor_s[3])
{
	const VertexDupliData *vdd = userData;
	Object *inst_ob = vdd->inst_ob;
	DupliObject *dob;
	float obmat[4][4], space_mat[4][4];

	/* obmat is transform to vertex */
	get_duplivert_transform(co, nor_f, nor_s, vdd->use_rotation, inst_ob->trackflag, inst_ob->upflag, obmat);
	/* make offset relative to inst_ob using relative child transform */
	mul_mat3_m4_v3((float (*)[4])vdd->child_imat, obmat[3]);
	/* apply obmat _after_ the local vertex transform */
	mul_m4_m4m4(obmat, inst_ob->obmat, obmat);

	/* space matrix is constructed by removing obmat transform,
	 * this yields the worldspace transform for recursive duplis
	 */
	mul_m4_m4m4(space_mat, obmat, inst_ob->imat);

	dob = make_dupli(vdd->ctx, vdd->inst_ob, obmat, index);

	if (vdd->orco)
		copy_v3_v3(dob->orco, vdd->orco[index]);

	/* recursion */
	make_recursive_duplis(vdd->ctx, vdd->inst_ob, space_mat, index);
}

static void make_child_duplis_verts(const DupliContext *ctx, void *userdata, Object *child)
{
	VertexDupliData *vdd = userdata;
	DerivedMesh *dm = vdd->dm;

	vdd->inst_ob = child;
	invert_m4_m4(child->imat, child->obmat);
	/* relative transform from parent to child space */
	mul_m4_m4m4(vdd->child_imat, child->imat, ctx->object->obmat);

	if (vdd->edit_btmesh) {
		dm->foreachMappedVert(dm, vertex_dupli__mapFunc, vdd,
		                      vdd->use_rotation ? DM_FOREACH_USE_NORMAL : 0);
	}
	else {
		int a, totvert = vdd->totvert;
		float vec[3], no[3];

		if (vdd->use_rotation) {
			for (a = 0; a < totvert; a++) {
				dm->getVertCo(dm, a, vec);
				dm->getVertNo(dm, a, no);

				vertex_dupli__mapFunc(vdd, a, vec, no, NULL);
			}
		}
		else {
			for (a = 0; a < totvert; a++) {
				dm->getVertCo(dm, a, vec);

				vertex_dupli__mapFunc(vdd, a, vec, NULL, NULL);
			}
		}
	}
}

static void make_duplis_verts(const DupliContext *ctx)
{
	Scene *scene = ctx->scene;
	Object *parent = ctx->object;
	bool use_texcoords = ELEM(DEG_get_mode(ctx->depsgraph), DAG_EVAL_RENDER, DAG_EVAL_PREVIEW);
	VertexDupliData vdd;

	vdd.ctx = ctx;
	vdd.use_rotation = parent->transflag & OB_DUPLIROT;

	/* gather mesh info */
	{
		Mesh *me = parent->data;
		BMEditMesh *em = BKE_editmesh_from_object(parent);
		CustomDataMask dm_mask = (use_texcoords ? CD_MASK_BAREMESH | CD_MASK_ORCO : CD_MASK_BAREMESH);

		if (DEG_get_mode(ctx->depsgraph) == DAG_EVAL_RENDER) {
			vdd.dm = mesh_create_derived_render(ctx->depsgraph, scene, parent, dm_mask);
		}
		else if (em) {
			vdd.dm = editbmesh_get_derived_cage(ctx->depsgraph, scene, parent, em, dm_mask);
		}
		else {
			vdd.dm = mesh_get_derived_final(ctx->depsgraph, scene, parent, dm_mask);
		}
		vdd.edit_btmesh = me->edit_btmesh;

		if (use_texcoords)
			vdd.orco = vdd.dm->getVertDataArray(vdd.dm, CD_ORCO);
		else
			vdd.orco = NULL;

		vdd.totvert = vdd.dm->getNumVerts(vdd.dm);
	}

	make_child_duplis(ctx, &vdd, make_child_duplis_verts);

	vdd.dm->release(vdd.dm);
}

static const DupliGenerator gen_dupli_verts = {
    OB_DUPLIVERTS,                  /* type */
    make_duplis_verts               /* make_duplis */
};

/* OB_DUPLIVERTS - FONT */
static Object *find_family_object(const char *family, size_t family_len, unsigned int ch, GHash *family_gh)
{
	Object **ob_pt;
	Object *ob;
	void *ch_key = SET_UINT_IN_POINTER(ch);

	if ((ob_pt = (Object **)BLI_ghash_lookup_p(family_gh, ch_key))) {
		ob = *ob_pt;
	}
	else {
		char ch_utf8[7];
		size_t ch_utf8_len;

		ch_utf8_len = BLI_str_utf8_from_unicode(ch, ch_utf8);
		ch_utf8[ch_utf8_len] = '\0';
		ch_utf8_len += 1;  /* compare with null terminator */

		for (ob = G.main->object.first; ob; ob = ob->id.next) {
			if (STREQLEN(ob->id.name + 2 + family_len, ch_utf8, ch_utf8_len)) {
				if (STREQLEN(ob->id.name + 2, family, family_len)) {
					break;
				}
			}
		}

		/* inserted value can be NULL, just to save searches in future */
		BLI_ghash_insert(family_gh, ch_key, ob);
	}

	return ob;
}

static void make_duplis_font(const DupliContext *ctx)
{
	Object *par = ctx->object;
	GHash *family_gh;
	Object *ob;
	Curve *cu;
	struct CharTrans *ct, *chartransdata = NULL;
	float vec[3], obmat[4][4], pmat[4][4], fsize, xof, yof;
	int text_len, a;
	size_t family_len;
	const wchar_t *text = NULL;
	bool text_free = false;

	/* font dupliverts not supported inside collections */
	if (ctx->collection)
		return;

	copy_m4_m4(pmat, par->obmat);

	/* in par the family name is stored, use this to find the other objects */

	BKE_vfont_to_curve_ex(G.main, par, par->data, FO_DUPLI, NULL,
	                      &text, &text_len, &text_free, &chartransdata);

	if (text == NULL || chartransdata == NULL) {
		return;
	}

	cu = par->data;
	fsize = cu->fsize;
	xof = cu->xof;
	yof = cu->yof;

	ct = chartransdata;

	/* cache result */
	family_len = strlen(cu->family);
	family_gh = BLI_ghash_int_new_ex(__func__, 256);

	/* advance matching BLI_strncpy_wchar_from_utf8 */
	for (a = 0; a < text_len; a++, ct++) {

		ob = find_family_object(cu->family, family_len, (unsigned int)text[a], family_gh);
		if (ob) {
			vec[0] = fsize * (ct->xof - xof);
			vec[1] = fsize * (ct->yof - yof);
			vec[2] = 0.0;

			mul_m4_v3(pmat, vec);

			copy_m4_m4(obmat, par->obmat);

			if (UNLIKELY(ct->rot != 0.0f)) {
				float rmat[4][4];

				zero_v3(obmat[3]);
				axis_angle_to_mat4_single(rmat, 'Z', -ct->rot);
				mul_m4_m4m4(obmat, obmat, rmat);
			}

			copy_v3_v3(obmat[3], vec);

			make_dupli(ctx, ob, obmat, a);
		}
	}

	if (text_free) {
		MEM_freeN((void *)text);
	}

	BLI_ghash_free(family_gh, NULL, NULL);

	MEM_freeN(chartransdata);
}

static const DupliGenerator gen_dupli_verts_font = {
    OB_DUPLIVERTS,                  /* type */
    make_duplis_font                /* make_duplis */
};

/* OB_DUPLIFACES */
typedef struct FaceDupliData {
	DerivedMesh *dm;
	int totface;
	MPoly *mpoly;
	MLoop *mloop;
	MVert *mvert;
	float (*orco)[3];
	MLoopUV *mloopuv;
	bool use_scale;
} FaceDupliData;

static void get_dupliface_transform(MPoly *mpoly, MLoop *mloop, MVert *mvert,
                                    bool use_scale, float scale_fac, float mat[4][4])
{
	float loc[3], quat[4], scale, size[3];
	float f_no[3];

	/* location */
	BKE_mesh_calc_poly_center(mpoly, mloop, mvert, loc);
	/* rotation */
	{
		const float *v1, *v2, *v3;
		BKE_mesh_calc_poly_normal(mpoly, mloop, mvert, f_no);
		v1 = mvert[mloop[0].v].co;
		v2 = mvert[mloop[1].v].co;
		v3 = mvert[mloop[2].v].co;
		tri_to_quat_ex(quat, v1, v2, v3, f_no);
	}
	/* scale */
	if (use_scale) {
		float area = BKE_mesh_calc_poly_area(mpoly, mloop, mvert);
		scale = sqrtf(area) * scale_fac;
	}
	else
		scale = 1.0f;
	size[0] = size[1] = size[2] = scale;

	loc_quat_size_to_mat4(mat, loc, quat, size);
}

static void make_child_duplis_faces(const DupliContext *ctx, void *userdata, Object *inst_ob)
{
	FaceDupliData *fdd = userdata;
	MPoly *mpoly = fdd->mpoly, *mp;
	MLoop *mloop = fdd->mloop;
	MVert *mvert = fdd->mvert;
	float (*orco)[3] = fdd->orco;
	MLoopUV *mloopuv = fdd->mloopuv;
	int a, totface = fdd->totface;
	bool use_texcoords = ELEM(DEG_get_mode(ctx->depsgraph), DAG_EVAL_RENDER, DAG_EVAL_PREVIEW);
	float child_imat[4][4];
	DupliObject *dob;

	invert_m4_m4(inst_ob->imat, inst_ob->obmat);
	/* relative transform from parent to child space */
	mul_m4_m4m4(child_imat, inst_ob->imat, ctx->object->obmat);

	for (a = 0, mp = mpoly; a < totface; a++, mp++) {
		MLoop *loopstart = mloop + mp->loopstart;
		float space_mat[4][4], obmat[4][4];

		if (UNLIKELY(mp->totloop < 3))
			continue;

		/* obmat is transform to face */
		get_dupliface_transform(mp, loopstart, mvert, fdd->use_scale, ctx->object->dupfacesca, obmat);
		/* make offset relative to inst_ob using relative child transform */
		mul_mat3_m4_v3(child_imat, obmat[3]);

		/* XXX ugly hack to ensure same behavior as in master
		 * this should not be needed, parentinv is not consistent
		 * outside of parenting.
		 */
		{
			float imat[3][3];
			copy_m3_m4(imat, inst_ob->parentinv);
			mul_m4_m3m4(obmat, imat, obmat);
		}

		/* apply obmat _after_ the local face transform */
		mul_m4_m4m4(obmat, inst_ob->obmat, obmat);

		/* space matrix is constructed by removing obmat transform,
		 * this yields the worldspace transform for recursive duplis
		 */
		mul_m4_m4m4(space_mat, obmat, inst_ob->imat);

		dob = make_dupli(ctx, inst_ob, obmat, a);
		if (use_texcoords) {
			float w = 1.0f / (float)mp->totloop;

			if (orco) {
				int j;
				for (j = 0; j < mp->totloop; j++) {
					madd_v3_v3fl(dob->orco, orco[loopstart[j].v], w);
				}
			}

			if (mloopuv) {
				int j;
				for (j = 0; j < mp->totloop; j++) {
					madd_v2_v2fl(dob->uv, mloopuv[mp->loopstart + j].uv, w);
				}
			}
		}

		/* recursion */
		make_recursive_duplis(ctx, inst_ob, space_mat, a);
	}
}

static void make_duplis_faces(const DupliContext *ctx)
{
	Scene *scene = ctx->scene;
	Object *parent = ctx->object;
	bool use_texcoords = ELEM(DEG_get_mode(ctx->depsgraph), DAG_EVAL_RENDER, DAG_EVAL_PREVIEW);
	FaceDupliData fdd;

	fdd.use_scale = ((parent->transflag & OB_DUPLIFACES_SCALE) != 0);

	/* gather mesh info */
	{
		BMEditMesh *em = BKE_editmesh_from_object(parent);
		CustomDataMask dm_mask = (use_texcoords ? CD_MASK_BAREMESH | CD_MASK_ORCO | CD_MASK_MLOOPUV : CD_MASK_BAREMESH);

		if (DEG_get_mode(ctx->depsgraph) == DAG_EVAL_RENDER) {
			fdd.dm = mesh_create_derived_render(ctx->depsgraph, scene, parent, dm_mask);
		}
		else if (em) {
			fdd.dm = editbmesh_get_derived_cage(ctx->depsgraph, scene, parent, em, dm_mask);
		}
		else {
			fdd.dm = mesh_get_derived_final(ctx->depsgraph, scene, parent, dm_mask);
		}

		if (use_texcoords) {
			CustomData *ml_data = fdd.dm->getLoopDataLayout(fdd.dm);
			const int uv_idx = CustomData_get_render_layer(ml_data, CD_MLOOPUV);
			fdd.orco = fdd.dm->getVertDataArray(fdd.dm, CD_ORCO);
			fdd.mloopuv = CustomData_get_layer_n(ml_data, CD_MLOOPUV, uv_idx);
		}
		else {
			fdd.orco = NULL;
			fdd.mloopuv = NULL;
		}

		fdd.totface = fdd.dm->getNumPolys(fdd.dm);
		fdd.mpoly = fdd.dm->getPolyArray(fdd.dm);
		fdd.mloop = fdd.dm->getLoopArray(fdd.dm);
		fdd.mvert = fdd.dm->getVertArray(fdd.dm);
	}

	make_child_duplis(ctx, &fdd, make_child_duplis_faces);

	fdd.dm->release(fdd.dm);
}

static const DupliGenerator gen_dupli_faces = {
    OB_DUPLIFACES,                  /* type */
    make_duplis_faces               /* make_duplis */
};

/* OB_DUPLIPARTS */
static void make_duplis_particle_system(const DupliContext *ctx, ParticleSystem *psys)
{
	Scene *scene = ctx->scene;
	Object *par = ctx->object;
	bool for_render = DEG_get_mode(ctx->depsgraph) == DAG_EVAL_RENDER;
	bool use_texcoords = ELEM(DEG_get_mode(ctx->depsgraph), DAG_EVAL_RENDER, DAG_EVAL_PREVIEW);

	Object *ob = NULL, **oblist = NULL, obcopy, *obcopylist = NULL;
	DupliObject *dob;
	ParticleDupliWeight *dw;
	ParticleSettings *part;
	ParticleData *pa;
	ChildParticle *cpa = NULL;
	ParticleKey state;
	ParticleCacheKey *cache;
	float ctime, pa_time, scale = 1.0f;
	float tmat[4][4], mat[4][4], pamat[4][4], vec[3], size = 0.0;
	float (*obmat)[4];
	int a, b, hair = 0;
	int totpart, totchild, totcollection = 0 /*, pa_num */;

	int no_draw_flag = PARS_UNEXIST;

	if (psys == NULL) return;

	part = psys->part;

	if (part == NULL)
		return;

	if (!psys_check_enabled(par, psys, (DEG_get_mode(ctx->depsgraph) == DAG_EVAL_RENDER)))
		return;

	if (!for_render)
		no_draw_flag |= PARS_NO_DISP;

	ctime = DEG_get_ctime(ctx->depsgraph); /* NOTE: in old animsys, used parent object's timeoffset... */

	totpart = psys->totpart;
	totchild = psys->totchild;

	BLI_srandom((unsigned int)(31415926 + psys->seed));

	if ((for_render || part->draw_as == PART_DRAW_REND) && ELEM(part->ren_as, PART_DRAW_OB, PART_DRAW_GR)) {
		ParticleSimulationData sim = {NULL};
		sim.depsgraph = ctx->depsgraph;
		sim.scene = scene;
		sim.ob = par;
		sim.psys = psys;
		sim.psmd = psys_get_modifier(par, psys);
		/* make sure emitter imat is in global coordinates instead of render view coordinates */
		invert_m4_m4(par->imat, par->obmat);

		/* first check for loops (particle system object used as dupli object) */
		if (part->ren_as == PART_DRAW_OB) {
			if (ELEM(part->dup_ob, NULL, par))
				return;
		}
		else { /*PART_DRAW_GR */
			if (part->dup_group == NULL)
				return;

			const ListBase dup_collection_objects = BKE_collection_object_cache_get(part->dup_group);
			if (BLI_listbase_is_empty(&dup_collection_objects))
				return;

			if (BLI_findptr(&dup_collection_objects, par, offsetof(Base, object))) {
				return;
			}
		}

		/* if we have a hair particle system, use the path cache */
		if (part->type == PART_HAIR) {
			if (psys->flag & PSYS_HAIR_DONE)
				hair = (totchild == 0 || psys->childcache) && psys->pathcache;
			if (!hair)
				return;

			/* we use cache, update totchild according to cached data */
			totchild = psys->totchildcache;
			totpart = psys->totcached;
		}

		psys_check_group_weights(part);

		psys->lattice_deform_data = psys_create_lattice_deform_data(&sim);

		/* gather list of objects or single object */
		if (part->ren_as == PART_DRAW_GR) {
<<<<<<< HEAD
=======
			if (ctx->do_update) {
				BKE_group_handle_recalc_and_update(ctx->bmain, ctx->eval_ctx, scene, par, part->dup_group);
			}

>>>>>>> d0956e9c
			if (part->draw & PART_DRAW_COUNT_GR) {
				for (dw = part->dupliweights.first; dw; dw = dw->next)
					totcollection += dw->count;
			}
			else {
				FOREACH_COLLECTION_OBJECT_RECURSIVE_BEGIN(part->dup_group, object)
				{
					(void) object;
					totcollection++;
				}
				FOREACH_COLLECTION_OBJECT_RECURSIVE_END;
			}

			/* we also copy the actual objects to restore afterwards, since
			 * BKE_object_where_is_calc_time will change the object which breaks transform */
			oblist = MEM_callocN((size_t)totcollection * sizeof(Object *), "dupcollection object list");
			obcopylist = MEM_callocN((size_t)totcollection * sizeof(Object), "dupcollection copy list");

			if (part->draw & PART_DRAW_COUNT_GR && totcollection) {
				dw = part->dupliweights.first;

				for (a = 0; a < totcollection; dw = dw->next) {
					for (b = 0; b < dw->count; b++, a++) {
						oblist[a] = dw->ob;
						obcopylist[a] = *dw->ob;
					}
				}
			}
			else {
				a = 0;
				FOREACH_COLLECTION_OBJECT_RECURSIVE_BEGIN(part->dup_group, object)
				{
					oblist[a] = object;
					obcopylist[a] = *object;
					a++;

					if (a >= totcollection) {
						continue;
					}
				}
				FOREACH_COLLECTION_OBJECT_RECURSIVE_END;
			}
		}
		else {
			ob = part->dup_ob;
			obcopy = *ob;
		}

		if (totchild == 0 || part->draw & PART_DRAW_PARENT)
			a = 0;
		else
			a = totpart;

		for (pa = psys->particles; a < totpart + totchild; a++, pa++) {
			if (a < totpart) {
				/* handle parent particle */
				if (pa->flag & no_draw_flag)
					continue;

				/* pa_num = pa->num; */ /* UNUSED */
				pa_time = pa->time;
				size = pa->size;
			}
			else {
				/* handle child particle */
				cpa = &psys->child[a - totpart];

				/* pa_num = a; */ /* UNUSED */
				pa_time = psys->particles[cpa->parent].time;
				size = psys_get_child_size(psys, cpa, ctime, NULL);
			}

			/* some hair paths might be non-existent so they can't be used for duplication */
			if (hair && psys->pathcache &&
			    ((a < totpart && psys->pathcache[a]->segments < 0) ||
			     (a >= totpart && psys->childcache[a - totpart]->segments < 0)))
			{
				continue;
			}

			if (part->ren_as == PART_DRAW_GR) {
				/* prevent divide by zero below [#28336] */
				if (totcollection == 0)
					continue;

				/* for collections, pick the object based on settings */
				if (part->draw & PART_DRAW_RAND_GR)
					b = BLI_rand() % totcollection;
				else
					b = a % totcollection;

				ob = oblist[b];
				obmat = oblist[b]->obmat;
			}
			else {
				obmat = ob->obmat;
			}

			if (hair) {
				/* hair we handle separate and compute transform based on hair keys */
				if (a < totpart) {
					cache = psys->pathcache[a];
					psys_get_dupli_path_transform(&sim, pa, NULL, cache, pamat, &scale);
				}
				else {
					cache = psys->childcache[a - totpart];
					psys_get_dupli_path_transform(&sim, NULL, cpa, cache, pamat, &scale);
				}

				copy_v3_v3(pamat[3], cache->co);
				pamat[3][3] = 1.0f;

			}
			else {
				/* first key */
				state.time = ctime;
				if (psys_get_particle_state(&sim, a, &state, 0) == 0) {
					continue;
				}
				else {
					float tquat[4];
					normalize_qt_qt(tquat, state.rot);
					quat_to_mat4(pamat, tquat);
					copy_v3_v3(pamat[3], state.co);
					pamat[3][3] = 1.0f;
				}
			}

			if (part->ren_as == PART_DRAW_GR && psys->part->draw & PART_DRAW_WHOLE_GR) {
				b = 0;
				FOREACH_COLLECTION_OBJECT_RECURSIVE_BEGIN(part->dup_group, object)
				{
					copy_m4_m4(tmat, oblist[b]->obmat);

					/* apply particle scale */
					mul_mat3_m4_fl(tmat, size * scale);
					mul_v3_fl(tmat[3], size * scale);

					/* collection dupli offset, should apply after everything else */
					if (!is_zero_v3(part->dup_group->dupli_ofs)) {
						sub_v3_v3(tmat[3], part->dup_group->dupli_ofs);
					}

					/* individual particle transform */
					mul_m4_m4m4(mat, pamat, tmat);

					dob = make_dupli(ctx, object, mat, a);
					dob->particle_system = psys;

					if (use_texcoords) {
						psys_get_dupli_texture(psys, part, sim.psmd, pa, cpa, dob->uv, dob->orco);
					}

					b++;
				}
				FOREACH_COLLECTION_OBJECT_RECURSIVE_END;
			}
			else {
				/* to give ipos in object correct offset */
				BKE_object_where_is_calc_time(ctx->depsgraph, scene, ob, ctime - pa_time);

				copy_v3_v3(vec, obmat[3]);
				obmat[3][0] = obmat[3][1] = obmat[3][2] = 0.0f;

				/* particle rotation uses x-axis as the aligned axis, so pre-rotate the object accordingly */
				if ((part->draw & PART_DRAW_ROTATE_OB) == 0) {
					float xvec[3], q[4], size_mat[4][4], original_size[3];

					mat4_to_size(original_size, obmat);
					size_to_mat4(size_mat, original_size);

					xvec[0] = -1.f;
					xvec[1] = xvec[2] = 0;
					vec_to_quat(q, xvec, ob->trackflag, ob->upflag);
					quat_to_mat4(obmat, q);
					obmat[3][3] = 1.0f;

					/* add scaling if requested */
					if ((part->draw & PART_DRAW_NO_SCALE_OB) == 0)
						mul_m4_m4m4(obmat, obmat, size_mat);
				}
				else if (part->draw & PART_DRAW_NO_SCALE_OB) {
					/* remove scaling */
					float size_mat[4][4], original_size[3];

					mat4_to_size(original_size, obmat);
					size_to_mat4(size_mat, original_size);
					invert_m4(size_mat);

					mul_m4_m4m4(obmat, obmat, size_mat);
				}

				mul_m4_m4m4(tmat, pamat, obmat);
				mul_mat3_m4_fl(tmat, size * scale);

				copy_m4_m4(mat, tmat);

				if (part->draw & PART_DRAW_GLOBAL_OB)
					add_v3_v3v3(mat[3], mat[3], vec);

				dob = make_dupli(ctx, ob, mat, a);
				dob->particle_system = psys;
				if (use_texcoords)
					psys_get_dupli_texture(psys, part, sim.psmd, pa, cpa, dob->uv, dob->orco);
			}
		}

		/* restore objects since they were changed in BKE_object_where_is_calc_time */
		if (part->ren_as == PART_DRAW_GR) {
			for (a = 0; a < totcollection; a++)
				*(oblist[a]) = obcopylist[a];
		}
		else
			*ob = obcopy;
	}

	/* clean up */
	if (oblist)
		MEM_freeN(oblist);
	if (obcopylist)
		MEM_freeN(obcopylist);

	if (psys->lattice_deform_data) {
		end_latt_deform(psys->lattice_deform_data);
		psys->lattice_deform_data = NULL;
	}
}

static void make_duplis_particles(const DupliContext *ctx)
{
	ParticleSystem *psys;
	int psysid;

	/* particle system take up one level in id, the particles another */
	for (psys = ctx->object->particlesystem.first, psysid = 0; psys; psys = psys->next, psysid++) {
		/* particles create one more level for persistent psys index */
		DupliContext pctx;
		copy_dupli_context(&pctx, ctx, ctx->object, NULL, psysid);
		make_duplis_particle_system(&pctx, psys);
	}
}

static const DupliGenerator gen_dupli_particles = {
    OB_DUPLIPARTS,                  /* type */
    make_duplis_particles           /* make_duplis */
};

/* ------------- */

/* select dupli generator from given context */
static const DupliGenerator *get_dupli_generator(const DupliContext *ctx)
{
	int transflag = ctx->object->transflag;
	int restrictflag = ctx->object->restrictflag;

	if ((transflag & OB_DUPLI) == 0)
		return NULL;

	/* Should the dupli's be generated for this object? - Respect restrict flags */
	if (DEG_get_mode(ctx->depsgraph) == DAG_EVAL_RENDER ? (restrictflag & OB_RESTRICT_RENDER) : (restrictflag & OB_RESTRICT_VIEW))
		return NULL;

	if (transflag & OB_DUPLIPARTS) {
		return &gen_dupli_particles;
	}
	else if (transflag & OB_DUPLIVERTS) {
		if (ctx->object->type == OB_MESH) {
			return &gen_dupli_verts;
		}
		else if (ctx->object->type == OB_FONT) {
			return &gen_dupli_verts_font;
		}
	}
	else if (transflag & OB_DUPLIFACES) {
		if (ctx->object->type == OB_MESH)
			return &gen_dupli_faces;
	}
	else if (transflag & OB_DUPLIFRAMES) {
		return &gen_dupli_frames;
	}
	else if (transflag & OB_DUPLICOLLECTION) {
		return &gen_dupli_collection;
	}

	return NULL;
}


/* ---- ListBase dupli container implementation ---- */

/* Returns a list of DupliObject */
<<<<<<< HEAD
ListBase *object_duplilist(Depsgraph *depsgraph, Scene *sce, Object *ob)
{
	ListBase *duplilist = MEM_callocN(sizeof(ListBase), "duplilist");
	DupliContext ctx;
	init_context(&ctx, depsgraph, sce, ob, NULL);
=======
ListBase *object_duplilist_ex(Main *bmain, EvaluationContext *eval_ctx, Scene *scene, Object *ob, bool update)
{
	ListBase *duplilist = MEM_callocN(sizeof(ListBase), "duplilist");
	DupliContext ctx;
	init_context(&ctx, bmain, eval_ctx, scene, ob, NULL, update);
>>>>>>> d0956e9c
	if (ctx.gen) {
		ctx.duplilist = duplilist;
		ctx.gen->make_duplis(&ctx);
	}

	return duplilist;
}

<<<<<<< HEAD
=======
/* note: previously updating was always done, this is why it defaults to be on
 * but there are likely places it can be called without updating */
ListBase *object_duplilist(Main *bmain, EvaluationContext *eval_ctx, Scene *sce, Object *ob)
{
	return object_duplilist_ex(bmain, eval_ctx, sce, ob, true);
}

>>>>>>> d0956e9c
void free_object_duplilist(ListBase *lb)
{
	BLI_freelistN(lb);
	MEM_freeN(lb);
}

int count_duplilist(Object *ob)
{
	if (ob->transflag & OB_DUPLI) {
		if (ob->transflag & OB_DUPLIVERTS) {
			if (ob->type == OB_MESH) {
				if (ob->transflag & OB_DUPLIVERTS) {
					ParticleSystem *psys = ob->particlesystem.first;
					int pdup = 0;

					for (; psys; psys = psys->next)
						pdup += psys->totpart;

					if (pdup == 0) {
						Mesh *me = ob->data;
						return me->totvert;
					}
					else
						return pdup;
				}
			}
		}
		else if (ob->transflag & OB_DUPLIFRAMES) {
			int tot = ob->dupend - ob->dupsta;
			tot /= (ob->dupon + ob->dupoff);
			return tot * ob->dupon;
		}
	}
	return 1;
}

DupliApplyData *duplilist_apply(Depsgraph *depsgraph, Object *ob, Scene *scene, ListBase *duplilist)
{
	DupliApplyData *apply_data = NULL;
	int num_objects = BLI_listbase_count(duplilist);
	
	if (num_objects > 0) {
		DupliObject *dob;
		int i;
		apply_data = MEM_mallocN(sizeof(DupliApplyData), "DupliObject apply data");
		apply_data->num_objects = num_objects;
		apply_data->extra = MEM_mallocN(sizeof(DupliExtraData) * (size_t) num_objects,
		                                "DupliObject apply extra data");

		for (dob = duplilist->first, i = 0; dob; dob = dob->next, ++i) {
			/* make sure derivedmesh is calculated once, before drawing */
			if (scene && !(dob->ob->transflag & OB_DUPLICALCDERIVED) && dob->ob->type == OB_MESH) {
				mesh_get_derived_final(depsgraph, scene, dob->ob, scene->customdata_mask);
				dob->ob->transflag |= OB_DUPLICALCDERIVED;
			}
		}

		for (dob = duplilist->first, i = 0; dob; dob = dob->next, ++i) {
			/* copy obmat from duplis */
			copy_m4_m4(apply_data->extra[i].obmat, dob->ob->obmat);
			copy_m4_m4(dob->ob->obmat, dob->mat);
			
			/* copy layers from the main duplicator object */
			apply_data->extra[i].lay = dob->ob->lay;
			dob->ob->lay = ob->lay;
		}
	}
	return apply_data;
}

void duplilist_restore(ListBase *duplilist, DupliApplyData *apply_data)
{
	DupliObject *dob;
	int i;
	/* Restore object matrices.
	 * NOTE: this has to happen in reverse order, since nested
	 * dupli objects can repeatedly override the obmat.
	 */
	for (dob = duplilist->last, i = apply_data->num_objects - 1; dob; dob = dob->prev, --i) {
		copy_m4_m4(dob->ob->obmat, apply_data->extra[i].obmat);
		dob->ob->transflag &= ~OB_DUPLICALCDERIVED;
		
		dob->ob->lay = apply_data->extra[i].lay;
	}
}

void duplilist_free_apply_data(DupliApplyData *apply_data)
{
	MEM_freeN(apply_data->extra);
	MEM_freeN(apply_data);
}<|MERGE_RESOLUTION|>--- conflicted
+++ resolved
@@ -76,7 +76,6 @@
 	Collection *collection; /* XXX child objects are selected from this group if set, could be nicer */
 	Object *obedit; /* Only to check if the object is in edit-mode. */
 
-	Main *bmain;
 	Scene *scene;
 	ViewLayer *view_layer;
 	Object *object;
@@ -99,18 +98,11 @@
 static const DupliGenerator *get_dupli_generator(const DupliContext *ctx);
 
 /* create initial context for root object */
-<<<<<<< HEAD
-static void init_context(DupliContext *r_ctx, Depsgraph *depsgraph, Scene *scene, Object *ob, float space_mat[4][4])
+static void init_context(
+        DupliContext *r_ctx, Depsgraph *depsgraph,
+        Scene *scene, Object *ob, float space_mat[4][4])
 {
 	r_ctx->depsgraph = depsgraph;
-=======
-static void init_context(
-        DupliContext *r_ctx, Main *bmain, EvaluationContext *eval_ctx,
-        Scene *scene, Object *ob, float space_mat[4][4], bool update)
-{
-	r_ctx->eval_ctx = eval_ctx;
-	r_ctx->bmain = bmain;
->>>>>>> d0956e9c
 	r_ctx->scene = scene;
 	r_ctx->view_layer = DEG_get_evaluated_view_layer(depsgraph);
 	r_ctx->collection = NULL;
@@ -299,26 +291,9 @@
 	mul_m4_m4m4(collection_mat, ob->obmat, collection_mat);
 	/* don't access 'ob->obmat' from now on. */
 
-<<<<<<< HEAD
 	const ListBase dup_collection_objects = BKE_collection_object_cache_get(collection);
 	for (base = dup_collection_objects.first, id = 0; base; base = base->next, id++) {
 		if (base->object != ob && (base->flag & BASE_VISIBLED)) {
-=======
-	/* handles animated groups */
-
-	/* we need to check update for objects that are not in scene... */
-	if (ctx->do_update) {
-		/* note: update is optional because we don't always need object
-		 * transformations to be correct. Also fixes bug [#29616]. */
-		BKE_group_handle_recalc_and_update(ctx->bmain, ctx->eval_ctx, ctx->scene, ob, group);
-	}
-
-	animated = BKE_group_is_animated(group, ob);
-
-	for (go = group->gobject.first, id = 0; go; go = go->next, id++) {
-		/* note, if you check on layer here, render goes wrong... it still deforms verts and uses parent imat */
-		if (go->ob != ob) {
->>>>>>> d0956e9c
 			float mat[4][4];
 
 			/* collection dupli offset, should apply after everything else */
@@ -930,13 +905,6 @@
 
 		/* gather list of objects or single object */
 		if (part->ren_as == PART_DRAW_GR) {
-<<<<<<< HEAD
-=======
-			if (ctx->do_update) {
-				BKE_group_handle_recalc_and_update(ctx->bmain, ctx->eval_ctx, scene, par, part->dup_group);
-			}
-
->>>>>>> d0956e9c
 			if (part->draw & PART_DRAW_COUNT_GR) {
 				for (dw = part->dupliweights.first; dw; dw = dw->next)
 					totcollection += dw->count;
@@ -1228,19 +1196,11 @@
 /* ---- ListBase dupli container implementation ---- */
 
 /* Returns a list of DupliObject */
-<<<<<<< HEAD
 ListBase *object_duplilist(Depsgraph *depsgraph, Scene *sce, Object *ob)
 {
 	ListBase *duplilist = MEM_callocN(sizeof(ListBase), "duplilist");
 	DupliContext ctx;
 	init_context(&ctx, depsgraph, sce, ob, NULL);
-=======
-ListBase *object_duplilist_ex(Main *bmain, EvaluationContext *eval_ctx, Scene *scene, Object *ob, bool update)
-{
-	ListBase *duplilist = MEM_callocN(sizeof(ListBase), "duplilist");
-	DupliContext ctx;
-	init_context(&ctx, bmain, eval_ctx, scene, ob, NULL, update);
->>>>>>> d0956e9c
 	if (ctx.gen) {
 		ctx.duplilist = duplilist;
 		ctx.gen->make_duplis(&ctx);
@@ -1249,16 +1209,6 @@
 	return duplilist;
 }
 
-<<<<<<< HEAD
-=======
-/* note: previously updating was always done, this is why it defaults to be on
- * but there are likely places it can be called without updating */
-ListBase *object_duplilist(Main *bmain, EvaluationContext *eval_ctx, Scene *sce, Object *ob)
-{
-	return object_duplilist_ex(bmain, eval_ctx, sce, ob, true);
-}
-
->>>>>>> d0956e9c
 void free_object_duplilist(ListBase *lb)
 {
 	BLI_freelistN(lb);
