/*
 * ***** BEGIN GPL LICENSE BLOCK *****
 *
 * This program is free software; you can redistribute it and/or
 * modify it under the terms of the GNU General Public License
 * as published by the Free Software Foundation; either version 2
 * of the License, or (at your option) any later version.
 *
 * This program is distributed in the hope that it will be useful,
 * but WITHOUT ANY WARRANTY; without even the implied warranty of
 * MERCHANTABILITY or FITNESS FOR A PARTICULAR PURPOSE.  See the
 * GNU General Public License for more details.
 *
 * You should have received a copy of the GNU General Public License
 * along with this program; if not, write to the Free Software Foundation,
 * Inc., 51 Franklin Street, Fifth Floor, Boston, MA 02110-1301, USA.
 *
 * The Original Code is Copyright (C) 2007 Blender Foundation.
 * All rights reserved.
 *
 * The Original Code is: all of this file.
 *
 * Contributor(s): Geoffrey Bantle.
 *
 * ***** END GPL LICENSE BLOCK *****
 */

/** \file blender/bmesh/intern/bmesh_construct.c
 *  \ingroup bmesh
 *
 * BM construction functions.
 */

#include "MEM_guardedalloc.h"

#include "BLI_array.h"
#include "BLI_math.h"

#include "BKE_customdata.h"

#include "DNA_meshdata_types.h"

#include "bmesh.h"
#include "intern/bmesh_private.h"

#define SELECT 1

/* prototypes */
static void bm_loop_attrs_copy(BMesh *source_mesh, BMesh *target_mesh,
                               const BMLoop *source_loop, BMLoop *target_loop);

/**
 * \brief Make Quad/Triangle
 *
 * Creates a new quad or triangle from a list of 3 or 4 vertices.
 * If \a nodouble is TRUE, then a check is done to see if a face
 * with these vertices already exists and returns it instead.
 *
 * If a pointer to an example face is provided, it's custom data
 * and properties will be copied to the new face.
 *
 * \note The winding of the face is determined by the order
 * of the vertices in the vertex array.
 */

BMFace *BM_face_create_quad_tri(BMesh *bm,
                                BMVert *v1, BMVert *v2, BMVert *v3, BMVert *v4,
                                const BMFace *example, const int nodouble)
{
	BMVert *vtar[4] = {v1, v2, v3, v4};
	return BM_face_create_quad_tri_v(bm, vtar, v4 ? 4 : 3, example, nodouble);
}

BMFace *BM_face_create_quad_tri_v(BMesh *bm, BMVert **verts, int len, const BMFace *example, const int nodouble)
{
	BMFace *f = NULL;
	int is_overlap = FALSE;

	/* sanity check - debug mode only */
	if (len == 3) {
		BLI_assert(verts[0] != verts[1]);
		BLI_assert(verts[0] != verts[2]);
		BLI_assert(verts[1] != verts[2]);
	}
	else if (len == 4) {
		BLI_assert(verts[0] != verts[1]);
		BLI_assert(verts[0] != verts[2]);
		BLI_assert(verts[0] != verts[3]);

		BLI_assert(verts[1] != verts[2]);
		BLI_assert(verts[1] != verts[3]);

		BLI_assert(verts[2] != verts[3]);
	}
	else {
		BLI_assert(0);
	}


	if (nodouble) {
		/* check if face exists or overlaps */
		is_overlap = BM_face_exists(bm, verts, len, &f);
	}

	/* make new face */
	if ((f == NULL) && (!is_overlap)) {
		BMEdge *edar[4] = {NULL};
		edar[0] = BM_edge_create(bm, verts[0], verts[1], NULL, TRUE);
		edar[1] = BM_edge_create(bm, verts[1], verts[2], NULL, TRUE);
		if (len == 4) {
			edar[2] = BM_edge_create(bm, verts[2], verts[3], NULL, TRUE);
			edar[3] = BM_edge_create(bm, verts[3], verts[0], NULL, TRUE);
		}
		else {
			edar[2] = BM_edge_create(bm, verts[2], verts[0], NULL, TRUE);
		}

		f = BM_face_create(bm, verts, edar, len, FALSE);

		if (example && f) {
			BM_elem_attrs_copy(bm, bm, example, f);
		}
	}

	return f;
}

/**
 * \brief copies face loop data from shared adjacent faces.
 * \note when a matching edge is found, both loops of that edge are copied
 * this is done since the face may not be completely surrounded by faces,
 * this way: a quad with 2 connected quads on either side will still get all 4 loops updated */
void BM_face_copy_shared(BMesh *bm, BMFace *f)
{
	BMLoop *l_first;
	BMLoop *l_iter;

	l_iter = l_first = BM_FACE_FIRST_LOOP(f);
	do {
		BMLoop *l_other = l_iter->radial_next;

		if (l_other && l_other != l_iter) {
			if (l_other->v == l_iter->v) {
				bm_loop_attrs_copy(bm, bm, l_other, l_iter);
				bm_loop_attrs_copy(bm, bm, l_other->next, l_iter->next);
			}
			else {
				bm_loop_attrs_copy(bm, bm, l_other->next, l_iter);
				bm_loop_attrs_copy(bm, bm, l_other, l_iter->next);
			}
			/* since we copy both loops of the shared edge, step over the next loop here */
			if ((l_iter = l_iter->next) == l_first) {
				break;
			}
		}
	} while ((l_iter = l_iter->next) != l_first);
}

/**
 * \brief Make NGon
 *
 * Makes an ngon from an unordered list of edges. \a v1 and \a v2
 * must be the verts defining edges[0],
 * and define the winding of the new face.
 *
 * \a edges are not required to be ordered, simply to to form
 * a single closed loop as a whole.
 *
 * \note While this function will work fine when the edges
 * are already sorted, if the edges are always going to be sorted,
 * #BM_face_create should be considered over this function as it
 * avoids some unnecessary work.
 */
BMFace *BM_face_create_ngon(BMesh *bm, BMVert *v1, BMVert *v2, BMEdge **edges, int len, int nodouble)
{
	BMEdge **edges2 = NULL;
	BLI_array_staticdeclare(edges2, BM_NGON_STACK_SIZE);
	BMVert **verts = NULL;
	BLI_array_staticdeclare(verts, BM_NGON_STACK_SIZE);
	BMFace *f = NULL;
	BMEdge *e;
	BMVert *v, *ev1, *ev2;
	int i, /* j, */ v1found, reverse;

	/* this code is hideous, yeek.  I'll have to think about ways of
	 *  cleaning it up.  basically, it now combines the old BM_face_create_ngon
	 *  _and_ the old bmesh_mf functions, so its kindof smashed together
	 * - joeedh */

	if (!len || !v1 || !v2 || !edges || !bm)
		return NULL;

	/* put edges in correct order */
	for (i = 0; i < len; i++) {
		BM_ELEM_API_FLAG_ENABLE(edges[i], _FLAG_MF);
	}

	ev1 = edges[0]->v1;
	ev2 = edges[0]->v2;

	if (v1 == ev2) {
		/* Swapping here improves performance and consistency of face
		 * structure in the special case that the edges are already in
		 * the correct order and winding */
		SWAP(BMVert *, ev1, ev2);
	}

	BLI_array_append(verts, ev1);
	v = ev2;
	e = edges[0];
	do {
		BMEdge *e2 = e;

		BLI_array_append(verts, v);
		BLI_array_append(edges2, e);

		/* we only flag the verts to check if they are in the face more then once */
		BM_ELEM_API_FLAG_ENABLE(v, _FLAG_MV);

		do {
			e2 = bmesh_disk_edge_next(e2, v);
			if (e2 != e && BM_ELEM_API_FLAG_TEST(e2, _FLAG_MF)) {
				v = BM_edge_other_vert(e2, v);
				break;
			}
		} while (e2 != e);

		if (e2 == e)
			goto err; /* the edges do not form a closed loop */

		e = e2;
	} while (e != edges[0]);

	if (BLI_array_count(edges2) != len) {
		goto err; /* we didn't use all edges in forming the boundary loop */
	}

	/* ok, edges are in correct order, now ensure they are going
	 * in the correct direction */
	v1found = reverse = FALSE;
	for (i = 0; i < len; i++) {
		if (BM_vert_in_edge(edges2[i], v1)) {
			/* see if v1 and v2 are in the same edge */
			if (BM_vert_in_edge(edges2[i], v2)) {
				/* if v1 is shared by the *next* edge, then the winding
				 * is incorrect */
				if (BM_vert_in_edge(edges2[(i + 1) % len], v1)) {
					reverse = TRUE;
					break;
				}
			}

			v1found = TRUE;
		}

		if ((v1found == FALSE) && BM_vert_in_edge(edges2[i], v2)) {
			reverse = TRUE;
			break;
		}
	}

	if (reverse) {
		for (i = 0; i < len / 2; i++) {
			v = verts[i];
			verts[i] = verts[len - i - 1];
			verts[len - i - 1] = v;
		}
	}

	for (i = 0; i < len; i++) {
		edges2[i] = BM_edge_exists(verts[i], verts[(i + 1) % len]);
		if (!edges2[i]) {
			goto err;
		}

		/* check if vert is in face more then once. if the flag is disabled. we've already visited */
		if (!BM_ELEM_API_FLAG_TEST(verts[i], _FLAG_MV)) {
			goto err;
		}
		BM_ELEM_API_FLAG_DISABLE(verts[i], _FLAG_MV);
	}

	f = BM_face_create(bm, verts, edges2, len, nodouble);

	/* clean up flags */
	for (i = 0; i < len; i++) {
		BM_ELEM_API_FLAG_DISABLE(edges2[i], _FLAG_MF);
	}

	BLI_array_free(verts);
	BLI_array_free(edges2);

	return f;

err:
	for (i = 0; i < len; i++) {
		BM_ELEM_API_FLAG_DISABLE(edges[i], _FLAG_MF);
		/* vert count may != len */
		if (i < BLI_array_count(verts)) {
			BM_ELEM_API_FLAG_DISABLE(verts[i], _FLAG_MV);
		}
	}

	BLI_array_free(verts);
	BLI_array_free(edges2);

	return NULL;
}

typedef struct AngleIndexPair {
	float angle;
	int index;
} AngleIndexPair;

static int angle_index_pair_cmp(const void *e1, const void *e2)
{
	const AngleIndexPair *p1 = e1, *p2 = e2;
	if      (p1->angle > p2->angle) return  1;
	else if (p1->angle < p2->angle) return -1;
	else return 0;
}

/**
 * Makes an NGon from an un-ordered set of verts
 *
 * assumes...
 * - that verts are only once in the list.
 * - that the verts have roughly planer bounds
 * - that the verts are roughly circular
 * there can be concave areas but overlapping folds from the center point will fail.
 *
 * a brief explanation of the method used
 * - find the center point
 * - find the normal of the vcloud
 * - order the verts around the face based on their angle to the normal vector at the center point.
 *
 * \note Since this is a vcloud there is no direction.
 */
BMFace *BM_face_create_ngon_vcloud(BMesh *bm, BMVert **vert_arr, int totv, int nodouble)
{
	BMFace *f;

	float totv_inv = 1.0f / (float)totv;
	int i = 0;

	float cent[3], nor[3];

	float *far = NULL, *far_cross = NULL;

	float far_vec[3];
	float far_cross_vec[3];
	float sign_vec[3]; /* work out if we are pos/neg angle */

	float far_dist, far_best;
	float far_cross_dist, far_cross_best = 0.0f;

	AngleIndexPair *vang;

	BMVert **vert_arr_map;
	BMEdge **edge_arr;
	int i_prev;

	unsigned int winding[2] = {0, 0};

	/* get the center point and collect vector array since we loop over these a lot */
	zero_v3(cent);
	for (i = 0; i < totv; i++) {
		madd_v3_v3fl(cent, vert_arr[i]->co, totv_inv);
	}


	/* find the far point from cent */
	far_best = 0.0f;
	for (i = 0; i < totv; i++) {
		far_dist = len_squared_v3v3(vert_arr[i]->co, cent);
		if (far_dist > far_best || far == NULL) {
			far = vert_arr[i]->co;
			far_best = far_dist;
		}
	}

	sub_v3_v3v3(far_vec, far, cent);
	far_dist = len_v3(far_vec); /* real dist */

	/* --- */

	/* find a point 90deg about to compare with */
	far_cross_best = 0.0f;
	for (i = 0; i < totv; i++) {

		if (far == vert_arr[i]->co) {
			continue;
		}

		sub_v3_v3v3(far_cross_vec, vert_arr[i]->co, cent);
		far_cross_dist = normalize_v3(far_cross_vec);

		/* more of a weight then a distance */
		far_cross_dist = (/* first we want to have a value close to zero mapped to 1 */
						  1.0f - fabsf(dot_v3v3(far_vec, far_cross_vec)) *

						  /* second  we multiply by the distance
						   * so points close to the center are not preferred */
						  far_cross_dist);

		if (far_cross_dist > far_cross_best || far_cross == NULL) {
			far_cross = vert_arr[i]->co;
			far_cross_best = far_cross_dist;
		}
	}

	sub_v3_v3v3(far_cross_vec, far_cross, cent);

	/* --- */

	/* now we have 2 vectors we can have a cross product */
	cross_v3_v3v3(nor, far_vec, far_cross_vec);
	normalize_v3(nor);
	cross_v3_v3v3(sign_vec, far_vec, nor); /* this vector should match 'far_cross_vec' closely */

	/* --- */

	/* now calculate every points angle around the normal (signed) */
	vang = MEM_mallocN(sizeof(AngleIndexPair) * totv, __func__);

	for (i = 0; i < totv; i++) {
		float co[3];
		float proj_vec[3];
		float angle;

		/* center relative vec */
		sub_v3_v3v3(co, vert_arr[i]->co, cent);

		/* align to plane */
		project_v3_v3v3(proj_vec, co, nor);
		sub_v3_v3(co, proj_vec);

		/* now 'co' is valid - we can compare its angle against the far vec */
		angle = angle_v3v3(far_vec, co);

		if (dot_v3v3(co, sign_vec) < 0.0f) {
			angle = -angle;
		}

		vang[i].angle = angle;
		vang[i].index = i;
	}

	/* sort by angle and magic! - we have our ngon */
	qsort(vang, totv, sizeof(AngleIndexPair), angle_index_pair_cmp);

	/* --- */

	/* create edges and find the winding (if faces are attached to any existing edges) */
	vert_arr_map = MEM_mallocN(sizeof(BMVert **) * totv, __func__);
	edge_arr = MEM_mallocN(sizeof(BMEdge **) * totv, __func__);

	for (i = 0; i < totv; i++) {
		vert_arr_map[i] = vert_arr[vang[i].index];
	}
	MEM_freeN(vang);

	i_prev = totv - 1;
	for (i = 0; i < totv; i++) {
		edge_arr[i] = BM_edge_create(bm, vert_arr_map[i_prev], vert_arr_map[i], NULL, TRUE);

		/* the edge may exist already and be attached to a face
		 * in this case we can find the best winding to use for the new face */
		if (edge_arr[i]->l) {
			BMVert *test_v1, *test_v2;
			/* we want to use the reverse winding to the existing order */
			BM_edge_ordered_verts(edge_arr[i], &test_v2, &test_v1);
			winding[(vert_arr_map[i_prev] == test_v2)]++;

		}

		i_prev = i;
	}

	/* --- */

	if (winding[0] < winding[1]) {
		winding[0] = 1;
		winding[1] = 0;
	}
	else {
		winding[0] = 0;
		winding[1] = 1;
	}

	/* --- */

	/* create the face */
	f = BM_face_create_ngon(bm, vert_arr_map[winding[0]], vert_arr_map[winding[1]], edge_arr, totv, nodouble);

	MEM_freeN(edge_arr);
	MEM_freeN(vert_arr_map);

	return f;
}

/**
 * Called by operators to remove elements that they have marked for
 * removal.
 */
void BMO_remove_tagged_faces(BMesh *bm, const short oflag)
{
	BMFace *f;
	BMIter iter;

	BM_ITER_MESH (f, &iter, bm, BM_FACES_OF_MESH) {
		if (BMO_elem_flag_test(bm, f, oflag)) {
			BM_face_kill(bm, f);
		}
	}
}

void BMO_remove_tagged_edges(BMesh *bm, const short oflag)
{
	BMEdge *e;
	BMIter iter;

	BM_ITER_MESH (e, &iter, bm, BM_EDGES_OF_MESH) {
		if (BMO_elem_flag_test(bm, e, oflag)) {
			BM_edge_kill(bm, e);
		}
	}
}

void BMO_remove_tagged_verts(BMesh *bm, const short oflag)
{
	BMVert *v;
	BMIter iter;

	BM_ITER_MESH (v, &iter, bm, BM_VERTS_OF_MESH) {
		if (BMO_elem_flag_test(bm, v, oflag)) {
			BM_vert_kill(bm, v);
		}
	}
}

/*************************************************************/
/* you need to make remove tagged verts/edges/faces
 * api functions that take a filter callback.....
 * and this new filter type will be for opstack flags.
 * This is because the BM_remove_taggedXXX functions bypass iterator API.
 *  - Ops don't care about 'UI' considerations like selection state, hide state, etc.
 *    If you want to work on unhidden selections for instance,
 *    copy output from a 'select context' operator to another operator....
 */

static void bmo_remove_tagged_context_verts(BMesh *bm, const short oflag)
{
	BMVert *v;
	BMEdge *e;
	BMFace *f;

	BMIter iter;
	BMIter itersub;

	BM_ITER_MESH (v, &iter, bm, BM_VERTS_OF_MESH) {
		if (BMO_elem_flag_test(bm, v, oflag)) {
			/* Visit edge */
			BM_ITER_ELEM (e, &itersub, v, BM_EDGES_OF_VERT) {
				BMO_elem_flag_enable(bm, e, oflag);
			}
			/* Visit face */
			BM_ITER_ELEM (f, &itersub, v, BM_FACES_OF_VERT) {
				BMO_elem_flag_enable(bm, f, oflag);
			}
		}
	}

	BMO_remove_tagged_faces(bm, oflag);
	BMO_remove_tagged_edges(bm, oflag);
	BMO_remove_tagged_verts(bm, oflag);
}

static void bmo_remove_tagged_context_edges(BMesh *bm, const short oflag)
{
	BMEdge *e;
	BMFace *f;

	BMIter iter;
	BMIter itersub;

	BM_ITER_MESH (e, &iter, bm, BM_EDGES_OF_MESH) {
		if (BMO_elem_flag_test(bm, e, oflag)) {
			BM_ITER_ELEM (f, &itersub, e, BM_FACES_OF_EDGE) {
				BMO_elem_flag_enable(bm, f, oflag);
			}
		}
	}
	BMO_remove_tagged_faces(bm, oflag);
	BMO_remove_tagged_edges(bm, oflag);
}

#define DEL_WIREVERT	(1 << 10)

/**
 * \warning oflag applies to different types in some contexts,
 * not just the type being removed.
 *
 * \warning take care, uses operator flag DEL_WIREVERT
 */
void BMO_remove_tagged_context(BMesh *bm, const short oflag, const int type)
{
	BMVert *v;
	BMEdge *e;
	BMFace *f;

	BMIter viter;
	BMIter eiter;
	BMIter fiter;

	switch (type) {
		case DEL_VERTS:
		{
			bmo_remove_tagged_context_verts(bm, oflag);

			break;
		}
		case DEL_EDGES:
		{
			/* flush down to vert */
			BM_ITER_MESH (e, &eiter, bm, BM_EDGES_OF_MESH) {
				if (BMO_elem_flag_test(bm, e, oflag)) {
					BMO_elem_flag_enable(bm, e->v1, oflag);
					BMO_elem_flag_enable(bm, e->v2, oflag);
				}
			}
			bmo_remove_tagged_context_edges(bm, oflag);
			/* remove loose vertice */
			BM_ITER_MESH (v, &viter, bm, BM_VERTS_OF_MESH) {
				if (BMO_elem_flag_test(bm, v, oflag) && (!(v->e)))
					BMO_elem_flag_enable(bm, v, DEL_WIREVERT);
			}
			BMO_remove_tagged_verts(bm, DEL_WIREVERT);

			break;
		}
		case DEL_EDGESFACES:
		{
			bmo_remove_tagged_context_edges(bm, oflag);

			break;
		}
		case DEL_ONLYFACES:
		{
			BMO_remove_tagged_faces(bm, oflag);

			break;
		}
		case DEL_ONLYTAGGED:
		{
			BMO_remove_tagged_faces(bm, oflag);
			BMO_remove_tagged_edges(bm, oflag);
			BMO_remove_tagged_verts(bm, oflag);

			break;
		}
		case DEL_FACES:
		{
			/* go through and mark all edges and all verts of all faces for delet */
			BM_ITER_MESH (f, &fiter, bm, BM_FACES_OF_MESH) {
				if (BMO_elem_flag_test(bm, f, oflag)) {
					for (e = BM_iter_new(&eiter, bm, BM_EDGES_OF_FACE, f); e; e = BM_iter_step(&eiter))
						BMO_elem_flag_enable(bm, e, oflag);
					for (v = BM_iter_new(&viter, bm, BM_VERTS_OF_FACE, f); v; v = BM_iter_step(&viter))
						BMO_elem_flag_enable(bm, v, oflag);
				}
			}
			/* now go through and mark all remaining faces all edges for keeping */
			BM_ITER_MESH (f, &fiter, bm, BM_FACES_OF_MESH) {
				if (!BMO_elem_flag_test(bm, f, oflag)) {
					for (e = BM_iter_new(&eiter, bm, BM_EDGES_OF_FACE, f); e; e = BM_iter_step(&eiter)) {
						BMO_elem_flag_disable(bm, e, oflag);
					}
					for (v = BM_iter_new(&viter, bm, BM_VERTS_OF_FACE, f); v; v = BM_iter_step(&viter)) {
						BMO_elem_flag_disable(bm, v, oflag);
					}
				}
			}
			/* also mark all the vertices of remaining edges for keeping */
			BM_ITER_MESH (e, &eiter, bm, BM_EDGES_OF_MESH) {
				if (!BMO_elem_flag_test(bm, e, oflag)) {
					BMO_elem_flag_disable(bm, e->v1, oflag);
					BMO_elem_flag_disable(bm, e->v2, oflag);
				}
			}
			/* now delete marked face */
			BMO_remove_tagged_faces(bm, oflag);
			/* delete marked edge */
			BMO_remove_tagged_edges(bm, oflag);
			/* remove loose vertice */
			BMO_remove_tagged_verts(bm, oflag);

			break;
		}
		case DEL_ALL:
		{
			/* does this option even belong in here? */
			BM_ITER_MESH (f, &fiter, bm, BM_FACES_OF_MESH) {
				BMO_elem_flag_enable(bm, f, oflag);
			}
			BM_ITER_MESH (e, &eiter, bm, BM_EDGES_OF_MESH) {
				BMO_elem_flag_enable(bm, e, oflag);
			}
			BM_ITER_MESH (v, &viter, bm, BM_VERTS_OF_MESH) {
				BMO_elem_flag_enable(bm, v, oflag);
			}

			BMO_remove_tagged_faces(bm, oflag);
			BMO_remove_tagged_edges(bm, oflag);
			BMO_remove_tagged_verts(bm, oflag);

			break;
		}
	}
}
/*************************************************************/


static void bm_vert_attrs_copy(BMesh *source_mesh, BMesh *target_mesh,
                               const BMVert *source_vertex, BMVert *target_vertex)
{
	if ((source_mesh == target_mesh) && (source_vertex == target_vertex)) {
		return;
	}
	copy_v3_v3(target_vertex->no, source_vertex->no);
	CustomData_bmesh_free_block(&target_mesh->vdata, &target_vertex->head.data);
	CustomData_bmesh_copy_data(&source_mesh->vdata, &target_mesh->vdata,
	                           source_vertex->head.data, &target_vertex->head.data);
}

static void bm_edge_attrs_copy(BMesh *source_mesh, BMesh *target_mesh,
                               const BMEdge *source_edge, BMEdge *target_edge)
{
	if ((source_mesh == target_mesh) && (source_edge == target_edge)) {
		return;
	}
	CustomData_bmesh_free_block(&target_mesh->edata, &target_edge->head.data);
	CustomData_bmesh_copy_data(&source_mesh->edata, &target_mesh->edata,
	                           source_edge->head.data, &target_edge->head.data);
}

static void bm_loop_attrs_copy(BMesh *source_mesh, BMesh *target_mesh,
                               const BMLoop *source_loop, BMLoop *target_loop)
{
	if ((source_mesh == target_mesh) && (source_loop == target_loop)) {
		return;
	}
	CustomData_bmesh_free_block(&target_mesh->ldata, &target_loop->head.data);
	CustomData_bmesh_copy_data(&source_mesh->ldata, &target_mesh->ldata,
	                           source_loop->head.data, &target_loop->head.data);
}

static void bm_face_attrs_copy(BMesh *source_mesh, BMesh *target_mesh,
                               const BMFace *source_face, BMFace *target_face)
{
	if ((source_mesh == target_mesh) && (source_face == target_face)) {
		return;
	}
	copy_v3_v3(target_face->no, source_face->no);
	CustomData_bmesh_free_block(&target_mesh->pdata, &target_face->head.data);
	CustomData_bmesh_copy_data(&source_mesh->pdata, &target_mesh->pdata,
	                           source_face->head.data, &target_face->head.data);
	target_face->mat_nr = source_face->mat_nr;
}

/* BMESH_TODO: Special handling for hide flags? */

/**
 * Copies attributes, e.g. customdata, header flags, etc, from one element
 * to another of the same type.
 */
void BM_elem_attrs_copy(BMesh *source_mesh, BMesh *target_mesh, const void *source, void *target)
{
	const BMHeader *sheader = source;
	BMHeader *theader = target;

	BLI_assert(sheader->htype == theader->htype);

	if (sheader->htype != theader->htype)
		return;

	/* First we copy select */
	if (BM_elem_flag_test((BMElem *)sheader, BM_ELEM_SELECT)) {
		BM_elem_select_set(target_mesh, (BMElem *)target, TRUE);
	}
	
	/* Now we copy flags */
	theader->hflag = sheader->hflag;
	
	/* Copy specific attributes */
	switch (theader->htype) {
		case BM_VERT:
			bm_vert_attrs_copy(source_mesh, target_mesh, (const BMVert *)source, (BMVert *)target);
			break;
		case BM_EDGE:
			bm_edge_attrs_copy(source_mesh, target_mesh, (const BMEdge *)source, (BMEdge *)target);
			break;
		case BM_LOOP:
			bm_loop_attrs_copy(source_mesh, target_mesh, (const BMLoop *)source, (BMLoop *)target);
			break;
		case BM_FACE:
			bm_face_attrs_copy(source_mesh, target_mesh, (const BMFace *)source, (BMFace *)target);
			break;
		default:
			BLI_assert(0);
	}
}

BMesh *BM_mesh_copy(BMesh *bm_old)
{
	BMesh *bm_new;
	BMVert *v, *v2, **vtable = NULL;
	BMEdge *e, *e2, **edges = NULL, **etable = NULL;
	BMElem **eletable;
	BLI_array_declare(edges);
	BMLoop *l, /* *l2, */ **loops = NULL;
	BLI_array_declare(loops);
	BMFace *f, *f2, **ftable = NULL;
	BMEditSelection *ese;
	BMIter iter, liter;
	int i, j;
	BMAllocTemplate allocsize = {bm_old->totvert,
	                             bm_old->totedge,
	                             bm_old->totloop,
	                             bm_old->totface};

	/* allocate a bmesh */
	bm_new = BM_mesh_create(&allocsize);

	CustomData_copy(&bm_old->vdata, &bm_new->vdata, CD_MASK_BMESH, CD_CALLOC, 0);
	CustomData_copy(&bm_old->edata, &bm_new->edata, CD_MASK_BMESH, CD_CALLOC, 0);
	CustomData_copy(&bm_old->ldata, &bm_new->ldata, CD_MASK_BMESH, CD_CALLOC, 0);
	CustomData_copy(&bm_old->pdata, &bm_new->pdata, CD_MASK_BMESH, CD_CALLOC, 0);

	CustomData_bmesh_init_pool(&bm_new->vdata, allocsize.totvert, BM_VERT);
	CustomData_bmesh_init_pool(&bm_new->edata, allocsize.totedge, BM_EDGE);
	CustomData_bmesh_init_pool(&bm_new->ldata, allocsize.totloop, BM_LOOP);
	CustomData_bmesh_init_pool(&bm_new->pdata, allocsize.totface, BM_FACE);

	vtable = MEM_mallocN(sizeof(BMVert *) * bm_old->totvert, "BM_mesh_copy vtable");
	etable = MEM_mallocN(sizeof(BMEdge *) * bm_old->totedge, "BM_mesh_copy etable");
	ftable = MEM_mallocN(sizeof(BMFace *) * bm_old->totface, "BM_mesh_copy ftable");

	v = BM_iter_new(&iter, bm_old, BM_VERTS_OF_MESH, NULL);
	for (i = 0; v; v = BM_iter_step(&iter), i++) {
		v2 = BM_vert_create(bm_new, v->co, NULL); /* copy between meshes so cant use 'example' argument */
		BM_elem_attrs_copy(bm_old, bm_new, v, v2);
		vtable[i] = v2;
		BM_elem_index_set(v, i); /* set_inline */
		BM_elem_index_set(v2, i); /* set_inline */
	}
	bm_old->elem_index_dirty &= ~BM_VERT;
	bm_new->elem_index_dirty &= ~BM_VERT;

	/* safety check */
	BLI_assert(i == bm_old->totvert);
	
	e = BM_iter_new(&iter, bm_old, BM_EDGES_OF_MESH, NULL);
	for (i = 0; e; e = BM_iter_step(&iter), i++) {
		e2 = BM_edge_create(bm_new,
		                    vtable[BM_elem_index_get(e->v1)],
		                    vtable[BM_elem_index_get(e->v2)],
		                    e, FALSE);

		BM_elem_attrs_copy(bm_old, bm_new, e, e2);
		etable[i] = e2;
		BM_elem_index_set(e, i); /* set_inline */
		BM_elem_index_set(e2, i); /* set_inline */
	}
	bm_old->elem_index_dirty &= ~BM_EDGE;
	bm_new->elem_index_dirty &= ~BM_EDGE;

	/* safety check */
	BLI_assert(i == bm_old->totedge);
	
	f = BM_iter_new(&iter, bm_old, BM_FACES_OF_MESH, NULL);
	for (i = 0; f; f = BM_iter_step(&iter), i++) {
		BM_elem_index_set(f, i); /* set_inline */

		BLI_array_empty(loops);
		BLI_array_empty(edges);
		BLI_array_grow_items(loops, f->len);
		BLI_array_grow_items(edges, f->len);

		l = BM_iter_new(&liter, bm_old, BM_LOOPS_OF_FACE, f);
		for (j = 0; j < f->len; j++, l = BM_iter_step(&liter)) {
			loops[j] = l;
			edges[j] = etable[BM_elem_index_get(l->e)];
		}

		v = vtable[BM_elem_index_get(loops[0]->v)];
		v2 = vtable[BM_elem_index_get(loops[1]->v)];

		if (!bmesh_verts_in_edge(v, v2, edges[0])) {
			v = vtable[BM_elem_index_get(loops[BLI_array_count(loops) - 1]->v)];
			v2 = vtable[BM_elem_index_get(loops[0]->v)];
		}

		f2 = BM_face_create_ngon(bm_new, v, v2, edges, f->len, FALSE);
		if (!f2)
			continue;
		/* use totface in case adding some faces fails */
		BM_elem_index_set(f2, (bm_new->totface - 1)); /* set_inline */

		ftable[i] = f2;

		BM_elem_attrs_copy(bm_old, bm_new, f, f2);
		copy_v3_v3(f2->no, f->no);

		l = BM_iter_new(&liter, bm_new, BM_LOOPS_OF_FACE, f2);
		for (j = 0; j < f->len; j++, l = BM_iter_step(&liter)) {
			BM_elem_attrs_copy(bm_old, bm_new, loops[j], l);
		}

		if (f == bm_old->act_face) bm_new->act_face = f2;
	}
	bm_old->elem_index_dirty &= ~BM_FACE;
	bm_new->elem_index_dirty &= ~BM_FACE;

	/* safety check */
	BLI_assert(i == bm_old->totface);

	/* copy over edit selection history */
	for (ese = bm_old->selected.first; ese; ese = ese->next) {
		BMElem *ele = NULL;

		switch (ese->htype) {
			case BM_VERT:
				eletable = (BMElem **)vtable;
				break;
			case BM_EDGE:
				eletable = (BMElem **)etable;
				break;
			case BM_FACE:
				eletable = (BMElem **)ftable;
				break;
			default:
				eletable = NULL;
				break;
		}

		if (eletable) {
			ele = eletable[BM_elem_index_get(ese->ele)];
			if (ele) {
				BM_select_history_store(bm_new, ele);
			}
		}
	}

	MEM_freeN(etable);
	MEM_freeN(vtable);
	MEM_freeN(ftable);

	BLI_array_free(loops);
	BLI_array_free(edges);

	return bm_new;
}

/* ME -> BM */
char BM_vert_flag_from_mflag(const char  meflag)
{
	return ( ((meflag & SELECT)       ? BM_ELEM_SELECT : 0) |
	         ((meflag & ME_HIDE)      ? BM_ELEM_HIDDEN : 0)
	         );
}
char BM_edge_flag_from_mflag(const short meflag)
{
	return ( ((meflag & SELECT)        ? BM_ELEM_SELECT : 0) |
	         ((meflag & ME_SEAM)       ? BM_ELEM_SEAM   : 0) |
	         ((meflag & ME_EDGEDRAW)   ? BM_ELEM_DRAW   : 0) |
	         ((meflag & ME_SHARP) == 0 ? BM_ELEM_SMOOTH : 0) | /* invert */
	         ((meflag & ME_HIDE)       ? BM_ELEM_HIDDEN : 0) |
	         ((meflag & ME_FREESTYLE_EDGE) ? BM_ELEM_FREESTYLE : 0)
	         );
}
char BM_face_flag_from_mflag(const char  meflag)
{
	return ( ((meflag & ME_FACE_SEL)  ? BM_ELEM_SELECT : 0) |
	         ((meflag & ME_SMOOTH)    ? BM_ELEM_SMOOTH : 0) |
	         ((meflag & ME_HIDE)      ? BM_ELEM_HIDDEN : 0) |
	         ((meflag & ME_FREESTYLE_FACE) ? BM_ELEM_FREESTYLE : 0)
	         );
}

/* BM -> ME */
char  BM_vert_flag_to_mflag(BMVert *eve)
{
	const char hflag = eve->head.hflag;

	return ( ((hflag & BM_ELEM_SELECT)  ? SELECT  : 0) |
	         ((hflag & BM_ELEM_HIDDEN)  ? ME_HIDE : 0)
	         );
}

short BM_edge_flag_to_mflag(BMEdge *eed)
{
	const char hflag = eed->head.hflag;

<<<<<<< HEAD
	return ( ((hflag & BM_ELEM_SELECT)       ? SELECT    : 0) |
	         ((hflag & BM_ELEM_SEAM)         ? ME_SEAM   : 0) |
	         ((hflag & BM_ELEM_SMOOTH) == 0  ? ME_SHARP  : 0) |
	         ((hflag & BM_ELEM_HIDDEN)       ? ME_HIDE   : 0) |
	         ((hflag & BM_ELEM_FREESTYLE) ? ME_FREESTYLE_EDGE : 0) |
	         ((BM_edge_is_wire(eed)) ? ME_LOOSEEDGE : 0) | /* not typical */
	         (ME_EDGEDRAW | ME_EDGERENDER)
=======
	return ( ((hflag & BM_ELEM_SELECT)       ? SELECT       : 0) |
	         ((hflag & BM_ELEM_SEAM)         ? ME_SEAM      : 0) |
	         ((hflag & BM_ELEM_DRAW)         ? ME_EDGEDRAW  : 0) |
	         ((hflag & BM_ELEM_SMOOTH) == 0  ? ME_SHARP     : 0) |
	         ((hflag & BM_ELEM_HIDDEN)       ? ME_HIDE      : 0) |
	         ((BM_edge_is_wire(eed))         ? ME_LOOSEEDGE : 0) | /* not typical */
	         ME_EDGERENDER
>>>>>>> eda0f3b1
	         );
}
char  BM_face_flag_to_mflag(BMFace *efa)
{
	const char hflag = efa->head.hflag;

	return ( ((hflag & BM_ELEM_SELECT) ? ME_FACE_SEL : 0) |
	         ((hflag & BM_ELEM_SMOOTH) ? ME_SMOOTH   : 0) |
	         ((hflag & BM_ELEM_HIDDEN) ? ME_HIDE     : 0) |
	         ((hflag & BM_ELEM_FREESTYLE) ? ME_FREESTYLE_FACE : 0)
	         );
}<|MERGE_RESOLUTION|>--- conflicted
+++ resolved
@@ -1002,23 +1002,14 @@
 {
 	const char hflag = eed->head.hflag;
 
-<<<<<<< HEAD
-	return ( ((hflag & BM_ELEM_SELECT)       ? SELECT    : 0) |
-	         ((hflag & BM_ELEM_SEAM)         ? ME_SEAM   : 0) |
-	         ((hflag & BM_ELEM_SMOOTH) == 0  ? ME_SHARP  : 0) |
-	         ((hflag & BM_ELEM_HIDDEN)       ? ME_HIDE   : 0) |
-	         ((hflag & BM_ELEM_FREESTYLE) ? ME_FREESTYLE_EDGE : 0) |
-	         ((BM_edge_is_wire(eed)) ? ME_LOOSEEDGE : 0) | /* not typical */
-	         (ME_EDGEDRAW | ME_EDGERENDER)
-=======
 	return ( ((hflag & BM_ELEM_SELECT)       ? SELECT       : 0) |
 	         ((hflag & BM_ELEM_SEAM)         ? ME_SEAM      : 0) |
 	         ((hflag & BM_ELEM_DRAW)         ? ME_EDGEDRAW  : 0) |
 	         ((hflag & BM_ELEM_SMOOTH) == 0  ? ME_SHARP     : 0) |
 	         ((hflag & BM_ELEM_HIDDEN)       ? ME_HIDE      : 0) |
+	         ((hflag & BM_ELEM_FREESTYLE)    ? ME_FREESTYLE_EDGE : 0) |
 	         ((BM_edge_is_wire(eed))         ? ME_LOOSEEDGE : 0) | /* not typical */
 	         ME_EDGERENDER
->>>>>>> eda0f3b1
 	         );
 }
 char  BM_face_flag_to_mflag(BMFace *efa)
