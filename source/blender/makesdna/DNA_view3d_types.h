/*
 * ***** BEGIN GPL LICENSE BLOCK *****
 *
 * This program is free software; you can redistribute it and/or
 * modify it under the terms of the GNU General Public License
 * as published by the Free Software Foundation; either version 2
 * of the License, or (at your option) any later version.
 *
 * This program is distributed in the hope that it will be useful,
 * but WITHOUT ANY WARRANTY; without even the implied warranty of
 * MERCHANTABILITY or FITNESS FOR A PARTICULAR PURPOSE.  See the
 * GNU General Public License for more details.
 *
 * You should have received a copy of the GNU General Public License
 * along with this program; if not, write to the Free Software Foundation,
 * Inc., 51 Franklin Street, Fifth Floor, Boston, MA 02110-1301, USA.
 *
 * The Original Code is Copyright (C) 2001-2002 by NaN Holding BV.
 * All rights reserved.
 *
 * The Original Code is: all of this file.
 *
 * Contributor(s): none yet.
 *
 * ***** END GPL LICENSE BLOCK *****
 */

/** \file DNA_view3d_types.h
 *  \ingroup DNA
 */

#ifndef __DNA_VIEW3D_TYPES_H__
#define __DNA_VIEW3D_TYPES_H__

struct ViewDepths;
struct Object;
struct Image;
struct SpaceLink;
struct BoundBox;
struct MovieClip;
struct MovieClipUser;
struct RenderEngine;
struct bGPdata;
struct SmoothView3DStore;
struct wmTimer;
struct Material;
struct GPUViewport;

#include "DNA_defs.h"
#include "DNA_listBase.h"
#include "DNA_image_types.h"
#include "DNA_object_types.h"
#include "DNA_movieclip_types.h"
#include "DNA_gpu_types.h"

/* ******************************** */

/* The near/far thing is a Win EXCEPTION, caused by indirect includes from <windows.h>.
 * Thus, leave near/far in the code, and undef for windows. */
#ifdef _WIN32
#  undef near
#  undef far
#endif

typedef struct RegionView3D {

	float winmat[4][4];			/* GL_PROJECTION matrix */
	float viewmat[4][4];		/* GL_MODELVIEW matrix */
	float viewinv[4][4];		/* inverse of viewmat */
	float persmat[4][4];		/* viewmat*winmat */
	float persinv[4][4];		/* inverse of persmat */
	float viewcamtexcofac[4];	/* offset/scale for camera glsl texcoords */

	/* viewmat/persmat multiplied with object matrix, while drawing and selection */
	float viewmatob[4][4];
	float persmatob[4][4];

	/* user defined clipping planes */
	float clip[6][4];
	float clip_local[6][4]; /* clip in object space, means we can test for clipping in editmode without first going into worldspace */
	struct BoundBox *clipbb;

	struct RegionView3D *localvd; /* allocated backup of its self while in localview */
	struct RenderEngine *render_engine;
	struct ViewDepths *depths;
	void *gpuoffscreen;

	/* animated smooth view */
	struct SmoothView3DStore *sms;
	struct wmTimer *smooth_timer;


	/* transform gizmo matrix */
	float twmat[4][4];
	/* min/max dot product on twmat xyz axis. */
	float tw_axis_min[3], tw_axis_max[3];
	float tw_axis_matrix[3][3];

	float gridview;

	float viewquat[4];			/* view rotation, must be kept normalized */
	float dist;					/* distance from 'ofs' along -viewinv[2] vector, where result is negative as is 'ofs' */
	float camdx, camdy;			/* camera view offsets, 1.0 = viewplane moves entire width/height */
	float pixsize;				/* runtime only */
	float ofs[3];				/* view center & orbit pivot, negative of worldspace location,
								 * also matches -viewinv[3][0:3] in ortho mode.*/
	float camzoom;				/* viewport zoom on the camera frame, see BKE_screen_view3d_zoom_to_fac */
	char is_persp;				/* check if persp/ortho view, since 'persp' cant be used for this since
								 * it can have cameras assigned as well. (only set in view3d_winmatrix_set) */
	char persp;
	char view;
	char viewlock;
	char viewlock_quad;			/* options for quadview (store while out of quad view) */
	char pad[3];
	float ofs_lock[2];			/* normalized offset for locked view: (-1, -1) bottom left, (1, 1) upper right */

	short twdrawflag; /* XXX can easily get rid of this (Julian) */
	short rflag;


	/* last view (use when switching out of camera view) */
	float lviewquat[4];
	short lpersp, lview; /* lpersp can never be set to 'RV3D_CAMOB' */

	/* active rotation from NDOF or elsewhere */
	float rot_angle;
	float rot_axis[3];
} RegionView3D;

typedef struct View3DCursor {
	float location[3];
	float rotation[4];
	char _pad[4];
} View3DCursor;

/* 3D Viewport Shading setings */
typedef struct View3DShading {
	short type;        /* Shading type (VIEW3D_SHADE_SOLID, ..) */
	short prev_type;   /* Runtime, for toggle between rendered viewport. */

	short flag;
	short color_type;

	short light;
	short background_type;
	short pad2[2];

	char studio_light[256]; /* FILE_MAXFILE */
	char matcap[256]; /* FILE_MAXFILE */

	float shadow_intensity;
	float single_color[3];

	float studiolight_rot_z;
	float studiolight_background;

	float object_outline_color[3];
	float xray_alpha;

	float cavity_valley_factor;
	float cavity_ridge_factor;

	float background_color[3];
	int pad;

} View3DShading;

/* 3D Viewport Overlay setings */
typedef struct View3DOverlay {
	int flag;

	/* Edit mode settings */
	int edit_flag;
	float normals_length;
	float backwire_opacity;

	/* Paint mode settings */
	int paint_flag;

	/* Alpha for texture, weight, vertex paint overlay */
	float texture_paint_mode_opacity;
	float vertex_paint_mode_opacity;
	float weight_paint_mode_opacity;

	/* Armature edit/pose mode settings */
	int arm_flag;
	float bone_select_alpha;

	/* Other settings */
	float wireframe_threshold;
	char _pad0[4];

	/* grease pencil setttings */
	float gpencil_grid_scale;
	float gpencil_paper_opacity;
	int   gpencil_grid_lines;
	int   gpencil_grid_axis;
	float gpencil_grid_opacity;
	char _pad1[4];

} View3DOverlay;

/* 3D ViewPort Struct */
typedef struct View3D {
	struct SpaceLink *next, *prev;
	ListBase regionbase;		/* storage of regions for inactive spaces */
	char spacetype;
	char link_flag;
	char _pad0[6];
	/* End 'SpaceLink' header. */

	float viewquat[4]  DNA_DEPRECATED;
	float dist         DNA_DEPRECATED;

	float bundle_size;			/* size of bundles in reconstructed data */
	char bundle_drawtype;		/* display style for bundle */
	char pad[3];

	unsigned int lay_prev; /* for active layer toggle */
	unsigned int lay_used; /* used while drawing */

	int object_type_exclude_viewport;
	int object_type_exclude_select;

	short persp  DNA_DEPRECATED;
	short view   DNA_DEPRECATED;

	struct Object *camera, *ob_centre;
	rctf render_border;

	struct View3D *localvd; /* allocated backup of its self while in localview */

	char ob_centre_bone[64];		/* optional string for armature bone to define center, MAXBONENAME */

	unsigned int lay;
	int layact;

<<<<<<< HEAD
	short ob_centre_cursor;		/* optional bool for 3d cursor to define center */
	short scenelock, _pad1;
	short flag, flag2, pad2;
=======
	/**
	 * The drawing mode for the 3d display. Set to OB_BOUNDBOX, OB_WIRE, OB_SOLID,
	 * OB_TEXTURE, OB_MATERIAL or OB_RENDER */
	char drawtype;
	char ob_centre_cursor;		/* optional bool for 3d cursor to define center */
	short scenelock, around;
	short flag;
	int flag2;
>>>>>>> e8d58080

	float lens, grid;
	float near, far;
	float ofs[3]  DNA_DEPRECATED;			/* XXX deprecated */

	View3DCursor cursor;

	char _pad[4];

	short matcap_icon;			/* icon id */

	short gridlines;
	short gridsubdiv;	/* Number of subdivisions in the grid between each highlighted grid line */
	char gridflag;

	/* transform gizmo info */
	char _pad5[2], gizmo_flag;

	short _pad1;

	/* drawflags, denoting state */
	char _pad2;
	char transp, xray;

	char multiview_eye;				/* multiview current eye - for internal use */

	/* actually only used to define the opacity of the grease pencil vertex in edit mode */
	float vertex_opacity;                  

	/* note, 'fx_settings.dof' is currently _not_ allocated,
	 * instead set (temporarily) from camera */
	struct GPUFXSettings fx_settings;

	void *properties_storage;		/* Nkey panel stores stuff here (runtime only!) */

	/* XXX deprecated? */
	struct bGPdata *gpd  DNA_DEPRECATED;		/* Grease-Pencil Data (annotation layers) */

	/* Stereoscopy settings */
	short stereo3d_flag;
	char stereo3d_camera;
	char pad4;
	float stereo3d_convergence_factor;
	float stereo3d_volume_alpha;
	float stereo3d_convergence_alpha;

	/* Display settings */
	short drawtype DNA_DEPRECATED;
	short pad5[3];

	View3DShading shading;
	View3DOverlay overlay;
} View3D;


/* View3D->stereo_flag (short) */
#define V3D_S3D_DISPCAMERAS		(1 << 0)
#define V3D_S3D_DISPPLANE		(1 << 1)
#define V3D_S3D_DISPVOLUME		(1 << 2)

/* View3D->flag (short) */
/*#define V3D_FLAG_DEPRECATED_1 (1 << 0) */ /*UNUSED */
/*#define V3D_FLAG_DEPRECATED_2 (1 << 1) */ /* UNUSED */
#define V3D_HIDE_HELPLINES	4
#define V3D_INVALID_BACKBUF	8

/* #define V3D_FLAG_DEPRECATED_10 (1 << 10) */ /* UNUSED */
#define V3D_SELECT_OUTLINE	2048
#define V3D_ZBUF_SELECT		4096
#define V3D_GLOBAL_STATS	8192
#define V3D_DRAW_CENTERS	32768

/* RegionView3d->persp */
#define RV3D_ORTHO				0
#define RV3D_PERSP				1
#define RV3D_CAMOB				2

/* RegionView3d->rflag */
#define RV3D_CLIPPING				4
#define RV3D_NAVIGATING				8
#define RV3D_GPULIGHT_UPDATE		16
/*#define RV3D_IS_GAME_ENGINE			32 *//* UNUSED */
/**
 * Disable zbuffer offset, skip calls to #ED_view3d_polygon_offset.
 * Use when precise surface depth is needed and picking bias isn't, see T45434).
 */
#define RV3D_ZOFFSET_DISABLED		64

/* RegionView3d->viewlock */
#define RV3D_LOCKED			(1 << 0)
#define RV3D_BOXVIEW		(1 << 1)
#define RV3D_BOXCLIP		(1 << 2)
/* RegionView3d->viewlock_quad */
#define RV3D_VIEWLOCK_INIT	(1 << 7)

/* RegionView3d->view */
#define RV3D_VIEW_USER			 0
#define RV3D_VIEW_FRONT			 1
#define RV3D_VIEW_BACK			 2
#define RV3D_VIEW_LEFT			 3
#define RV3D_VIEW_RIGHT			 4
#define RV3D_VIEW_TOP			 5
#define RV3D_VIEW_BOTTOM		 6
#define RV3D_VIEW_CAMERA		 8

#define RV3D_VIEW_IS_AXIS(view) \
	(((view) >= RV3D_VIEW_FRONT) && ((view) <= RV3D_VIEW_BOTTOM))

/* View3d->flag2 (int) */
#define V3D_RENDER_OVERRIDE		(1 << 2)
#define V3D_SOLID_TEX			(1 << 3)
#define V3D_SHOW_ANNOTATION     (1 << 4)
#define V3D_LOCK_CAMERA			(1 << 5)
#define V3D_RENDER_SHADOW		(1 << 6)		/* This is a runtime only flag that's used to tell draw_mesh_object() that we're doing a shadow pass instead of a regular draw */
#define V3D_SHOW_RECONSTRUCTION	(1 << 7)
#define V3D_SHOW_CAMERAPATH		(1 << 8)
#define V3D_SHOW_BUNDLENAME		(1 << 9)
#define V3D_BACKFACE_CULLING	(1 << 10)
#define V3D_RENDER_BORDER		(1 << 11)
#define V3D_SOLID_MATCAP		(1 << 12)	/* user flag */
#define V3D_SHOW_SOLID_MATCAP	(1 << 13)	/* runtime flag */
#define V3D_OCCLUDE_WIRE		(1 << 14)
<<<<<<< HEAD
#define V3D_SHOW_MODE_SHADE_OVERRIDE (1 << 15) /* XXX: DNA deprecated */

/* View3d->flag3 (short) */
#define V3D_SHOW_WORLD		         (1 << 0) /* LEGACY replaced by V3D_SHADING_BACKGROUND_WORLD */
#define V3D_GP_SHOW_PAPER            (1 << 2) /* Activate paper to cover all viewport */
#define V3D_GP_SHOW_GRID             (1 << 3) /* Activate paper grid */
#define V3D_GP_SHOW_EDIT_LINES       (1 << 4)
#define V3D_GP_SHOW_MULTIEDIT_LINES  (1 << 5)
#define V3D_GP_SHOW_ONION_SKIN       (1 << 6) /* main switch at view level */

/* View3DShading->light */
enum {
	V3D_LIGHTING_FLAT   = 0,
	V3D_LIGHTING_STUDIO = 1,
	V3D_LIGHTING_MATCAP = 2,
};

/* View3DShading->flag */
enum {
	V3D_SHADING_OBJECT_OUTLINE      = (1 << 0),
	V3D_SHADING_XRAY                = (1 << 1),
	V3D_SHADING_SHADOW              = (1 << 2),
	V3D_SHADING_SCENE_LIGHTS        = (1 << 3),
	V3D_SHADING_SPECULAR_HIGHLIGHT  = (1 << 4),
	V3D_SHADING_CAVITY              = (1 << 5),
	V3D_SHADING_MATCAP_FLIP_X       = (1 << 6),
	V3D_SHADING_SCENE_WORLD         = (1 << 7),
};

/* View3DShading->color_type */
enum {
	V3D_SHADING_MATERIAL_COLOR = 0,
	V3D_SHADING_RANDOM_COLOR   = 1,
	V3D_SHADING_SINGLE_COLOR   = 2,
	V3D_SHADING_TEXTURE_COLOR  = 3,
};

/* View3DShading->background_type */
enum {
	V3D_SHADING_BACKGROUND_THEME    = 0,
	V3D_SHADING_BACKGROUND_WORLD    = 1,
	V3D_SHADING_BACKGROUND_VIEWPORT = 2,
};

/* View3DOverlay->flag */
enum {
	V3D_OVERLAY_FACE_ORIENTATION  = (1 << 0),
	V3D_OVERLAY_HIDE_CURSOR       = (1 << 1),
	V3D_OVERLAY_BONE_SELECT       = (1 << 2),
	V3D_OVERLAY_LOOK_DEV          = (1 << 3),
	V3D_OVERLAY_WIREFRAMES        = (1 << 4),
	V3D_OVERLAY_HIDE_TEXT         = (1 << 5),
	V3D_OVERLAY_HIDE_MOTION_PATHS = (1 << 6),
	V3D_OVERLAY_ONION_SKINS       = (1 << 7),
	V3D_OVERLAY_HIDE_BONES        = (1 << 8),
	V3D_OVERLAY_HIDE_OBJECT_XTRAS = (1 << 9),
	V3D_OVERLAY_HIDE_OBJECT_ORIGINS = (1 << 10),
};

/* View3DOverlay->edit_flag */
enum {
	V3D_OVERLAY_EDIT_VERT_NORMALS = (1 << 0),
	V3D_OVERLAY_EDIT_LOOP_NORMALS = (1 << 1),
	V3D_OVERLAY_EDIT_FACE_NORMALS = (1 << 2),

	V3D_OVERLAY_EDIT_OCCLUDE_WIRE = (1 << 3),

	V3D_OVERLAY_EDIT_WEIGHT       = (1 << 4),
};

/* View3DOverlay->arm_flag */
enum {
	V3D_OVERLAY_ARM_TRANSP_BONES  = (1 << 0),
};

/* View3DOverlay->paint_flag */
enum {
	V3D_OVERLAY_PAINT_WIRE        = (1 << 0),
};

=======
#define V3D_SHADELESS_TEX		(1 << 15)
#define V3D_SHOW_WORLD			(1 << 16)


>>>>>>> e8d58080
/* View3D->around */
enum {
	/* center of the bounding box */
	V3D_AROUND_CENTER_BOUNDS	= 0,
	/* center from the sum of all points divided by the total */
	V3D_AROUND_CENTER_MEAN		= 3,
	/* pivot around the 2D/3D cursor */
	V3D_AROUND_CURSOR			= 1,
	/* pivot around each items own origin */
	V3D_AROUND_LOCAL_ORIGINS	= 2,
	/* pivot around the active items origin */
	V3D_AROUND_ACTIVE			= 4,
};

/*View3D types (only used in tools, not actually saved)*/
#define V3D_VIEW_STEPLEFT		 1
#define V3D_VIEW_STEPRIGHT		 2
#define V3D_VIEW_STEPDOWN		 3
#define V3D_VIEW_STEPUP		 4
#define V3D_VIEW_PANLEFT		 5
#define V3D_VIEW_PANRIGHT		 6
#define V3D_VIEW_PANDOWN		 7
#define V3D_VIEW_PANUP			 8

/* View3d->gridflag */
#define V3D_SHOW_FLOOR			1
#define V3D_SHOW_X				2
#define V3D_SHOW_Y				4
#define V3D_SHOW_Z				8

/* Scene.orientation_type */
#define V3D_MANIP_GLOBAL		0
#define V3D_MANIP_LOCAL			1
#define V3D_MANIP_NORMAL		2
#define V3D_MANIP_VIEW			3
#define V3D_MANIP_GIMBAL		4
#define V3D_MANIP_CURSOR		5
#define V3D_MANIP_CUSTOM		1024

/* View3d.mpr_flag (also) */
enum {
	/** All gizmos. */
	V3D_GIZMO_HIDE                = (1 << 0),
	V3D_GIZMO_HIDE_NAVIGATE       = (1 << 1),
	V3D_GIZMO_HIDE_CONTEXT        = (1 << 2),
	V3D_GIZMO_HIDE_TOOL           = (1 << 3),
};

#define RV3D_CAMZOOM_MIN -30
#define RV3D_CAMZOOM_MAX 600

/* #BKE_screen_view3d_zoom_to_fac() values above */
#define RV3D_CAMZOOM_MIN_FACTOR  0.1657359312880714853f
#define RV3D_CAMZOOM_MAX_FACTOR 44.9852813742385702928f

/* View3d.gpencil_grid_axis */
enum {
	V3D_GP_GRID_AXIS_LOCK = (1 << 0),
	V3D_GP_GRID_AXIS_X    = (1 << 1),
	V3D_GP_GRID_AXIS_Y    = (1 << 2),
	V3D_GP_GRID_AXIS_Z    = (1 << 3),
};

#endif<|MERGE_RESOLUTION|>--- conflicted
+++ resolved
@@ -235,20 +235,11 @@
 	unsigned int lay;
 	int layact;
 
-<<<<<<< HEAD
 	short ob_centre_cursor;		/* optional bool for 3d cursor to define center */
-	short scenelock, _pad1;
-	short flag, flag2, pad2;
-=======
-	/**
-	 * The drawing mode for the 3d display. Set to OB_BOUNDBOX, OB_WIRE, OB_SOLID,
-	 * OB_TEXTURE, OB_MATERIAL or OB_RENDER */
-	char drawtype;
-	char ob_centre_cursor;		/* optional bool for 3d cursor to define center */
-	short scenelock, around;
+	short scenelock;
+	short gp_flag;
 	short flag;
 	int flag2;
->>>>>>> e8d58080
 
 	float lens, grid;
 	float near, far;
@@ -267,16 +258,16 @@
 	/* transform gizmo info */
 	char _pad5[2], gizmo_flag;
 
-	short _pad1;
+	short _pad2;
 
 	/* drawflags, denoting state */
-	char _pad2;
+	char _pad3;
 	char transp, xray;
 
 	char multiview_eye;				/* multiview current eye - for internal use */
 
 	/* actually only used to define the opacity of the grease pencil vertex in edit mode */
-	float vertex_opacity;                  
+	float vertex_opacity;
 
 	/* note, 'fx_settings.dof' is currently _not_ allocated,
 	 * instead set (temporarily) from camera */
@@ -371,16 +362,14 @@
 #define V3D_SOLID_MATCAP		(1 << 12)	/* user flag */
 #define V3D_SHOW_SOLID_MATCAP	(1 << 13)	/* runtime flag */
 #define V3D_OCCLUDE_WIRE		(1 << 14)
-<<<<<<< HEAD
 #define V3D_SHOW_MODE_SHADE_OVERRIDE (1 << 15) /* XXX: DNA deprecated */
 
-/* View3d->flag3 (short) */
-#define V3D_SHOW_WORLD		         (1 << 0) /* LEGACY replaced by V3D_SHADING_BACKGROUND_WORLD */
-#define V3D_GP_SHOW_PAPER            (1 << 2) /* Activate paper to cover all viewport */
-#define V3D_GP_SHOW_GRID             (1 << 3) /* Activate paper grid */
-#define V3D_GP_SHOW_EDIT_LINES       (1 << 4)
-#define V3D_GP_SHOW_MULTIEDIT_LINES  (1 << 5)
-#define V3D_GP_SHOW_ONION_SKIN       (1 << 6) /* main switch at view level */
+/* View3d->gp_flag (short) */
+#define V3D_GP_SHOW_PAPER            (1 << 0) /* Activate paper to cover all viewport */
+#define V3D_GP_SHOW_GRID             (1 << 1) /* Activate paper grid */
+#define V3D_GP_SHOW_EDIT_LINES       (1 << 2)
+#define V3D_GP_SHOW_MULTIEDIT_LINES  (1 << 3)
+#define V3D_GP_SHOW_ONION_SKIN       (1 << 4) /* main switch at view level */
 
 /* View3DShading->light */
 enum {
@@ -452,12 +441,6 @@
 	V3D_OVERLAY_PAINT_WIRE        = (1 << 0),
 };
 
-=======
-#define V3D_SHADELESS_TEX		(1 << 15)
-#define V3D_SHOW_WORLD			(1 << 16)
-
-
->>>>>>> e8d58080
 /* View3D->around */
 enum {
 	/* center of the bounding box */
