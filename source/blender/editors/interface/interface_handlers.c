/*
 * ***** BEGIN GPL LICENSE BLOCK *****
 *
 * This program is free software; you can redistribute it and/or
 * modify it under the terms of the GNU General Public License
 * as published by the Free Software Foundation; either version 2
 * of the License, or (at your option) any later version. 
 *
 * This program is distributed in the hope that it will be useful,
 * but WITHOUT ANY WARRANTY; without even the implied warranty of
 * MERCHANTABILITY or FITNESS FOR A PARTICULAR PURPOSE.  See the
 * GNU General Public License for more details.
 *
 * You should have received a copy of the GNU General Public License
 * along with this program; if not, write to the Free Software Foundation,
 * Inc., 51 Franklin Street, Fifth Floor, Boston, MA 02110-1301, USA.
 *
 * The Original Code is Copyright (C) 2008 Blender Foundation.
 * All rights reserved.
 * 
 * Contributor(s): Blender Foundation
 *
 * ***** END GPL LICENSE BLOCK *****
 */

#include <float.h>
#include <limits.h>
#include <math.h>
#include <stdlib.h>
#include <string.h>
#include <ctype.h>
#include <assert.h>

#include "MEM_guardedalloc.h"

#include "DNA_object_types.h"
#include "DNA_scene_types.h"

#include "BLI_math.h"
#include "BLI_blenlib.h"
#include "BLI_utildefines.h"

#include "PIL_time.h"

#include "BKE_colortools.h"
#include "BKE_context.h"
#include "BKE_idprop.h"
#include "BKE_report.h"
#include "BKE_texture.h"
#include "BKE_unit.h"

#include "ED_screen.h"
#include "ED_util.h"
#include "ED_keyframing.h"

#include "UI_interface.h"

#include "BLF_api.h"

#include "interface_intern.h"

#include "RNA_access.h"

#include "WM_api.h"
#include "WM_types.h"

/***************** structs and defines ****************/

#define BUTTON_TOOLTIP_DELAY		0.500
#define BUTTON_FLASH_DELAY			0.020
#define BUTTON_AUTO_OPEN_THRESH		0.3
#define BUTTON_MOUSE_TOWARDS_THRESH	1.0

typedef enum uiButtonActivateType {
	BUTTON_ACTIVATE_OVER,
	BUTTON_ACTIVATE,
	BUTTON_ACTIVATE_APPLY,
	BUTTON_ACTIVATE_TEXT_EDITING,
	BUTTON_ACTIVATE_OPEN
} uiButtonActivateType;

typedef enum uiHandleButtonState {
	BUTTON_STATE_INIT,
	BUTTON_STATE_HIGHLIGHT,
	BUTTON_STATE_WAIT_FLASH,
	BUTTON_STATE_WAIT_RELEASE,
	BUTTON_STATE_WAIT_KEY_EVENT,
	BUTTON_STATE_NUM_EDITING,
	BUTTON_STATE_TEXT_EDITING,
	BUTTON_STATE_TEXT_SELECTING,
	BUTTON_STATE_MENU_OPEN,
	BUTTON_STATE_WAIT_DRAG,
	BUTTON_STATE_EXIT
} uiHandleButtonState;

typedef struct uiHandleButtonData {
	wmWindowManager *wm;
	wmWindow *window;
	ARegion *region;

	int interactive;

	/* overall state */
	uiHandleButtonState state;
	int cancel, escapecancel, retval;
	int applied, appliedinteractive;
	wmTimer *flashtimer;

	/* edited value */
	char *str, *origstr;
	double value, origvalue, startvalue;
	float vec[3], origvec[3];
	int togdual, togonly;
	ColorBand *coba;
	CurveMapping *cumap;

	/* tooltip */
	ARegion *tooltip;
	wmTimer *tooltiptimer;
	
	/* auto open */
	int used_mouse;
	wmTimer *autoopentimer;

	/* text selection/editing */
	int maxlen, selextend, selstartx;

	/* number editing / dragging */
	int draglastx, draglasty;
	int dragstartx, dragstarty;
	int dragchange, draglock, dragsel;
	float dragf, dragfstart;
	CBData *dragcbd;

	/* menu open */
	uiPopupBlockHandle *menu;
	int menuretval;
	
	/* search box */
	ARegion *searchbox;

	/* post activate */
	uiButtonActivateType posttype;
	uiBut *postbut;
} uiHandleButtonData;

typedef struct uiAfterFunc {
	struct uiAfterFunc *next, *prev;

	uiButHandleFunc func;
	void *func_arg1;
	void *func_arg2;
	void *func_arg3;
	
	uiButHandleNFunc funcN;
	void *func_argN;

	uiButHandleRenameFunc rename_func;
	void *rename_arg1;
	void *rename_orig;
	
	uiBlockHandleFunc handle_func;
	void *handle_func_arg;
	int retval;

	uiMenuHandleFunc butm_func;
	void *butm_func_arg;
	int a2;

	wmOperatorType *optype;
	int opcontext;
	PointerRNA *opptr;

	PointerRNA rnapoin;
	PropertyRNA *rnaprop;

	bContextStore *context;

	char undostr[512];

	int autokey;
} uiAfterFunc;

static int ui_but_contains_pt(uiBut *but, int mx, int my);
static int ui_mouse_inside_button(ARegion *ar, uiBut *but, int x, int y);
static void button_activate_state(bContext *C, uiBut *but, uiHandleButtonState state);
static int ui_handler_region_menu(bContext *C, wmEvent *event, void *userdata);
static void ui_handle_button_activate(bContext *C, ARegion *ar, uiBut *but, uiButtonActivateType type);
static void button_timers_tooltip_remove(bContext *C, uiBut *but);

/* ******************** menu navigation helpers ************** */

static int ui_but_editable(uiBut *but)
{
	return ELEM5(but->type, LABEL, SEPR, ROUNDBOX, LISTBOX, PROGRESSBAR);
}

static uiBut *ui_but_prev(uiBut *but)
{
	while(but->prev) {
		but= but->prev;
		if(!ui_but_editable(but)) return but;
	}
	return NULL;
}

static uiBut *ui_but_next(uiBut *but)
{
	while(but->next) {
		but= but->next;
		if(!ui_but_editable(but)) return but;
	}
	return NULL;
}

static uiBut *ui_but_first(uiBlock *block)
{
	uiBut *but;
	
	but= block->buttons.first;
	while(but) {
		if(!ui_but_editable(but)) return but;
		but= but->next;
	}
	return NULL;
}

static uiBut *ui_but_last(uiBlock *block)
{
	uiBut *but;
	
	but= block->buttons.last;
	while(but) {
		if(!ui_but_editable(but)) return but;
		but= but->prev;
	}
	return NULL;
}

static int ui_is_a_warp_but(uiBut *but)
{
	if(U.uiflag & USER_CONTINUOUS_MOUSE)
		if(ELEM3(but->type, NUM, NUMABS, HSVCIRCLE))
			return TRUE;

	return FALSE;
}

/* file selectors are exempt from utf-8 checks */
static int ui_is_utf8_but(uiBut *but)
{
	if (but->rnaprop) {
		int subtype= RNA_property_subtype(but->rnaprop);
		
		if(ELEM3(subtype, PROP_FILEPATH, PROP_DIRPATH, PROP_FILENAME)) {
			return TRUE;
		}
	}

	return !(but->flag & UI_BUT_NO_UTF8);
}

/* ********************** button apply/revert ************************/

static ListBase UIAfterFuncs = {NULL, NULL};

static void ui_apply_but_func(bContext *C, uiBut *but)
{
	uiAfterFunc *after;
	uiBlock *block= but->block;

	/* these functions are postponed and only executed after all other
	 * handling is done, i.e. menus are closed, in order to avoid conflicts
	 * with these functions removing the buttons we are working with */

	if(but->func || but->funcN || block->handle_func || but->rename_func || (but->type == BUTM && block->butm_func) || but->optype || but->rnaprop) {
		after= MEM_callocN(sizeof(uiAfterFunc), "uiAfterFunc");

		if(but->func && ELEM(but, but->func_arg1, but->func_arg2)) {
			/* exception, this will crash due to removed button otherwise */
			but->func(C, but->func_arg1, but->func_arg2);
		}
		else
			after->func= but->func;

		after->func_arg1= but->func_arg1;
		after->func_arg2= but->func_arg2;
		after->func_arg3= but->func_arg3;

		after->funcN= but->funcN;
		after->func_argN= but->func_argN;

		after->rename_func= but->rename_func;
		after->rename_arg1= but->rename_arg1;
		after->rename_orig= but->rename_orig; /* needs free! */
		
		after->handle_func= block->handle_func;
		after->handle_func_arg= block->handle_func_arg;
		after->retval= but->retval;

		if(but->type == BUTM) {
			after->butm_func= block->butm_func;
			after->butm_func_arg= block->butm_func_arg;
			after->a2= but->a2;
		}

		after->optype= but->optype;
		after->opcontext= but->opcontext;
		after->opptr= but->opptr;

		after->rnapoin= but->rnapoin;
		after->rnaprop= but->rnaprop;

		if(but->context)
			after->context= CTX_store_copy(but->context);

		but->optype= NULL;
		but->opcontext= 0;
		but->opptr= NULL;

		BLI_addtail(&UIAfterFuncs, after);
	}
}

static void ui_apply_autokey_undo(bContext *C, uiBut *but)
{
	Scene *scene= CTX_data_scene(C);
	uiAfterFunc *after;

	if(but->flag & UI_BUT_UNDO) {
		const char *str= NULL;

		/* define which string to use for undo */
		if ELEM(but->type, LINK, INLINK) str= "Add button link";
		else if ELEM(but->type, MENU, ICONTEXTROW) str= but->drawstr;
		else if(but->drawstr[0]) str= but->drawstr;
		else str= but->tip;

		/* fallback, else we dont get an undo! */
		if(str == NULL || str[0] == '\0') {
			str= "Unknown Action";
		}

		/* delayed, after all other funcs run, popups are closed, etc */
		after= MEM_callocN(sizeof(uiAfterFunc), "uiAfterFunc");
		BLI_strncpy(after->undostr, str, sizeof(after->undostr));
		BLI_addtail(&UIAfterFuncs, after);
	}

	/* try autokey */
	ui_but_anim_autokey(C, but, scene, scene->r.cfra);
}

static void ui_apply_but_funcs_after(bContext *C)
{
	uiAfterFunc *afterf, after;
	PointerRNA opptr;
	ListBase funcs;

	/* copy to avoid recursive calls */
	funcs= UIAfterFuncs;
	UIAfterFuncs.first= UIAfterFuncs.last= NULL;

	for(afterf=funcs.first; afterf; afterf=after.next) {
		after= *afterf; /* copy to avoid memleak on exit() */
		BLI_freelinkN(&funcs, afterf);

		if(after.context)
			CTX_store_set(C, after.context);

		if(after.opptr) {
			/* free in advance to avoid leak on exit */
			opptr= *after.opptr,
			MEM_freeN(after.opptr);
		}

		if(after.optype)
			WM_operator_name_call(C, after.optype->idname, after.opcontext, (after.opptr)? &opptr: NULL);

		if(after.opptr)
			WM_operator_properties_free(&opptr);

		if(after.rnapoin.data)
			RNA_property_update(C, &after.rnapoin, after.rnaprop);

		if(after.context) {
			CTX_store_set(C, NULL);
			CTX_store_free(after.context);
		}

		if(after.func)
			after.func(C, after.func_arg1, after.func_arg2);
		if(after.funcN)
			after.funcN(C, after.func_argN, after.func_arg2);
		
		if(after.handle_func)
			after.handle_func(C, after.handle_func_arg, after.retval);
		if(after.butm_func)
			after.butm_func(C, after.butm_func_arg, after.a2);
		
		if(after.rename_func)
			after.rename_func(C, after.rename_arg1, after.rename_orig);
		if(after.rename_orig)
			MEM_freeN(after.rename_orig);
		
		if(after.undostr[0])
			ED_undo_push(C, after.undostr);
	}
}

static void ui_apply_but_BUT(bContext *C, uiBut *but, uiHandleButtonData *data)
{
	ui_apply_but_func(C, but);

	data->retval= but->retval;
	data->applied= 1;
}

static void ui_apply_but_BUTM(bContext *C, uiBut *but, uiHandleButtonData *data)
{
	ui_set_but_val(but, but->hardmin);
	ui_apply_but_func(C, but);

	data->retval= but->retval;
	data->applied= 1;
}

static void ui_apply_but_BLOCK(bContext *C, uiBut *but, uiHandleButtonData *data)
{
	if(ELEM3(but->type, MENU, ICONROW, ICONTEXTROW))
		ui_set_but_val(but, data->value);

	ui_check_but(but);
	ui_apply_but_func(C, but);
	data->retval= but->retval;
	data->applied= 1;
}

static void ui_apply_but_TOG(bContext *C, uiBut *but, uiHandleButtonData *data)
{
	double value;
	int w, lvalue, push;
	
	/* local hack... */
	if(but->type==BUT_TOGDUAL && data->togdual) {
		if(but->pointype==SHO)
			but->poin += 2;
		else if(but->pointype==INT)
			but->poin += 4;
	}
	
	value= ui_get_but_val(but);
	lvalue= (int)value;
	
	if(but->bit) {
		w= BTST(lvalue, but->bitnr);
		if(w) lvalue = BCLR(lvalue, but->bitnr);
		else lvalue = BSET(lvalue, but->bitnr);
		
		if(but->type==TOGR) {
			if(!data->togonly) {
				lvalue= 1<<(but->bitnr);
	
				ui_set_but_val(but, (double)lvalue);
			}
			else {
				if(lvalue==0) lvalue= 1<<(but->bitnr);
			}
		}
		
		ui_set_but_val(but, (double)lvalue);
		if(but->type==ICONTOG || but->type==ICONTOGN) ui_check_but(but);
	}
	else {
		
		if(value==0.0) push= 1; 
		else push= 0;
		
		if(ELEM3(but->type, TOGN, ICONTOGN, OPTIONN)) push= !push;
		ui_set_but_val(but, (double)push);
		if(but->type==ICONTOG || but->type==ICONTOGN) ui_check_but(but);		
	}
	
	/* end local hack... */
	if(but->type==BUT_TOGDUAL && data->togdual) {
		if(but->pointype==SHO)
			but->poin -= 2;
		else if(but->pointype==INT)
			but->poin -= 4;
	}
	
	ui_apply_but_func(C, but);

	data->retval= but->retval;
	data->applied= 1;
}

static void ui_apply_but_ROW(bContext *C, uiBlock *block, uiBut *but, uiHandleButtonData *data)
{
	uiBut *bt;
	
	ui_set_but_val(but, but->hardmax);
	
	/* states of other row buttons */
	for(bt= block->buttons.first; bt; bt= bt->next)
		if(bt!=but && bt->poin==but->poin && ELEM(bt->type, ROW, LISTROW))
			ui_check_but(bt);
	
	ui_apply_but_func(C, but);

	data->retval= but->retval;
	data->applied= 1;
}

static void ui_apply_but_TEX(bContext *C, uiBut *but, uiHandleButtonData *data)
{
	if(!data->str)
		return;

	ui_set_but_string(C, but, data->str);
	ui_check_but(but);

	/* give butfunc the original text too */
	/* feature used for bone renaming, channels, etc */
	/* afterfunc frees origstr */
	but->rename_orig= data->origstr;
	data->origstr= NULL;
	ui_apply_but_func(C, but);

	data->retval= but->retval;
	data->applied= 1;
}

static void ui_apply_but_NUM(bContext *C, uiBut *but, uiHandleButtonData *data)
{
	if(data->str) {
		if(ui_set_but_string(C, but, data->str)) {
			data->value= ui_get_but_val(but);
		}
		else {
			data->cancel= 1;
			return;
		}
	}
	else
		ui_set_but_val(but, data->value);

	ui_check_but(but);
	ui_apply_but_func(C, but);

	data->retval= but->retval;
	data->applied= 1;
}

static void ui_apply_but_TOG3(bContext *C, uiBut *but, uiHandleButtonData *data)
{ 
	if(but->pointype==SHO ) {
		short *sp= (short *)but->poin;
		
		if( BTST(sp[1], but->bitnr)) {
			sp[1]= BCLR(sp[1], but->bitnr);
			sp[0]= BCLR(sp[0], but->bitnr);
		}
		else if( BTST(sp[0], but->bitnr)) {
			sp[1]= BSET(sp[1], but->bitnr);
		} else {
			sp[0]= BSET(sp[0], but->bitnr);
		}
	}
	else {
		if( BTST(*(but->poin+2), but->bitnr)) {
			*(but->poin+2)= BCLR(*(but->poin+2), but->bitnr);
			*(but->poin)= BCLR(*(but->poin), but->bitnr);
		}
		else if( BTST(*(but->poin), but->bitnr)) {
			*(but->poin+2)= BSET(*(but->poin+2), but->bitnr);
		} else {
			*(but->poin)= BSET(*(but->poin), but->bitnr);
		}
	}
	
	ui_check_but(but);
	ui_apply_but_func(C, but);
	data->retval= but->retval;
	data->applied= 1;
}

static void ui_apply_but_VEC(bContext *C, uiBut *but, uiHandleButtonData *data)
{
	ui_set_but_vectorf(but, data->vec);
	ui_check_but(but);
	ui_apply_but_func(C, but);

	data->retval= but->retval;
	data->applied= 1;
}

static void ui_apply_but_COLORBAND(bContext *C, uiBut *but, uiHandleButtonData *data)
{
	ui_apply_but_func(C, but);
	data->retval= but->retval;
	data->applied= 1;
}

static void ui_apply_but_CURVE(bContext *C, uiBut *but, uiHandleButtonData *data)
{
	ui_apply_but_func(C, but);
	data->retval= but->retval;
	data->applied= 1;
}

static void ui_apply_but_IDPOIN(bContext *C, uiBut *but, uiHandleButtonData *data)
{
	ui_set_but_string(C, but, data->str);
	ui_check_but(but);
	ui_apply_but_func(C, but);
	data->retval= but->retval;
	data->applied= 1;
}

#ifdef INTERNATIONAL
static void ui_apply_but_CHARTAB(bContext *C, uiBut *but, uiHandleButtonData *data)
{
	ui_apply_but_func(C, but);
	data->retval= but->retval;
	data->applied= 1;
}
#endif

/* ****************** drag drop code *********************** */

static int ui_but_mouse_inside_icon(uiBut *but, ARegion *ar, wmEvent *event)
{
	rcti rect;
	int x= event->x, y= event->y; 
	
	ui_window_to_block(ar, but->block, &x, &y);
	
	rect.xmin= but->x1; rect.xmax= but->x2;
	rect.ymin= but->y1; rect.ymax= but->y2;
	
	if(but->imb); /* use button size itself */
	else if(but->flag & UI_ICON_LEFT) {
		rect.xmax= rect.xmin + (rect.ymax-rect.ymin);
	}
	else {
		int delta= (rect.xmax-rect.xmin) - (rect.ymax-rect.ymin);
		rect.xmin += delta/2;
		rect.xmax -= delta/2;
	}
	
	return BLI_in_rcti(&rect, x, y);
}

static int ui_but_start_drag(bContext *C, uiBut *but, uiHandleButtonData *data, wmEvent *event)
{
	/* prevent other WM gestures to start while we try to drag */
	WM_gestures_remove(C);

	if( ABS(data->dragstartx - event->x) + ABS(data->dragstarty - event->y) > U.dragthreshold ) {
		wmDrag *drag;
		
		button_activate_state(C, but, BUTTON_STATE_EXIT);
		data->cancel= 1;
		
		drag= WM_event_start_drag(C, but->icon, but->dragtype, but->dragpoin, ui_get_but_val(but));
		if(but->imb)
			WM_event_drag_image(drag, but->imb, but->imb_scale, but->x2-but->x1, but->y2-but->y1);
		return 1;
	}
	
	return 0;
}

/* ********************** linklines *********************** */

static void ui_delete_active_linkline(uiBlock *block)
{
	uiBut *but;
	uiLink *link;
	uiLinkLine *line, *nline;
	int a, b;
	
	but= block->buttons.first;
	while(but) {
		if(but->type==LINK && but->link) {
			line= but->link->lines.first;
			while(line) {
				
				nline= line->next;
				
				if(line->flag & UI_SELECT) {
					BLI_remlink(&but->link->lines, line);
					
					link= line->from->link;
					
					/* are there more pointers allowed? */
					if(link->ppoin) {
						
						if(*(link->totlink)==1) {
							*(link->totlink)= 0;
							MEM_freeN(*(link->ppoin));
							*(link->ppoin)= NULL;
						}
						else {
							b= 0;
							for(a=0; a< (*(link->totlink)); a++) {
								
								if( (*(link->ppoin))[a] != line->to->poin ) {
									(*(link->ppoin))[b]= (*(link->ppoin))[a];
									b++;
								}
							}	
							(*(link->totlink))--;
						}
					}
					else {
						*(link->poin)= NULL;
					}
					
					MEM_freeN(line);
				}
				line= nline;
			}
		}
		but= but->next;
	}
}


static uiLinkLine *ui_is_a_link(uiBut *from, uiBut *to)
{
	uiLinkLine *line;
	uiLink *link;
	
	link= from->link;
	if(link) {
		line= link->lines.first;
		while(line) {
			if(line->from==from && line->to==to) return line;
			line= line->next;
		}
	}
	return NULL;
}

static void ui_add_link(uiBut *from, uiBut *to)
{
	/* in 'from' we have to add a link to 'to' */
	uiLink *link;
	uiLinkLine *line;
	void **oldppoin;
	int a;
	
	if( (line= ui_is_a_link(from, to)) ) {
		line->flag |= UI_SELECT;
		ui_delete_active_linkline(from->block);
		return;
	}

	if (from->type==INLINK && to->type==INLINK) {
		return;
	}
	else if (from->type==LINK && to->type==INLINK) {
		if( from->link->tocode != (int)to->hardmin ) {
			return;
		}
	}
	else if(from->type==INLINK && to->type==LINK) {
		if( to->link->tocode == (int)from->hardmin ) {
			return;
		}
	}
	
	link= from->link;
	
	/* are there more pointers allowed? */
	if(link->ppoin) {
		oldppoin= *(link->ppoin);
		
		(*(link->totlink))++;
		*(link->ppoin)= MEM_callocN( *(link->totlink)*sizeof(void *), "new link");
		
		for(a=0; a< (*(link->totlink))-1; a++) {
			(*(link->ppoin))[a]= oldppoin[a];
		}
		(*(link->ppoin))[a]= to->poin;
		
		if(oldppoin) MEM_freeN(oldppoin);
	}
	else {
		*(link->poin)= to->poin;
	}
	
}


static void ui_apply_but_LINK(bContext *C, uiBut *but, uiHandleButtonData *data)
{
	ARegion *ar= CTX_wm_region(C);
	uiBut *bt;
	
	for(bt= but->block->buttons.first; bt; bt= bt->next) {
		if( ui_mouse_inside_button(ar, bt, but->linkto[0]+ar->winrct.xmin, but->linkto[1]+ar->winrct.ymin) )
			break;
	}
	if(bt && bt!=but) {
		if (!ELEM(bt->type, LINK, INLINK) || !ELEM(but->type, LINK, INLINK))
			return;
		
		if(but->type==LINK) ui_add_link(but, bt);
		else ui_add_link(bt, but);

		ui_apply_but_func(C, but);
		data->retval= but->retval;
	}
	data->applied= 1;
}

static void ui_apply_but_IMAGE(bContext *C, uiBut *but, uiHandleButtonData *data)
{
	ui_apply_but_func(C, but);
	data->retval= but->retval;
	data->applied= 1;
}

static void ui_apply_but_HISTOGRAM(bContext *C, uiBut *but, uiHandleButtonData *data)
{
	ui_apply_but_func(C, but);
	data->retval= but->retval;
	data->applied= 1;
}

static void ui_apply_but_WAVEFORM(bContext *C, uiBut *but, uiHandleButtonData *data)
{
	ui_apply_but_func(C, but);
	data->retval= but->retval;
	data->applied= 1;
}


static void ui_apply_button(bContext *C, uiBlock *block, uiBut *but, uiHandleButtonData *data, int interactive)
{
	char *editstr;
	double *editval;
	float *editvec;
	ColorBand *editcoba;
	CurveMapping *editcumap;

	data->retval= 0;

	/* if we cancel and have not applied yet, there is nothing to do,
	 * otherwise we have to restore the original value again */
	if(data->cancel) {
		if(!data->applied)
			return;

		if(data->str) MEM_freeN(data->str);
		data->str= data->origstr;
		data->origstr= NULL;
		data->value= data->origvalue;
		data->origvalue= 0.0;
		VECCOPY(data->vec, data->origvec);
		data->origvec[0]= data->origvec[1]= data->origvec[2]= 0.0f;
	}
	else {
		/* we avoid applying interactive edits a second time
		 * at the end with the appliedinteractive flag */
		if(interactive)
			data->appliedinteractive= 1;
		else if(data->appliedinteractive)
			return;
	}

	/* ensures we are writing actual values */
	editstr= but->editstr;
	editval= but->editval;
	editvec= but->editvec;
	editcoba= but->editcoba;
	editcumap= but->editcumap;
	but->editstr= NULL;
	but->editval= NULL;
	but->editvec= NULL;
	but->editcoba= NULL;
	but->editcumap= NULL;

	/* handle different types */
	switch(but->type) {
		case BUT:
			ui_apply_but_BUT(C, but, data);
			break;
		case TEX:
		case SEARCH_MENU:
			ui_apply_but_TEX(C, but, data);
			break;
		case TOGBUT: 
		case TOG: 
		case TOGR: 
		case ICONTOG:
		case ICONTOGN:
		case TOGN:
		case BUT_TOGDUAL:
		case OPTION:
		case OPTIONN:
			ui_apply_but_TOG(C, but, data);
			break;
		case ROW:
		case LISTROW:
			ui_apply_but_ROW(C, block, but, data);
			break;
		case SCROLL:
		case NUM:
		case NUMABS:
		case SLI:
		case NUMSLI:
			ui_apply_but_NUM(C, but, data);
			break;
		case HSVSLI:
			break;
		case TOG3:	
			ui_apply_but_TOG3(C, but, data);
			break;
		case MENU:
		case ICONROW:
		case ICONTEXTROW:
		case BLOCK:
		case PULLDOWN:
		case COL:
			ui_apply_but_BLOCK(C, but, data);
			break;
		case BUTM:
			ui_apply_but_BUTM(C, but, data);
			break;
		case BUT_NORMAL:
		case HSVCUBE:
		case HSVCIRCLE:
			ui_apply_but_VEC(C, but, data);
			break;
		case BUT_COLORBAND:
			ui_apply_but_COLORBAND(C, but, data);
			break;
		case BUT_CURVE:
			ui_apply_but_CURVE(C, but, data);
			break;
		case IDPOIN:
			ui_apply_but_IDPOIN(C, but, data);
			break;
#ifdef INTERNATIONAL
		case CHARTAB:
			ui_apply_but_CHARTAB(C, but, data);
			break;
#endif
		case KEYEVT:
		case HOTKEYEVT:
			ui_apply_but_BUT(C, but, data);
			break;
		case LINK:
		case INLINK:
			ui_apply_but_LINK(C, but, data);
			break;
		case BUT_IMAGE:	
			ui_apply_but_IMAGE(C, but, data);
			break;
		case HISTOGRAM:	
			ui_apply_but_HISTOGRAM(C, but, data);
			break;
		case WAVEFORM:
			ui_apply_but_WAVEFORM(C, but, data);
			break;
		default:
			break;
	}

	but->editstr= editstr;
	but->editval= editval;
	but->editvec= editvec;
	but->editcoba= editcoba;
	but->editcumap= editcumap;
}

/* ******************* drop event ********************  */

/* only call if event type is EVT_DROP */
static void ui_but_drop(bContext *C, wmEvent *event, uiBut *but, uiHandleButtonData *data)
{
	wmDrag *wmd;
	ListBase *drags= event->customdata; /* drop event type has listbase customdata by default */
	
	for(wmd= drags->first; wmd; wmd= wmd->next) {
		if(wmd->type==WM_DRAG_ID) {
			/* align these types with UI_but_active_drop_name */
			if(ELEM3(but->type, TEX, IDPOIN, SEARCH_MENU)) {
				ID *id= (ID *)wmd->poin;
				
				if(but->poin==NULL && but->rnapoin.data==NULL) {}
				button_activate_state(C, but, BUTTON_STATE_TEXT_EDITING);
				BLI_strncpy(data->str, id->name+2, data->maxlen);
				button_activate_state(C, but, BUTTON_STATE_EXIT);
			}
		}
	}
	
}

/* ******************* copy and paste ********************  */

/* c = copy, v = paste */
static void ui_but_copy_paste(bContext *C, uiBut *but, uiHandleButtonData *data, char mode)
{
	static ColorBand but_copypaste_coba = {0};
	char buf[UI_MAX_DRAW_STR+1]= {0};
	double val;
	
	if(mode=='v' && but->lock)
		return;

	if(mode=='v') {
		/* extract first line from clipboard in case of multi-line copies */
		char *p, *pbuf= WM_clipboard_text_get(0);
		p= pbuf;
		if(p) {
			int i = 0;
			while (*p && *p!='\r' && *p!='\n' && i<UI_MAX_DRAW_STR) {
				buf[i++]=*p;
				p++;
			}
			buf[i]= 0;
			MEM_freeN(pbuf);
		}
	}
	
	/* numeric value */
	if ELEM4(but->type, NUM, NUMABS, NUMSLI, HSVSLI) {
		
		if(but->poin==NULL && but->rnapoin.data==NULL);
		else if(mode=='c') {
			if(ui_is_but_float(but))
				sprintf(buf, "%f", ui_get_but_val(but));
			else
				sprintf(buf, "%d", (int)ui_get_but_val(but));

			WM_clipboard_text_set(buf, 0);
		}
		else {
			if (sscanf(buf, " %lf ", &val) == 1) {
				button_activate_state(C, but, BUTTON_STATE_NUM_EDITING);
				data->value= val;
				button_activate_state(C, but, BUTTON_STATE_EXIT);
			}
		}
	}

	/* RGB triple */
	else if(but->type==COL) {
		float rgb[3];
		
		if(but->poin==NULL && but->rnapoin.data==NULL);
		else if(mode=='c') {

			ui_get_but_vectorf(but, rgb);
			sprintf(buf, "[%f, %f, %f]", rgb[0], rgb[1], rgb[2]);
			WM_clipboard_text_set(buf, 0);
			
		}
		else {
			if (sscanf(buf, "[%f, %f, %f]", &rgb[0], &rgb[1], &rgb[2]) == 3) {
				button_activate_state(C, but, BUTTON_STATE_NUM_EDITING);
				ui_set_but_vectorf(but, rgb);
				button_activate_state(C, but, BUTTON_STATE_EXIT);
			}
		}
	}

	/* text/string and ID data */
	else if(ELEM3(but->type, TEX, IDPOIN, SEARCH_MENU)) {
		uiHandleButtonData *active_data= but->active;

		if(but->poin==NULL && but->rnapoin.data==NULL);
		else if(mode=='c') {
			button_activate_state(C, but, BUTTON_STATE_TEXT_EDITING);
			BLI_strncpy(buf, active_data->str, UI_MAX_DRAW_STR);
			WM_clipboard_text_set(active_data->str, 0);
			active_data->cancel= 1;
			button_activate_state(C, but, BUTTON_STATE_EXIT);
		}
		else {
			button_activate_state(C, but, BUTTON_STATE_TEXT_EDITING);
			BLI_strncpy(active_data->str, buf, active_data->maxlen);
			button_activate_state(C, but, BUTTON_STATE_EXIT);
		}
	}
	/* colorband (not supported by system clipboard) */
	else if(but->type==BUT_COLORBAND) {
		if(mode=='c') {
			if(but->poin==NULL)
				return;

			memcpy(&but_copypaste_coba, but->poin, sizeof(ColorBand));
		}
		else {
			if(but_copypaste_coba.tot==0)
				return;

			if(!but->poin)
				but->poin= MEM_callocN(sizeof(ColorBand), "colorband");

			button_activate_state(C, but, BUTTON_STATE_NUM_EDITING);
			memcpy(data->coba, &but_copypaste_coba, sizeof(ColorBand) );
			button_activate_state(C, but, BUTTON_STATE_EXIT);
		}
	}
	/* operator button (any type) */
	else if (but->optype) {
		if(mode=='c') {
			PointerRNA *opptr;
			char *str;
			opptr= uiButGetOperatorPtrRNA(but); /* allocated when needed, the button owns it */

			str= WM_operator_pystring(C, but->optype, opptr, 0);

			WM_clipboard_text_set(str, 0);

			MEM_freeN(str);
		}
	}
}

/* ************* in-button text selection/editing ************* */

/* return 1 if char ch is special character, otherwise return 0 */
static short test_special_char(char ch)
{
	switch(ch) {
		case '\\':
		case '/':
		case '~':
		case '!':
		case '@':
		case '#':
		case '$':
		case '%':
		case '^':
		case '&':
		case '*':
		case '(':
		case ')':
		case '+':
		case '=':
		case '{':
		case '}':
		case '[':
		case ']':
		case ':':
		case ';':
		case '\'':
		case '\"':
		case '<':
		case '>':
		case ',':
		case '.':
		case '?':
		case '_':
		case '-':
		case ' ':
			return 1;
			break;
		default:
			break;
	}
	return 0;
}

static int ui_textedit_delete_selection(uiBut *but, uiHandleButtonData *data)
{
	char *str= data->str;
	int len= strlen(str);
	int change= 0;
	if(but->selsta != but->selend && len) {
		memmove( str+but->selsta, str+but->selend, len-but->selsta+1 );
		change= 1;
	}
	
	but->pos = but->selend = but->selsta;
	return change;
}

/* note, but->block->aspect is used here, when drawing button style is getting scaled too */
static void ui_textedit_set_cursor_pos(uiBut *but, uiHandleButtonData *data, short x)
{
	uiStyle *style= U.uistyles.first;	// XXX pass on as arg
	uiFontStyle *fstyle = &style->widget;
	int startx= but->x1;
	char *origstr;

	uiStyleFontSet(fstyle);

	if (fstyle->kerning==1)	/* for BLF_width */
		BLF_enable(fstyle->uifont_id, BLF_KERNING_DEFAULT);
	
	origstr= MEM_callocN(sizeof(char)*data->maxlen, "ui_textedit origstr");
	
	BLI_strncpy(origstr, but->drawstr, data->maxlen);
	
	/* XXX solve generic */
	if(but->type==NUM || but->type==NUMSLI)
		startx += (int)(0.5f*(but->y2 - but->y1));
	else if(ELEM(but->type, TEX, SEARCH_MENU)) {
		startx += 5;
		if (but->flag & UI_HAS_ICON)
			startx += 16;
	}
	
	/* mouse dragged outside the widget to the left */
	if (x < startx && but->ofs > 0) {	
		int i= but->ofs;

		origstr[but->ofs] = 0;
		
		while (i > 0) {
			i--;
			if (BLF_width(fstyle->uifont_id, origstr+i) > (startx - x)*0.25) break;	// 0.25 == scale factor for less sensitivity
		}
		but->ofs = i;
		but->pos = but->ofs;
	}
	/* mouse inside the widget */
	else if (x >= startx) {
		float aspect= sqrt(but->block->aspect);
		
		but->pos= strlen(origstr)-but->ofs;
		
		/* XXX does not take zoom level into account */
		while (aspect*startx + aspect*BLF_width(fstyle->uifont_id, origstr+but->ofs) > x) {
			if (but->pos <= 0) break;
			but->pos--;
			origstr[but->pos+but->ofs] = 0;
		}		
		but->pos += but->ofs;
		if(but->pos<0) but->pos= 0;
	}
	
	if (fstyle->kerning == 1)
		BLF_disable(fstyle->uifont_id, BLF_KERNING_DEFAULT);
	
	MEM_freeN(origstr);
}

static void ui_textedit_set_cursor_select(uiBut *but, uiHandleButtonData *data, short x)
{
	if (x > data->selstartx) data->selextend = EXTEND_RIGHT;
	else if (x < data->selstartx) data->selextend = EXTEND_LEFT;

	ui_textedit_set_cursor_pos(but, data, x);
						
	if (data->selextend == EXTEND_RIGHT) but->selend = but->pos;
	if (data->selextend == EXTEND_LEFT) but->selsta = but->pos;

	ui_check_but(but);
}

static int ui_textedit_type_ascii(uiBut *but, uiHandleButtonData *data, char ascii)
{
	char *str;
	int len, x, changed= 0;

	str= data->str;
	len= strlen(str);

	if(len-(but->selend - but->selsta)+1 <= data->maxlen) {
		/* type over the current selection */
		if ((but->selend - but->selsta) > 0)
			changed= ui_textedit_delete_selection(but, data);

		len= strlen(str);
		if(len+1 < data->maxlen) {
			for(x= data->maxlen; x>but->pos; x--)
				str[x]= str[x-1];
			str[but->pos]= ascii;
			str[len+1]= '\0';

			but->pos++; 
			changed= 1;
		}
	}

	return changed;
}

static void ui_textedit_move(uiBut *but, uiHandleButtonData *data, int direction, int select, int jump)
{
	char *str;
	int len;

	str= data->str;
	len= strlen(str);

	if(direction) { /* right*/
		/* if there's a selection */
		if ((but->selend - but->selsta) > 0) {
			/* extend the selection based on the first direction taken */
			if(select) {
				if (!data->selextend) {
					data->selextend = EXTEND_RIGHT;
				}
				if (data->selextend == EXTEND_RIGHT) {
					but->selend++;
					if (but->selend > len) but->selend = len;
				} else if (data->selextend == EXTEND_LEFT) {
					but->selsta++;
					/* if the selection start has gone past the end,
					* flip them so they're in sync again */
					if (but->selsta == but->selend) {
						but->pos = but->selsta;
						data->selextend = EXTEND_RIGHT;
					}
				}
			} else {
				but->selsta = but->pos = but->selend;
				data->selextend = 0;
			}
		} else {
			if(select) {
				/* make a selection, starting from the cursor position */
				int tlen;
				but->selsta = but->pos;
				
				but->pos++;
				if(but->pos > (tlen= strlen(str))) but->pos= tlen;
				
				but->selend = but->pos;
			} else if(jump) {
				/* jump betweenn special characters (/,\,_,-, etc.),
				 * look at function test_special_char() for complete
				 * list of special character, ctr -> */
				while(but->pos < len) {
					but->pos++;
					if(test_special_char(str[but->pos])) break;
				}
			} else {
				int tlen;
				but->pos++;
				if(but->pos > (tlen= strlen(str))) but->pos= tlen;
			}
		}
	}
	else { /* left */
		/* if there's a selection */
		if ((but->selend - but->selsta) > 0) {
			/* extend the selection based on the first direction taken */
			if(select) {
				if (!data->selextend) {
					data->selextend = EXTEND_LEFT;
				}
				if (data->selextend == EXTEND_LEFT) {
					but->selsta--;
					if (but->selsta < 0) but->selsta = 0;
				} else if (data->selextend == EXTEND_RIGHT) {
					but->selend--;
					/* if the selection start has gone past the end,
					* flip them so they're in sync again */
					if (but->selsta == but->selend) {
						but->pos = but->selsta;
						data->selextend = EXTEND_LEFT;
					}
				}
			} else {
				but->pos = but->selend = but->selsta;
				data->selextend = 0;
			}
		} else {
			if(select) {
				/* make a selection, starting from the cursor position */
				but->selend = but->pos;
				
				but->pos--;
				if(but->pos<0) but->pos= 0;
				
				but->selsta = but->pos;
			} else if(jump) {
				/* jump betweenn special characters (/,\,_,-, etc.),
				 * look at function test_special_char() for complete
				 * list of special character, ctr -> */
				while(but->pos > 0){
					but->pos--;
					if(test_special_char(str[but->pos])) break;
				}
			} else {
				if(but->pos>0) but->pos--;
			}
		}
	}
}

static void ui_textedit_move_end(uiBut *but, uiHandleButtonData *data, int direction, int select)
{
	char *str;

	str= data->str;

	if(direction) { /* right */
		if(select) {
			but->selsta = but->pos;
			but->selend = strlen(str);
			data->selextend = EXTEND_RIGHT;
		} else {
			but->selsta = but->selend = but->pos= strlen(str);
		}
	}
	else { /* left */
		if(select) {
			but->selend = but->pos;
			but->selsta = 0;
			data->selextend = EXTEND_LEFT;
		} else {
			but->selsta = but->selend = but->pos= 0;
		}
	}
}

static int ui_textedit_delete(uiBut *but, uiHandleButtonData *data, int direction, int all)
{
	char *str;
	int len, x, changed= 0;

	str= data->str;
	len= strlen(str);

	if(all) {
		if(len) changed=1;
		str[0]= 0;
		but->pos= 0;
	}
	else if(direction) { /* delete */
		if ((but->selend - but->selsta) > 0) {
			changed= ui_textedit_delete_selection(but, data);
		}
		else if(but->pos>=0 && but->pos<len) {
			for(x=but->pos; x<len; x++)
				str[x]= str[x+1];
			str[len-1]='\0';
			changed= 1;
		}
	}
	else { /* backspace */
		if(len!=0) {
			if ((but->selend - but->selsta) > 0) {
				changed= ui_textedit_delete_selection(but, data);
			}
			else if(but->pos>0) {
				for(x=but->pos; x<len; x++)
					str[x-1]= str[x];
				str[len-1]='\0';

				but->pos--;
				changed= 1;
			}
		} 
	}

	return changed;
}

static int ui_textedit_autocomplete(bContext *C, uiBut *but, uiHandleButtonData *data)
{
	char *str;
	int changed= 1;

	str= data->str;

	if(data->searchbox)
		ui_searchbox_autocomplete(C, data->searchbox, but, data->str);
	else
		but->autocomplete_func(C, str, but->autofunc_arg);

	but->pos= strlen(str);
	but->selsta= but->selend= but->pos;

	return changed;
}

static int ui_textedit_copypaste(uiBut *but, uiHandleButtonData *data, int paste, int copy, int cut)
{
	char buf[UI_MAX_DRAW_STR]={0};
	char *str, *p, *pbuf;
	int len, x, y, i, changed= 0;

	str= data->str;
	len= strlen(str);
	
	/* paste */
	if (paste) {
		/* extract the first line from the clipboard */
		p = pbuf= WM_clipboard_text_get(0);

		if(p && p[0]) {
			i= 0;
			while (*p && *p!='\r' && *p!='\n' && i<UI_MAX_DRAW_STR-1) {
				buf[i++]=*p;
				p++;
			}
			buf[i]= 0;

			/* paste over the current selection */
			if ((but->selend - but->selsta) > 0) {
				ui_textedit_delete_selection(but, data);
				len= strlen(str);
			}
			
			for (y=0; y<strlen(buf); y++)
			{
				/* add contents of buffer */
				if(len+1 < data->maxlen) {
					for(x= data->maxlen; x>but->pos; x--)
						str[x]= str[x-1];
					str[but->pos]= buf[y];
					but->pos++; 
					len++;
					str[len]= '\0';
				}
			}

			changed= 1;
		}

		if(pbuf)
			MEM_freeN(pbuf);
	}
	/* cut & copy */
	else if (copy || cut) {
		/* copy the contents to the copypaste buffer */
		for(x= but->selsta; x <= but->selend; x++) {
			if (x==but->selend)
				buf[x] = '\0';
			else
				buf[(x - but->selsta)] = str[x];
		}

		WM_clipboard_text_set(buf, 0);
		
		/* for cut only, delete the selection afterwards */
		if(cut)
			if((but->selend - but->selsta) > 0)
				changed= ui_textedit_delete_selection(but, data);
	} 

	return changed;
}

static void ui_textedit_begin(bContext *C, uiBut *but, uiHandleButtonData *data)
{
	if(data->str) {
		MEM_freeN(data->str);
		data->str= NULL;
	}

	/* retrieve string */
	data->maxlen= ui_get_but_string_max_length(but);
	data->str= MEM_callocN(sizeof(char)*data->maxlen + 1, "textedit str");
	ui_get_but_string(but, data->str, data->maxlen);

	if(ELEM3(but->type, NUM, NUMABS, NUMSLI)) {
		/* XXX: we dont have utf editing yet so for numbers its best to strip out utf chars 
		 * this is so the deg' synbol isnt included in number editing fields: bug 22274 */
		int i;
		for(i=0; data->str[i]; i++) {
			if(!isascii(data->str[i])) {
				/* no stripping actually: just convert to alt name */
				ui_convert_to_unit_alt_name(but, data->str, data->maxlen);
				break;
			}
		}
	}
	
	
	data->origstr= BLI_strdup(data->str);
	data->selextend= 0;
	data->selstartx= 0;

	/* set cursor pos to the end of the text */
	but->editstr= data->str;
	but->pos= strlen(data->str);
	but->selsta= 0;
	but->selend= strlen(data->str);

	/* optional searchbox */
	if(but->type==SEARCH_MENU) {
		data->searchbox= ui_searchbox_create(C, data->region, but);
		ui_searchbox_update(C, data->searchbox, but, 1); /* 1= reset */
	}
	
	ui_check_but(but);
	
	WM_cursor_modal(CTX_wm_window(C), BC_TEXTEDITCURSOR);
}

static void ui_textedit_end(bContext *C, uiBut *but, uiHandleButtonData *data)
{
	if(but) {
<<<<<<< HEAD
		if(ui_is_utf8_but(but)) {
=======
		if(!ui_is_utf8_but(but)) {
>>>>>>> 2198cfdb
			int strip= BLI_utf8_invalid_strip(but->editstr, strlen(but->editstr));
			/* not a file?, strip non utf-8 chars */
			if(strip) {
				/* wont happen often so isnt that annoying to keep it here for a while */
				printf("invalid utf8 - stripped chars %d\n", strip);
			}
		}
		
		if(data->searchbox) {
			if(data->cancel==0)
				ui_searchbox_apply(but, data->searchbox);

			ui_searchbox_free(C, data->searchbox);
			data->searchbox= NULL;
		}
		
		but->editstr= NULL;
		but->pos= -1;
	}
	
	WM_cursor_restore(CTX_wm_window(C));
}

static void ui_textedit_next_but(uiBlock *block, uiBut *actbut, uiHandleButtonData *data)
{
	uiBut *but;

	/* label and roundbox can overlap real buttons (backdrops...) */
	if(ELEM4(actbut->type, LABEL, SEPR, ROUNDBOX, LISTBOX))
		return;

	for(but= actbut->next; but; but= but->next) {
		if(ELEM7(but->type, TEX, NUM, NUMABS, NUMSLI, HSVSLI, IDPOIN, SEARCH_MENU)) {
			if(!(but->flag & UI_BUT_DISABLED)) {
				data->postbut= but;
				data->posttype= BUTTON_ACTIVATE_TEXT_EDITING;
				return;
			}
		}
	}
	for(but= block->buttons.first; but!=actbut; but= but->next) {
		if(ELEM7(but->type, TEX, NUM, NUMABS, NUMSLI, HSVSLI, IDPOIN, SEARCH_MENU)) {
			if(!(but->flag & UI_BUT_DISABLED)) {
				data->postbut= but;
				data->posttype= BUTTON_ACTIVATE_TEXT_EDITING;
				return;
			}
		}
	}
}

static void ui_textedit_prev_but(uiBlock *block, uiBut *actbut, uiHandleButtonData *data)
{
	uiBut *but;

	/* label and roundbox can overlap real buttons (backdrops...) */
	if(ELEM4(actbut->type, LABEL, SEPR, ROUNDBOX, LISTBOX))
		return;

	for(but= actbut->prev; but; but= but->prev) {
		if(ELEM7(but->type, TEX, NUM, NUMABS, NUMSLI, HSVSLI, IDPOIN, SEARCH_MENU)) {
			if(!(but->flag & UI_BUT_DISABLED)) {
				data->postbut= but;
				data->posttype= BUTTON_ACTIVATE_TEXT_EDITING;
				return;
			}
		}
	}
	for(but= block->buttons.last; but!=actbut; but= but->prev) {
		if(ELEM7(but->type, TEX, NUM, NUMABS, NUMSLI, HSVSLI, IDPOIN, SEARCH_MENU)) {
			if(!(but->flag & UI_BUT_DISABLED)) {
				data->postbut= but;
				data->posttype= BUTTON_ACTIVATE_TEXT_EDITING;
				return;
			}
		}
	}
}


static void ui_do_but_textedit(bContext *C, uiBlock *block, uiBut *but, uiHandleButtonData *data, wmEvent *event)
{
	int mx, my, changed= 0, inbox=0, update= 0, retval= WM_UI_HANDLER_CONTINUE;

	switch(event->type) {
		case WHEELUPMOUSE:
		case WHEELDOWNMOUSE:
		case MOUSEMOVE:
			if(data->searchbox)
				ui_searchbox_event(C, data->searchbox, but, event);
			
			break;
		case RIGHTMOUSE:
		case ESCKEY:
			data->cancel= 1;
			data->escapecancel= 1;
			button_activate_state(C, but, BUTTON_STATE_EXIT);
			retval= WM_UI_HANDLER_BREAK;
			break;
		case LEFTMOUSE: {
			
			/* exit on LMB only on RELEASE for searchbox, to mimic other popups, and allow multiple menu levels */
			if(data->searchbox)
				inbox= ui_searchbox_inside(data->searchbox, event->x, event->y);

			if(event->val==KM_PRESS) {
				mx= event->x;
				my= event->y;
				ui_window_to_block(data->region, block, &mx, &my);

				if (ui_but_contains_pt(but, mx, my)) {
					ui_textedit_set_cursor_pos(but, data, mx);
					but->selsta = but->selend = but->pos;
					data->selstartx= mx;

					button_activate_state(C, but, BUTTON_STATE_TEXT_SELECTING);
					retval= WM_UI_HANDLER_BREAK;
				}
				else if(inbox==0) {
					/* if searchbox, click outside will cancel */
					if(data->searchbox)
						data->cancel= data->escapecancel= 1;
					button_activate_state(C, but, BUTTON_STATE_EXIT);
					retval= WM_UI_HANDLER_BREAK;
				}
			}
			else if(inbox) {
				button_activate_state(C, but, BUTTON_STATE_EXIT);
				retval= WM_UI_HANDLER_BREAK;
			}
			break;
		}
	}

	if(event->val==KM_PRESS) {
		switch (event->type) {
			case VKEY:
			case XKEY:
			case CKEY:
				if(event->ctrl || event->oskey) {
					if(event->type == VKEY)
						changed= ui_textedit_copypaste(but, data, 1, 0, 0);
					else if(event->type == CKEY)
						changed= ui_textedit_copypaste(but, data, 0, 1, 0);
					else if(event->type == XKEY)
						changed= ui_textedit_copypaste(but, data, 0, 0, 1);

					retval= WM_UI_HANDLER_BREAK;
				}
				break;
			case RIGHTARROWKEY:
				ui_textedit_move(but, data, 1, event->shift, event->ctrl);
				retval= WM_UI_HANDLER_BREAK;
				break;
			case LEFTARROWKEY:
				ui_textedit_move(but, data, 0, event->shift, event->ctrl);
				retval= WM_UI_HANDLER_BREAK;
				break;
			case DOWNARROWKEY:
				if(data->searchbox) {
					ui_searchbox_event(C, data->searchbox, but, event);
					break;
				}
				/* pass on purposedly */
			case ENDKEY:
				ui_textedit_move_end(but, data, 1, event->shift);
				retval= WM_UI_HANDLER_BREAK;
				break;
			case UPARROWKEY:
				if(data->searchbox) {
					ui_searchbox_event(C, data->searchbox, but, event);
					break;
				}
				/* pass on purposedly */
			case HOMEKEY:
				ui_textedit_move_end(but, data, 0, event->shift);
				retval= WM_UI_HANDLER_BREAK;
				break;
			case PADENTER:
			case RETKEY:
				button_activate_state(C, but, BUTTON_STATE_EXIT);
				retval= WM_UI_HANDLER_BREAK;
				break;
			case DELKEY:
				changed= ui_textedit_delete(but, data, 1, 0);
				retval= WM_UI_HANDLER_BREAK;
				break;

			case BACKSPACEKEY:
				changed= ui_textedit_delete(but, data, 0, event->shift);
				retval= WM_UI_HANDLER_BREAK;
				break;
				
			case TABKEY:
				/* there is a key conflict here, we can't tab with autocomplete */
				if(but->autocomplete_func || data->searchbox) {
					changed= ui_textedit_autocomplete(C, but, data);
					update= 1; /* do live update for tab key */
					retval= WM_UI_HANDLER_BREAK;
				}
				/* the hotkey here is not well defined, was G.qual so we check all */
				else if(event->shift || event->ctrl || event->alt || event->oskey) {
					ui_textedit_prev_but(block, but, data);
					button_activate_state(C, but, BUTTON_STATE_EXIT);
				}
				else {
					ui_textedit_next_but(block, but, data);
					button_activate_state(C, but, BUTTON_STATE_EXIT);
				}
				retval= WM_UI_HANDLER_BREAK;
				break;
		}

		if(event->ascii && (retval == WM_UI_HANDLER_CONTINUE)) {
			changed= ui_textedit_type_ascii(but, data, event->ascii);
			retval= WM_UI_HANDLER_BREAK;
			
		}
		/* textbutton with magnifier icon: do live update for search button */
		if(but->icon==ICON_VIEWZOOM)
			update= 1;
	}

	if(changed) {
		/* only update when typing for TAB key */
		if(update && data->interactive) ui_apply_button(C, block, but, data, 1);
		else ui_check_but(but);
		but->changed= TRUE;
		
		if(data->searchbox)
			ui_searchbox_update(C, data->searchbox, but, 1); /* 1 = reset */
	}

	if(changed || (retval == WM_UI_HANDLER_BREAK))
		ED_region_tag_redraw(data->region);
}

static void ui_do_but_textedit_select(bContext *C, uiBlock *block, uiBut *but, uiHandleButtonData *data, wmEvent *event)
{
	int mx, my, retval= WM_UI_HANDLER_CONTINUE;

	switch(event->type) {
		case MOUSEMOVE: {
			mx= event->x;
			my= event->y;
			ui_window_to_block(data->region, block, &mx, &my);

			ui_textedit_set_cursor_select(but, data, mx);
			retval= WM_UI_HANDLER_BREAK;
			break;
		}
		case LEFTMOUSE:
			if(event->val == KM_RELEASE)
				button_activate_state(C, but, BUTTON_STATE_TEXT_EDITING);
			retval= WM_UI_HANDLER_BREAK;
			break;
	}

	if(retval == WM_UI_HANDLER_BREAK) {
		ui_check_but(but);
		ED_region_tag_redraw(data->region);
	}
}

/* ************* number editing for various types ************* */

static void ui_numedit_begin(uiBut *but, uiHandleButtonData *data)
{
	float softrange, softmin, softmax;

	if(but->type == BUT_CURVE) {
		data->cumap= (CurveMapping*)but->poin;
		but->editcumap= data->coba;
	}
	else if(but->type == BUT_COLORBAND) {
		data->coba= (ColorBand*)but->poin;
		but->editcoba= data->coba;
	}
	else if(ELEM3(but->type, BUT_NORMAL, HSVCUBE, HSVCIRCLE)) {
		ui_get_but_vectorf(but, data->origvec);
		VECCOPY(data->vec, data->origvec);
		but->editvec= data->vec;
	}
	else {
		data->startvalue= ui_get_but_val(but);
		data->origvalue= data->startvalue;
		data->value= data->origvalue;
		but->editval= &data->value;

		softmin= but->softmin;
		softmax= but->softmax;
		softrange= softmax - softmin;

		data->dragfstart= (softrange == 0.0)? 0.0: (data->value - softmin)/softrange;
		data->dragf= data->dragfstart;
	}

	data->dragchange= 0;
	data->draglock= 1;
}

static void ui_numedit_end(uiBut *but, uiHandleButtonData *data)
{
	but->editval= NULL;
	but->editvec= NULL;
	but->editcoba= NULL;
	but->editcumap= NULL;

	data->dragstartx= 0;
	data->draglastx= 0;
	data->dragchange= 0;
	data->dragcbd= NULL;
	data->dragsel= 0;
}

static void ui_numedit_apply(bContext *C, uiBlock *block, uiBut *but, uiHandleButtonData *data)
{
	if(data->interactive) ui_apply_button(C, block, but, data, 1);
	else ui_check_but(but);

	ED_region_tag_redraw(data->region);
}

/* ****************** menu opening for various types **************** */

static void ui_blockopen_begin(bContext *C, uiBut *but, uiHandleButtonData *data)
{
	uiBlockCreateFunc func= NULL;
	uiBlockHandleCreateFunc handlefunc= NULL;
	uiMenuCreateFunc menufunc= NULL;
	char *menustr= NULL;
	void *arg= NULL;

	switch(but->type) {
		case BLOCK:
		case PULLDOWN:
			if(but->menu_create_func) {
				menufunc= but->menu_create_func;
				arg= but->poin;
			}
			else {
				func= but->block_create_func;
				arg= but->poin?but->poin:but->func_argN;
			}
			break;
		case MENU:
			if(but->menu_create_func) {
				menufunc= but->menu_create_func;
				arg= but->poin;
			}
			else {
				data->origvalue= ui_get_but_val(but);
				data->value= data->origvalue;
				but->editval= &data->value;

				menustr= but->str;
			}
			break;
		case ICONROW:
			menufunc= ui_block_func_ICONROW;
			arg= but;
			break;
		case ICONTEXTROW:
			menufunc= ui_block_func_ICONTEXTROW;
			arg= but;
			break;
		case COL:
			ui_get_but_vectorf(but, data->origvec);
			VECCOPY(data->vec, data->origvec);
			but->editvec= data->vec;

			handlefunc= ui_block_func_COL;
			arg= but;
			break;
	}

	if(func || handlefunc) {
		data->menu= ui_popup_block_create(C, data->region, but, func, handlefunc, arg);
		if(but->block->handle)
			data->menu->popup= but->block->handle->popup;
	}
	else if(menufunc || menustr) {
		data->menu= ui_popup_menu_create(C, data->region, but, menufunc, arg, menustr);
		if(but->block->handle)
			data->menu->popup= but->block->handle->popup;
	}

	/* this makes adjacent blocks auto open from now on */
	//if(but->block->auto_open==0) but->block->auto_open= 1;
}

static void ui_blockopen_end(bContext *C, uiBut *but, uiHandleButtonData *data)
{
	if(but) {
		but->editval= NULL;
		but->editvec= NULL;

		but->block->auto_open_last= PIL_check_seconds_timer();
	}

	if(data->menu) {
		ui_popup_block_free(C, data->menu);
		data->menu= NULL;
	}
}

/* ***************** events for different button types *************** */

static int ui_do_but_BUT(bContext *C, uiBut *but, uiHandleButtonData *data, wmEvent *event)
{
	if(data->state == BUTTON_STATE_HIGHLIGHT) {
		if(event->type == LEFTMOUSE && event->val==KM_PRESS) {
			button_activate_state(C, but, BUTTON_STATE_WAIT_RELEASE);
			return WM_UI_HANDLER_BREAK;
		}
		else if(event->type == LEFTMOUSE && but->block->handle) {
			button_activate_state(C, but, BUTTON_STATE_EXIT);
			return WM_UI_HANDLER_BREAK;
		}
		else if(ELEM(event->type, PADENTER, RETKEY) && event->val==KM_PRESS) {
			button_activate_state(C, but, BUTTON_STATE_WAIT_FLASH);
			return WM_UI_HANDLER_BREAK;
		}
	}
	else if(data->state == BUTTON_STATE_WAIT_RELEASE) {
		if(event->type == LEFTMOUSE && event->val!=KM_PRESS) {
			if(!(but->flag & UI_SELECT))
				data->cancel= 1;
			button_activate_state(C, but, BUTTON_STATE_EXIT);
			return WM_UI_HANDLER_BREAK;
		}
	}

	return WM_UI_HANDLER_CONTINUE;
}

static int ui_do_but_HOTKEYEVT(bContext *C, uiBut *but, uiHandleButtonData *data, wmEvent *event)
{
	if(data->state == BUTTON_STATE_HIGHLIGHT) {
		if(ELEM3(event->type, LEFTMOUSE, PADENTER, RETKEY) && event->val==KM_PRESS) {
			but->drawstr[0]= 0;
			but->modifier_key= 0;
			button_activate_state(C, but, BUTTON_STATE_WAIT_KEY_EVENT);
			return WM_UI_HANDLER_BREAK;
		}
	}
	else if(data->state == BUTTON_STATE_WAIT_KEY_EVENT) {
		
		if(event->type == MOUSEMOVE)
			return WM_UI_HANDLER_CONTINUE;
		
		if(event->type == LEFTMOUSE && event->val==KM_PRESS) {
			/* only cancel if click outside the button */
			if(ui_mouse_inside_button(but->active->region, but, event->x, event->y) == 0) {
				/* data->cancel doesnt work, this button opens immediate */
				if(but->flag & UI_BUT_IMMEDIATE)
					ui_set_but_val(but, 0);
				else
					data->cancel= 1;
				button_activate_state(C, but, BUTTON_STATE_EXIT);
				return WM_UI_HANDLER_BREAK;
			}
		}
		
		/* always set */
		but->modifier_key = 0;
		if(event->shift)
			but->modifier_key |= KM_SHIFT;
		if(event->alt)
			but->modifier_key |= KM_ALT;
		if(event->ctrl)
			but->modifier_key |= KM_CTRL;
		if(event->oskey)
			but->modifier_key |= KM_OSKEY;
		
		ui_check_but(but);
		ED_region_tag_redraw(data->region);
			
		if(event->val==KM_PRESS) {
			if(ISHOTKEY(event->type)) { 
				
				if(WM_key_event_string(event->type)[0])
					ui_set_but_val(but, event->type);
				else
					data->cancel= 1;
				
				button_activate_state(C, but, BUTTON_STATE_EXIT);
				return WM_UI_HANDLER_BREAK;
			}
			else if(event->type == ESCKEY) {
				data->cancel= 1;
				data->escapecancel= 1;
				button_activate_state(C, but, BUTTON_STATE_EXIT);
			}
			
		}
	}
	
	return WM_UI_HANDLER_CONTINUE;
}

static int ui_do_but_KEYEVT(bContext *C, uiBut *but, uiHandleButtonData *data, wmEvent *event)
{
	if(data->state == BUTTON_STATE_HIGHLIGHT) {
		if(ELEM3(event->type, LEFTMOUSE, PADENTER, RETKEY) && event->val==KM_PRESS) {
			button_activate_state(C, but, BUTTON_STATE_WAIT_KEY_EVENT);
			return WM_UI_HANDLER_BREAK;
		}
	}
	else if(data->state == BUTTON_STATE_WAIT_KEY_EVENT) {
		if(event->type == MOUSEMOVE)
			return WM_UI_HANDLER_CONTINUE;

		if(event->val==KM_PRESS) {
			if(WM_key_event_string(event->type)[0])
				ui_set_but_val(but, event->type);
			else
				data->cancel= 1;

			button_activate_state(C, but, BUTTON_STATE_EXIT);
		}
	}

	return WM_UI_HANDLER_CONTINUE;
}

static int ui_do_but_TEX(bContext *C, uiBlock *block, uiBut *but, uiHandleButtonData *data, wmEvent *event)
{
	if(data->state == BUTTON_STATE_HIGHLIGHT) {
		if(ELEM(event->type, LEFTMOUSE, EVT_BUT_OPEN) && event->val==KM_PRESS) {
			if(but->dt == UI_EMBOSSN && !event->ctrl);
			else {
				button_activate_state(C, but, BUTTON_STATE_TEXT_EDITING);
				return WM_UI_HANDLER_BREAK;
			}
		}
	}
	else if(data->state == BUTTON_STATE_TEXT_EDITING) {
		ui_do_but_textedit(C, block, but, data, event);
		return WM_UI_HANDLER_BREAK;
	}
	else if(data->state == BUTTON_STATE_TEXT_SELECTING) {
		ui_do_but_textedit_select(C, block, but, data, event);
		return WM_UI_HANDLER_BREAK;
	}

	return WM_UI_HANDLER_CONTINUE;
}

static int ui_do_but_TOG(bContext *C, uiBut *but, uiHandleButtonData *data, wmEvent *event)
{
	if(data->state == BUTTON_STATE_HIGHLIGHT) {
		if(ELEM3(event->type, LEFTMOUSE, PADENTER, RETKEY) && event->val==KM_PRESS) {
			data->togdual= event->ctrl;
			data->togonly= !event->shift;
			button_activate_state(C, but, BUTTON_STATE_EXIT);
			return WM_UI_HANDLER_BREAK;
		}
	}
	return WM_UI_HANDLER_CONTINUE;
}

static int ui_do_but_EXIT(bContext *C, uiBut *but, uiHandleButtonData *data, wmEvent *event)
{
	
	if(data->state == BUTTON_STATE_HIGHLIGHT) {

		/* first handle click on icondrag type button */
		if(event->type==LEFTMOUSE && but->dragpoin) {
			if(ui_but_mouse_inside_icon(but, data->region, event)) {
				
				/* tell the button to wait and keep checking further events to
				 * see if it should start dragging */
				button_activate_state(C, but, BUTTON_STATE_WAIT_DRAG);
				data->dragstartx= event->x;
				data->dragstarty= event->y;
				return WM_UI_HANDLER_CONTINUE;
			}
		}
		
		if(ELEM3(event->type, LEFTMOUSE, PADENTER, RETKEY) && event->val==KM_PRESS) {
			int ret = WM_UI_HANDLER_BREAK;
			/* XXX (a bit ugly) Special case handling for filebrowser drag button */
			if(but->dragpoin && but->imb && ui_but_mouse_inside_icon(but, data->region, event)) {
				ret = WM_UI_HANDLER_CONTINUE;
			}
			button_activate_state(C, but, BUTTON_STATE_EXIT);
			return ret;
		}
	}
	else if(data->state == BUTTON_STATE_WAIT_DRAG) {
		
		/* this function also ends state */
		if(ui_but_start_drag(C, but, data, event)) {
			return WM_UI_HANDLER_BREAK;
		}
		
		/* If the mouse has been pressed and released, getting to 
		 * this point without triggering a drag, then clear the 
		 * drag state for this button and continue to pass on the event */
		if(event->type==LEFTMOUSE && event->val==KM_RELEASE) {
			button_activate_state(C, but, BUTTON_STATE_EXIT);
			return WM_UI_HANDLER_CONTINUE;
		}
		
		/* while waiting for a drag to be triggered, always block 
		 * other events from getting handled */
		return WM_UI_HANDLER_BREAK;
	}
	
	return WM_UI_HANDLER_CONTINUE;
}

/* var names match ui_numedit_but_NUM */
static float ui_numedit_apply_snapf(uiBut *but, float tempf, float softmin, float softmax, float softrange, int snap)
{
	if(tempf==softmin || tempf==softmax || snap==0) {
		/* pass */
	}
	else {
		float fac= 1.0f;
		
		if(ui_is_but_unit(but)) {
			Scene *scene= CTX_data_scene((bContext *)but->block->evil_C);
			int unit_type= uiButGetUnitType(but)>>16;

			if(bUnit_IsValid(scene->unit.system, unit_type)) {
				fac= (float)bUnit_BaseScalar(scene->unit.system, unit_type);
				if(ELEM3(unit_type, B_UNIT_LENGTH, B_UNIT_AREA, B_UNIT_VOLUME)) {
					fac /= scene->unit.scale_length;
				}
			}
		}

		if(fac != 1.0f) {
			/* snap in unit-space */
			tempf /= fac;
			softmin /= fac;
			softmax /= fac;
			softrange /= fac;
		}

		if(snap==1) {
			if(softrange < 2.10) tempf= 0.1*floor(10*tempf);
			else if(softrange < 21.0) tempf= floor(tempf);
			else tempf= 10.0*floor(tempf/10.0);
		}
		else if(snap==2) {
			if(softrange < 2.10) tempf= 0.01*floor(100.0*tempf);
			else if(softrange < 21.0) tempf= 0.1*floor(10.0*tempf);
			else tempf= floor(tempf);
		}
		
		if(fac != 1.0f)
			tempf *= fac;
	}

	return tempf;
}

static float ui_numedit_apply_snap(int temp, float softmin, float softmax, int snap)
{
	if(temp==softmin || temp==softmax)
		return temp;

	switch(snap) {
	case 0:
		break;
	case 1:
		temp= 10*(temp/10);
		break;
	case 2:
		temp= 100*(temp/100);
		break;
	}

	return temp;
}

static int ui_numedit_but_NUM(uiBut *but, uiHandleButtonData *data, float fac, int snap, int mx)
{
	float deler, tempf, softmin, softmax, softrange;
	int lvalue, temp, changed= 0;
	
	if(mx == data->draglastx)
		return changed;
	
	/* drag-lock - prevent unwanted scroll adjustments */
	/* change value (now 3) to adjust threshold in pixels */
	if(data->draglock) {
		if(abs(mx-data->dragstartx) <= 3)
			return changed;

		data->draglock= 0;
		data->dragstartx= mx;  /* ignore mouse movement within drag-lock */
	}

	softmin= but->softmin;
	softmax= but->softmax;
	softrange= softmax - softmin;

	if(ui_is_a_warp_but(but)) {
		/* Mouse location isn't screen clamped to the screen so use a linear mapping
		 * 2px == 1-int, or 1px == 1-ClickStep */
		if(ui_is_but_float(but)) {
			fac *= 0.01*but->a1;
			tempf = data->startvalue + ((mx - data->dragstartx) * fac);
			tempf= ui_numedit_apply_snapf(but, tempf, softmin, softmax, softrange, snap);

#if 1		/* fake moving the click start, nicer for dragging back after passing the limit */
			if(tempf < softmin) {
				data->dragstartx -= (softmin-tempf) / fac;
				tempf= softmin;
			} else if (tempf > softmax) {
				data->dragstartx += (tempf-softmax) / fac;
				tempf= softmax;
			}
#else
			CLAMP(tempf, softmin, softmax);
#endif

			if(tempf != data->value) {
				data->dragchange= 1;
				data->value= tempf;
				changed= 1;
			}
		}
		else {
			if(softrange > 256)		fac= 1.0;		/* 1px == 1 */
			else if(softrange > 32)	fac= 1.0/2.0;	/* 2px == 1 */
			else					fac= 1.0/16.0;	/* 16px == 1? */

			temp= data->startvalue + ((mx - data->dragstartx) * fac);
			temp= ui_numedit_apply_snap(temp, softmin, softmax, snap);

#if 1		/* fake moving the click start, nicer for dragging back after passing the limit */
			if(temp < softmin) {
				data->dragstartx -= (softmin-temp) / fac;
				temp= softmin;
			} else if (temp > softmax) {
				data->dragstartx += (temp-softmax) / fac;
				temp= softmax;
			}
#else
			CLAMP(temp, softmin, softmax);
#endif

			if(temp != data->value) {
				data->dragchange= 1;
				data->value= temp;
				changed= 1;
			}
		}

		data->draglastx= mx;
	}
	else {
		/* Use a non-linear mapping of the mouse drag especially for large floats (normal behavior) */
		deler= 500;
		if(!ui_is_but_float(but)) {
			/* prevent large ranges from getting too out of control */
			if (softrange > 600) deler = powf(softrange, 0.75);
			
			if (softrange < 100) deler= 200.0;
			if (softrange < 25) deler= 50.0;
		}
		deler /= fac;

		if(softrange > 11) {
			/* non linear change in mouse input- good for high precicsion */
			data->dragf+= (((float)(mx-data->draglastx))/deler) * (fabs(data->dragstartx-mx)*0.002);
		} else if (softrange > 129) { /* only scale large int buttons */
			/* non linear change in mouse input- good for high precicsionm ints need less fine tuning */
			data->dragf+= (((float)(mx-data->draglastx))/deler) * (fabs(data->dragstartx-mx)*0.004);
		} else {
			/*no scaling */
			data->dragf+= ((float)(mx-data->draglastx))/deler ;
		}
	
		CLAMP(data->dragf, 0.0, 1.0);
		data->draglastx= mx;
		tempf= (softmin + data->dragf*softrange);


		if(!ui_is_but_float(but)) {
			temp= floor(tempf+.5);

			temp= ui_numedit_apply_snap(temp, softmin, softmax, snap);

			CLAMP(temp, softmin, softmax);
			lvalue= (int)data->value;
			
			if(temp != lvalue) {
				data->dragchange= 1;
				data->value= (double)temp;
				changed= 1;
			}
		}
		else {
			temp= 0;
			tempf= ui_numedit_apply_snapf(but, tempf, softmin, softmax, softrange, snap);

			CLAMP(tempf, softmin, softmax);

			if(tempf != data->value) {
				data->dragchange= 1;
				data->value= tempf;
				changed= 1;
			}
		}
	}


	return changed;
}

static int ui_do_but_NUM(bContext *C, uiBlock *block, uiBut *but, uiHandleButtonData *data, wmEvent *event)
{
	int mx, my;	/* mouse location scaled to fit the UI */
	int screen_mx, screen_my; /* mouse location kept at screen pixel coords */
	int click= 0;
	int retval= WM_UI_HANDLER_CONTINUE;
	
	mx= screen_mx= event->x;
	my= screen_my= event->y;

	ui_window_to_block(data->region, block, &mx, &my);

	if(data->state == BUTTON_STATE_HIGHLIGHT) {
		/* XXX hardcoded keymap check.... */
		if(event->type == WHEELDOWNMOUSE && event->alt) {
			mx= but->x1;
			click= 1;
		}
		else if(event->type == WHEELUPMOUSE && event->alt) {
			mx= but->x2;
			click= 1;
		}
		else if(event->val==KM_PRESS) {
			if(ELEM3(event->type, LEFTMOUSE, PADENTER, RETKEY) && event->ctrl) {
				button_activate_state(C, but, BUTTON_STATE_TEXT_EDITING);
				retval= WM_UI_HANDLER_BREAK;
			}
			else if(event->type == LEFTMOUSE) {
				data->dragstartx= data->draglastx= ui_is_a_warp_but(but) ? screen_mx:mx;
				button_activate_state(C, but, BUTTON_STATE_NUM_EDITING);
				retval= WM_UI_HANDLER_BREAK;
			}
			else if(ELEM(event->type, PADENTER, RETKEY) && event->val==KM_PRESS)
				click= 1;
			else if (event->type == MINUSKEY && event->val==KM_PRESS) {
				button_activate_state(C, but, BUTTON_STATE_NUM_EDITING);
				data->value = -data->value;
				button_activate_state(C, but, BUTTON_STATE_EXIT);
				retval= WM_UI_HANDLER_BREAK;
			}
		}
		
	}
	else if(data->state == BUTTON_STATE_NUM_EDITING) {
		if(event->type == ESCKEY) {
			data->cancel= 1;
			data->escapecancel= 1;
			button_activate_state(C, but, BUTTON_STATE_EXIT);
		}
		else if(event->type == LEFTMOUSE && event->val!=KM_PRESS) {
			if(data->dragchange)
				button_activate_state(C, but, BUTTON_STATE_EXIT);
			else
				click= 1;
		}
		else if(event->type == MOUSEMOVE) {
			float fac;
			int snap;

			fac= 1.0f;
			if(event->shift) fac /= 10.0f;
			if(event->alt) fac /= 20.0f;
			
			snap= (event->ctrl)? (event->shift)? 2: 1: 0;

			if(ui_numedit_but_NUM(but, data, fac, snap, (ui_is_a_warp_but(but) ? screen_mx:mx)))
				ui_numedit_apply(C, block, but, data);
		}
		retval= WM_UI_HANDLER_BREAK;
	}
	else if(data->state == BUTTON_STATE_TEXT_EDITING) {
		ui_do_but_textedit(C, block, but, data, event);
		retval= WM_UI_HANDLER_BREAK;
	}
	else if(data->state == BUTTON_STATE_TEXT_SELECTING) {
		ui_do_but_textedit_select(C, block, but, data, event);
		retval= WM_UI_HANDLER_BREAK;
	}
	
	if(click) {
		/* we can click on the side arrows to increment/decrement,
		 * or click inside to edit the value directly */
		float tempf, softmin, softmax;
		int temp;

		softmin= but->softmin;
		softmax= but->softmax;

		if(!ui_is_but_float(but)) {
			if(mx < (but->x1 + (but->x2 - but->x1)/3 - 3)) {
				button_activate_state(C, but, BUTTON_STATE_NUM_EDITING);

				temp= (int)data->value - 1;
				if(temp>=softmin && temp<=softmax)
					data->value= (double)temp;
				else
					data->cancel= 1;

				button_activate_state(C, but, BUTTON_STATE_EXIT);
			}
			else if(mx > (but->x1 + (2*(but->x2 - but->x1)/3) + 3)) {
				button_activate_state(C, but, BUTTON_STATE_NUM_EDITING);

				temp= (int)data->value + 1;
				if(temp>=softmin && temp<=softmax)
					data->value= (double)temp;
				else
					data->cancel= 1;

				button_activate_state(C, but, BUTTON_STATE_EXIT);
			}
			else
				button_activate_state(C, but, BUTTON_STATE_TEXT_EDITING);
		}
		else {
			if(mx < (but->x1 + (but->x2 - but->x1)/3 - 3)) {
				button_activate_state(C, but, BUTTON_STATE_NUM_EDITING);

				tempf= data->value - 0.01*but->a1;
				if (tempf < softmin) tempf = softmin;
				data->value= tempf;

				button_activate_state(C, but, BUTTON_STATE_EXIT);
			}
			else if(mx > but->x1 + (2*((but->x2 - but->x1)/3) + 3)) {
				button_activate_state(C, but, BUTTON_STATE_NUM_EDITING);

				tempf= data->value + 0.01*but->a1;
				if (tempf > softmax) tempf = softmax;
				data->value= tempf;

				button_activate_state(C, but, BUTTON_STATE_EXIT);
			}
			else
				button_activate_state(C, but, BUTTON_STATE_TEXT_EDITING);
		}

		retval= WM_UI_HANDLER_BREAK;
	}
	
	return retval;
}

static int ui_numedit_but_SLI(uiBut *but, uiHandleButtonData *data, int shift, int ctrl, int mx)
{
	float deler, f, tempf, softmin, softmax, softrange;
	int temp, lvalue, changed= 0;

	softmin= but->softmin;
	softmax= but->softmax;
	softrange= softmax - softmin;

	if(but->type==NUMSLI) deler= ((but->x2-but->x1) - 5.0*but->aspect);
	else if(but->type==HSVSLI) deler= ((but->x2-but->x1)/2 - 5.0*but->aspect);
	else if(but->type==SCROLL) {
		int horizontal= (but->x2 - but->x1 > but->y2 - but->y1);
		float size= (horizontal)? (but->x2-but->x1): -(but->y2-but->y1);
		deler= size*(but->softmax - but->softmin)/(but->softmax - but->softmin + but->a1);
	}
	else deler= (but->x2-but->x1- 5.0*but->aspect);

	f= (float)(mx-data->dragstartx)/deler + data->dragfstart;
	
	if(shift)
		f= (f-data->dragfstart)/10.0 + data->dragfstart;

	CLAMP(f, 0.0, 1.0);
	tempf= softmin + f*softrange;
	temp= floor(tempf+.5);

	if(ctrl) {
		if(tempf==softmin || tempf==softmax);
		else if(ui_is_but_float(but)) {

			if(shift) {
				if(tempf==softmin || tempf==softmax);
				else if(softmax-softmin < 2.10) tempf= 0.01*floor(100.0*tempf);
				else if(softmax-softmin < 21.0) tempf= 0.1*floor(10.0*tempf);
				else tempf= floor(tempf);
			}
			else {
				if(softmax-softmin < 2.10) tempf= 0.1*floor(10*tempf);
				else if(softmax-softmin < 21.0) tempf= floor(tempf);
				else tempf= 10.0*floor(tempf/10.0);
			}
		}
		else {
			temp= 10*(temp/10);
			tempf= temp;
		}
	}

	if(!ui_is_but_float(but)) {
		lvalue= floor(data->value+0.5);

		CLAMP(temp, softmin, softmax);

		if(temp != lvalue) {
			data->value= temp;
			data->dragchange= 1;
			changed= 1;
		}
	}
	else {
		CLAMP(tempf, softmin, softmax);

		if(tempf != data->value) {
			data->value= tempf;
			data->dragchange= 1;
			changed= 1;
		}
	}

	return changed;
}

static int ui_do_but_SLI(bContext *C, uiBlock *block, uiBut *but, uiHandleButtonData *data, wmEvent *event)
{
	int mx, my, click= 0;
	int retval= WM_UI_HANDLER_CONTINUE;

	mx= event->x;
	my= event->y;
	ui_window_to_block(data->region, block, &mx, &my);

	if(data->state == BUTTON_STATE_HIGHLIGHT) {
		/* XXX hardcoded keymap check.... */
		if(event->type == WHEELDOWNMOUSE && event->alt) {
			mx= but->x1;
			click= 2;
		}
		else if(event->type == WHEELUPMOUSE && event->alt) {
			mx= but->x2;
			click= 2;
		}
		else if(event->val==KM_PRESS) {
			if(ELEM3(event->type, LEFTMOUSE, PADENTER, RETKEY) && event->ctrl) {
				button_activate_state(C, but, BUTTON_STATE_TEXT_EDITING);
				retval= WM_UI_HANDLER_BREAK;
			}
			/* alt-click on sides to get "arrows" like in NUM buttons, and match wheel usage above */
			else if(event->type == LEFTMOUSE && event->alt) {
				int halfpos = (but->x1 + but->x2) / 2;
				click = 2;
				if (mx < halfpos)
					mx = but->x1;
				else
					mx = but->x2;
			}
			else if(event->type == LEFTMOUSE) {
				data->dragstartx= mx;
				data->draglastx= mx;
				button_activate_state(C, but, BUTTON_STATE_NUM_EDITING);
				retval= WM_UI_HANDLER_BREAK;
			}
			else if(ELEM(event->type, PADENTER, RETKEY) && event->val==KM_PRESS)
				click= 1;
			else if (event->type == MINUSKEY && event->val==KM_PRESS) {
				button_activate_state(C, but, BUTTON_STATE_NUM_EDITING);
				data->value = -data->value;
				button_activate_state(C, but, BUTTON_STATE_EXIT);
				retval= WM_UI_HANDLER_BREAK;
			}
		}
	}
	else if(data->state == BUTTON_STATE_NUM_EDITING) {
		if(event->type == ESCKEY) {
			data->cancel= 1;
			data->escapecancel= 1;
			button_activate_state(C, but, BUTTON_STATE_EXIT);
		}
		else if(event->type == LEFTMOUSE && event->val!=KM_PRESS) {
			if(data->dragchange)
				button_activate_state(C, but, BUTTON_STATE_EXIT);
			else
				click= 1;
		}
		else if(event->type == MOUSEMOVE) {
			if(ui_numedit_but_SLI(but, data, event->shift, event->ctrl, mx))
				ui_numedit_apply(C, block, but, data);
		}
		retval= WM_UI_HANDLER_BREAK;
	}
	else if(data->state == BUTTON_STATE_TEXT_EDITING) {
		ui_do_but_textedit(C, block, but, data, event);
		retval= WM_UI_HANDLER_BREAK;
	}
	else if(data->state == BUTTON_STATE_TEXT_SELECTING) {
		ui_do_but_textedit_select(C, block, but, data, event);
		retval= WM_UI_HANDLER_BREAK;
	}

	if(click) {
		if (click==2) {
			/* nudge slider to the left or right */
			float f, tempf, softmin, softmax, softrange;
			int temp;
			
			button_activate_state(C, but, BUTTON_STATE_NUM_EDITING);
			
			softmin= but->softmin;
			softmax= but->softmax;
			softrange= softmax - softmin;
			
			tempf= data->value;
			temp= (int)data->value;
			
			/* XXX useles "if", same result for f, uh??? */
			if(but->type==SLI) f= (float)(mx-but->x1)/(but->x2-but->x1);
			else f= (float)(mx- but->x1)/(but->x2-but->x1);
			
			f= softmin + f*softrange;
			
			if(!ui_is_but_float(but)) {
				if(f<temp) temp--;
				else temp++;
				
				if(temp>=softmin && temp<=softmax)
					data->value= temp;
				else
					data->cancel= 1;
			} 
			else {
				if(f<tempf) tempf-=.01;
				else tempf+=.01;
				
				if(tempf>=softmin && tempf<=softmax)
					data->value= tempf;
				else
					data->cancel= 1;
			}
			
			button_activate_state(C, but, BUTTON_STATE_EXIT);
			retval= WM_UI_HANDLER_BREAK;
		}
		else {
			/* edit the value directly */
			button_activate_state(C, but, BUTTON_STATE_TEXT_EDITING);
			retval= WM_UI_HANDLER_BREAK;
		}
	}
	
	return retval;
}

static int ui_do_but_SCROLL(bContext *C, uiBlock *block, uiBut *but, uiHandleButtonData *data, wmEvent *event)
{
	int mx, my, click= 0;
	int retval= WM_UI_HANDLER_CONTINUE;
	int horizontal= (but->x2 - but->x1 > but->y2 - but->y1);
	
	mx= event->x;
	my= event->y;
	ui_window_to_block(data->region, block, &mx, &my);

	if(data->state == BUTTON_STATE_HIGHLIGHT) {
		if(event->val==KM_PRESS) {
			if(event->type == LEFTMOUSE) {
				if(horizontal) {
					data->dragstartx= mx;
					data->draglastx= mx;
				}
				else {
					data->dragstartx= my;
					data->draglastx= my;
				}
				button_activate_state(C, but, BUTTON_STATE_NUM_EDITING);
				retval= WM_UI_HANDLER_BREAK;
			}
			else if(ELEM(event->type, PADENTER, RETKEY) && event->val==KM_PRESS)
				click= 1;
		}
	}
	else if(data->state == BUTTON_STATE_NUM_EDITING) {
		if(event->type == ESCKEY) {
			data->cancel= 1;
			data->escapecancel= 1;
			button_activate_state(C, but, BUTTON_STATE_EXIT);
		}
		else if(event->type == LEFTMOUSE && event->val!=KM_PRESS) {
			button_activate_state(C, but, BUTTON_STATE_EXIT);
		}
		else if(event->type == MOUSEMOVE) {
			if(ui_numedit_but_SLI(but, data, 0, 0, (horizontal)? mx: my))
				ui_numedit_apply(C, block, but, data);
		}

		retval= WM_UI_HANDLER_BREAK;
	}
	
	return retval;
}


static int ui_do_but_BLOCK(bContext *C, uiBut *but, uiHandleButtonData *data, wmEvent *event)
{
	
	if(data->state == BUTTON_STATE_HIGHLIGHT) {
		
		/* first handle click on icondrag type button */
		if(event->type==LEFTMOUSE && but->dragpoin && event->val==KM_PRESS) {
			if(ui_but_mouse_inside_icon(but, data->region, event)) {
				button_activate_state(C, but, BUTTON_STATE_WAIT_DRAG);
				data->dragstartx= event->x;
				data->dragstarty= event->y;
				return WM_UI_HANDLER_BREAK;
			}
		}
		
		/* regular open menu */
		if(ELEM3(event->type, LEFTMOUSE, PADENTER, RETKEY) && event->val==KM_PRESS) {
			button_activate_state(C, but, BUTTON_STATE_MENU_OPEN);
			return WM_UI_HANDLER_BREAK;
		}
		else if(ELEM3(but->type, MENU, ICONROW, ICONTEXTROW)) {
			
			if(event->type == WHEELDOWNMOUSE && event->alt) {
				data->value= ui_step_name_menu(but, -1);
				button_activate_state(C, but, BUTTON_STATE_EXIT);
				ui_apply_button(C, but->block, but, data, 1);
				return WM_UI_HANDLER_BREAK;
			}
			else if(event->type == WHEELUPMOUSE && event->alt) {
				data->value= ui_step_name_menu(but, 1);
				button_activate_state(C, but, BUTTON_STATE_EXIT);
				ui_apply_button(C, but->block, but, data, 1);
				return WM_UI_HANDLER_BREAK;
			}
		}
		else if(but->type==COL) {
			if( ELEM(event->type, WHEELDOWNMOUSE, WHEELUPMOUSE) && event->alt) {
				float *hsv= ui_block_hsv_get(but->block);
				float col[3];
				
				ui_get_but_vectorf(but, col);
				rgb_to_hsv_compat(col[0], col[1], col[2], hsv, hsv+1, hsv+2);

				if(event->type==WHEELDOWNMOUSE)
					hsv[2]= CLAMPIS(hsv[2]-0.05f, 0.0f, 1.0f);
				else
					hsv[2]= CLAMPIS(hsv[2]+0.05f, 0.0f, 1.0f);
				
				hsv_to_rgb(hsv[0], hsv[1], hsv[2], data->vec, data->vec+1, data->vec+2);
				ui_set_but_vectorf(but, data->vec);
				
				button_activate_state(C, but, BUTTON_STATE_EXIT);
				ui_apply_button(C, but->block, but, data, 1);
				return WM_UI_HANDLER_BREAK;
			}
		}
	}
	else if(data->state == BUTTON_STATE_WAIT_DRAG) {
		
		/* this function also ends state */
		if(ui_but_start_drag(C, but, data, event)) {
			return WM_UI_HANDLER_BREAK;
		}
		
		/* outside icon quit, not needed if drag activated */
		if(0==ui_but_mouse_inside_icon(but, data->region, event)) {
			button_activate_state(C, but, BUTTON_STATE_EXIT);
			data->cancel= 1;
			return WM_UI_HANDLER_BREAK;
		}
		
		if(event->type==LEFTMOUSE && event->val==KM_RELEASE) {
			button_activate_state(C, but, BUTTON_STATE_MENU_OPEN);
			return WM_UI_HANDLER_BREAK;
		}

	}

	return WM_UI_HANDLER_CONTINUE;
}

static int ui_numedit_but_NORMAL(uiBut *but, uiHandleButtonData *data, int mx, int my)
{
	float dx, dy, rad, radsq, mrad, *fp;
	int mdx, mdy, changed= 1;
	
	/* button is presumed square */
	/* if mouse moves outside of sphere, it does negative normal */

	fp= data->origvec;
	rad= (but->x2 - but->x1);
	radsq= rad*rad;
	
	if(fp[2]>0.0f) {
		mdx= (rad*fp[0]);
		mdy= (rad*fp[1]);
	}
	else if(fp[2]> -1.0f) {
		mrad= rad/sqrt(fp[0]*fp[0] + fp[1]*fp[1]);
		
		mdx= 2.0f*mrad*fp[0] - (rad*fp[0]);
		mdy= 2.0f*mrad*fp[1] - (rad*fp[1]);
	}
	else mdx= mdy= 0;
	
	dx= (float)(mx+mdx-data->dragstartx);
	dy= (float)(my+mdy-data->dragstarty);

	fp= data->vec;
	mrad= dx*dx+dy*dy;
	if(mrad < radsq) {	/* inner circle */
		fp[0]= dx;
		fp[1]= dy;
		fp[2]= sqrt( radsq-dx*dx-dy*dy );
	}
	else {	/* outer circle */
		
		mrad= rad/sqrt(mrad);	// veclen
		
		dx*= (2.0f*mrad - 1.0f);
		dy*= (2.0f*mrad - 1.0f);
		
		mrad= dx*dx+dy*dy;
		if(mrad < radsq) {
			fp[0]= dx;
			fp[1]= dy;
			fp[2]= -sqrt( radsq-dx*dx-dy*dy );
		}
	}
	normalize_v3(fp);

	data->draglastx= mx;
	data->draglasty= my;

	return changed;
}

static int ui_do_but_NORMAL(bContext *C, uiBlock *block, uiBut *but, uiHandleButtonData *data, wmEvent *event)
{
	int mx, my;

	mx= event->x;
	my= event->y;
	ui_window_to_block(data->region, block, &mx, &my);

	if(data->state == BUTTON_STATE_HIGHLIGHT) {
		if(event->type==LEFTMOUSE && event->val==KM_PRESS) {
			data->dragstartx= mx;
			data->dragstarty= my;
			data->draglastx= mx;
			data->draglasty= my;
			button_activate_state(C, but, BUTTON_STATE_NUM_EDITING);

			/* also do drag the first time */
			if(ui_numedit_but_NORMAL(but, data, mx, my))
				ui_numedit_apply(C, block, but, data);
			
			return WM_UI_HANDLER_BREAK;
		}
	}
	else if(data->state == BUTTON_STATE_NUM_EDITING) {
		if(event->type == MOUSEMOVE) {
			if(mx!=data->draglastx || my!=data->draglasty) {
				if(ui_numedit_but_NORMAL(but, data, mx, my))
					ui_numedit_apply(C, block, but, data);
			}
		}
		else if(event->type==LEFTMOUSE && event->val!=KM_PRESS)
			button_activate_state(C, but, BUTTON_STATE_EXIT);

		return WM_UI_HANDLER_BREAK;
	}
	
	return WM_UI_HANDLER_CONTINUE;
}

static int ui_numedit_but_HSVCUBE(uiBut *but, uiHandleButtonData *data, int mx, int my)
{
	float rgb[3];
	float *hsv= ui_block_hsv_get(but->block);
	float x, y;
	int changed= 1;
	int color_profile = but->block->color_profile;
	
	if (but->rnaprop) {
		if (RNA_property_subtype(but->rnaprop) == PROP_COLOR_GAMMA)
			color_profile = BLI_PR_NONE;
	}

	ui_get_but_vectorf(but, rgb);

	rgb_to_hsv_compat(rgb[0], rgb[1], rgb[2], hsv, hsv+1, hsv+2);

	/* relative position within box */
	x= ((float)mx-but->x1)/(but->x2-but->x1);
	y= ((float)my-but->y1)/(but->y2-but->y1);
	CLAMP(x, 0.0, 1.0);
	CLAMP(y, 0.0, 1.0);

	switch((int)but->a1) {
	case UI_GRAD_SV:
		hsv[2]= x;
		hsv[1]= y;
		break;
	case UI_GRAD_HV:
		hsv[0]= x;
		hsv[2]= y;
		break;
	case UI_GRAD_HS:
		hsv[0]= x;
		hsv[1]= y;
		break;
	case UI_GRAD_H:
		hsv[0]= x;
		break;
	case UI_GRAD_S:
		hsv[1]= x;
		break;
	case UI_GRAD_V:
		hsv[2]= x;
		break;
	case UI_GRAD_V_ALT:	
		/* vertical 'value' strip */
	
		/* exception only for value strip - use the range set in but->min/max */
		hsv[2] = y * (but->softmax - but->softmin) + but->softmin;
		
		if (color_profile)
			hsv[2] = srgb_to_linearrgb(hsv[2]);
		
		if (hsv[2] > but->softmax)
			hsv[2] = but->softmax;
		break;
	default:
		assert(!"invalid hsv type");
	}

	hsv_to_rgb(hsv[0], hsv[1], hsv[2], rgb, rgb+1, rgb+2);
	copy_v3_v3(data->vec, rgb);

	data->draglastx= mx;
	data->draglasty= my;

	return changed;
}

static int ui_do_but_HSVCUBE(bContext *C, uiBlock *block, uiBut *but, uiHandleButtonData *data, wmEvent *event)
{
	int mx, my;

	mx= event->x;
	my= event->y;
	ui_window_to_block(data->region, block, &mx, &my);

	if(data->state == BUTTON_STATE_HIGHLIGHT) {
		if(event->type==LEFTMOUSE && event->val==KM_PRESS) {
			data->dragstartx= mx;
			data->dragstarty= my;
			data->draglastx= mx;
			data->draglasty= my;
			button_activate_state(C, but, BUTTON_STATE_NUM_EDITING);

			/* also do drag the first time */
			if(ui_numedit_but_HSVCUBE(but, data, mx, my))
				ui_numedit_apply(C, block, but, data);
			
			return WM_UI_HANDLER_BREAK;
		}
		/* XXX hardcoded keymap check.... */
		else if (ELEM(event->type, ZEROKEY, PAD0) && event->val == KM_PRESS) {
			if (but->a1==UI_GRAD_V_ALT){
				int len;
				
				/* reset only value */
				
				len= RNA_property_array_length(&but->rnapoin, but->rnaprop);
				if (len >= 3) {
					float rgb[3], def_hsv[3];
					float *def;
					float *hsv= ui_block_hsv_get(but->block);
					def= MEM_callocN(sizeof(float)*len, "reset_defaults - float");
					
					RNA_property_float_get_default_array(&but->rnapoin, but->rnaprop, def);
					rgb_to_hsv(def[0], def[1], def[2], def_hsv, def_hsv+1, def_hsv+2);
					
					ui_get_but_vectorf(but, rgb);
					rgb_to_hsv_compat(rgb[0], rgb[1], rgb[2], hsv, hsv+1, hsv+2);
					
					hsv_to_rgb(hsv[0], hsv[1], def_hsv[2], rgb, rgb+1, rgb+2);
					ui_set_but_vectorf(but, rgb);
					
					RNA_property_update(C, &but->rnapoin, but->rnaprop);
					
					MEM_freeN(def);
				}
				return WM_UI_HANDLER_BREAK;
			}
		}
	}
	else if(data->state == BUTTON_STATE_NUM_EDITING) {
		if(event->type == ESCKEY) {
			data->cancel= 1;
			data->escapecancel= 1;
			button_activate_state(C, but, BUTTON_STATE_EXIT);
		}
		else if(event->type == MOUSEMOVE) {
			if(mx!=data->draglastx || my!=data->draglasty) {
				if(ui_numedit_but_HSVCUBE(but, data, mx, my))
					ui_numedit_apply(C, block, but, data);
			}
		}
		else if(event->type==LEFTMOUSE && event->val!=KM_PRESS)
			button_activate_state(C, but, BUTTON_STATE_EXIT);
		
		return WM_UI_HANDLER_BREAK;
	}

	return WM_UI_HANDLER_CONTINUE;
}

static int ui_numedit_but_HSVCIRCLE(uiBut *but, uiHandleButtonData *data, int mx, int my, int shift)
{
	rcti rect;
	int changed= 1;
	float rgb[3];
	float hsv[3];
	
	rect.xmin= but->x1; rect.xmax= but->x2;
	rect.ymin= but->y1; rect.ymax= but->y2;
	
	ui_get_but_vectorf(but, rgb);
	copy_v3_v3(hsv, ui_block_hsv_get(but->block));
	rgb_to_hsv_compat(rgb[0], rgb[1], rgb[2], hsv, hsv+1, hsv+2);
	
	/* exception, when using color wheel in 'locked' value state:
	 * allow choosing a hue for black values, by giving a tiny increment */
	if (but->flag & UI_BUT_COLOR_LOCK) { // lock
		if (hsv[2] == 0.f) hsv[2] = 0.0001f;
	}

	if(U.uiflag & USER_CONTINUOUS_MOUSE) {
		float fac= shift ? 0.05 : 1.0f;
		/* slow down the mouse, this is fairly picky */
		mx = (data->dragstartx*(1.0f-fac) + mx*fac);
		my = (data->dragstarty*(1.0f-fac) + my*fac);
	}

	ui_hsvcircle_vals_from_pos(hsv, hsv+1, &rect, (float)mx, (float)my);

	if(but->flag & UI_BUT_COLOR_CUBIC)
		hsv[1]= 1.0f - sqrt3f(1.0f - hsv[1]);

	hsv_to_rgb(hsv[0], hsv[1], hsv[2], rgb, rgb+1, rgb+2);

	if((but->flag & UI_BUT_VEC_SIZE_LOCK) && (rgb[0] || rgb[1] || rgb[2])) {
		normalize_v3(rgb);
		mul_v3_fl(rgb, but->a2);
	}

	ui_set_but_vectorf(but, rgb);
	
	data->draglastx= mx;
	data->draglasty= my;
	
	return changed;
}


static int ui_do_but_HSVCIRCLE(bContext *C, uiBlock *block, uiBut *but, uiHandleButtonData *data, wmEvent *event)
{
	int mx, my;
	
	mx= event->x;
	my= event->y;
	ui_window_to_block(data->region, block, &mx, &my);
	
	if(data->state == BUTTON_STATE_HIGHLIGHT) {
		if(event->type==LEFTMOUSE && event->val==KM_PRESS) {
			data->dragstartx= mx;
			data->dragstarty= my;
			data->draglastx= mx;
			data->draglasty= my;
			button_activate_state(C, but, BUTTON_STATE_NUM_EDITING);
			
			/* also do drag the first time */
			if(ui_numedit_but_HSVCIRCLE(but, data, mx, my, event->shift))
				ui_numedit_apply(C, block, but, data);
			
			return WM_UI_HANDLER_BREAK;
		}
		/* XXX hardcoded keymap check.... */
		else if (ELEM(event->type, ZEROKEY, PAD0) && event->val == KM_PRESS) {
			int len;
			
			/* reset only saturation */
			
			len= RNA_property_array_length(&but->rnapoin, but->rnaprop);
			if (len >= 3) {
				float rgb[3], def_hsv[3];
				float *def;
				float *hsv= ui_block_hsv_get(but->block);
				def= MEM_callocN(sizeof(float)*len, "reset_defaults - float");
				
				RNA_property_float_get_default_array(&but->rnapoin, but->rnaprop, def);
				rgb_to_hsv(def[0], def[1], def[2], def_hsv, def_hsv+1, def_hsv+2);
				
				ui_get_but_vectorf(but, rgb);
				rgb_to_hsv_compat(rgb[0], rgb[1], rgb[2], hsv, hsv+1, hsv+2);
				
				hsv_to_rgb(hsv[0], def_hsv[1], hsv[2], rgb, rgb+1, rgb+2);
				ui_set_but_vectorf(but, rgb);
				
				RNA_property_update(C, &but->rnapoin, but->rnaprop);
				
				MEM_freeN(def);
			}
			return WM_UI_HANDLER_BREAK;
		}
	}
	else if(data->state == BUTTON_STATE_NUM_EDITING) {
		if(event->type == ESCKEY) {
			data->cancel= 1;
			data->escapecancel= 1;
			button_activate_state(C, but, BUTTON_STATE_EXIT);
		}
		/* XXX hardcoded keymap check.... */
		else if(event->type == WHEELDOWNMOUSE) {
			float *hsv= ui_block_hsv_get(but->block);
			hsv[2]= CLAMPIS(hsv[2]-0.05f, 0.0f, 1.0f);
			ui_set_but_hsv(but);	// converts to rgb
			ui_numedit_apply(C, block, but, data);
		}
		else if(event->type == WHEELUPMOUSE) {
			float *hsv= ui_block_hsv_get(but->block);
			hsv[2]= CLAMPIS(hsv[2]+0.05f, 0.0f, 1.0f);
			ui_set_but_hsv(but);	// converts to rgb
			ui_numedit_apply(C, block, but, data);
		}
		else if(event->type == MOUSEMOVE) {
			if(mx!=data->draglastx || my!=data->draglasty) {
				if(ui_numedit_but_HSVCIRCLE(but, data, mx, my, event->shift))
					ui_numedit_apply(C, block, but, data);
			}
		}
		else if(event->type==LEFTMOUSE && event->val!=KM_PRESS) {
			button_activate_state(C, but, BUTTON_STATE_EXIT);
		}
		return WM_UI_HANDLER_BREAK;
	}
	
	return WM_UI_HANDLER_CONTINUE;
}


static int verg_colorband(const void *a1, const void *a2)
{
	const CBData *x1=a1, *x2=a2;
	
	if( x1->pos > x2->pos ) return 1;
	else if( x1->pos < x2->pos) return -1;
	return WM_UI_HANDLER_CONTINUE;
}

static void ui_colorband_update(ColorBand *coba)
{
	int a;
	
	if(coba->tot<2) return;
	
	for(a=0; a<coba->tot; a++) coba->data[a].cur= a;
		qsort(coba->data, coba->tot, sizeof(CBData), verg_colorband);
	for(a=0; a<coba->tot; a++) {
		if(coba->data[a].cur==coba->cur) {
			coba->cur= a;
			break;
		}
	}
}

static int ui_numedit_but_COLORBAND(uiBut *but, uiHandleButtonData *data, int mx)
{
	float dx;
	int changed= 0;

	if(data->draglastx == mx)
		return changed;

	dx= ((float)(mx - data->draglastx))/(but->x2-but->x1);
	data->dragcbd->pos += dx;
	CLAMP(data->dragcbd->pos, 0.0, 1.0);
	
	ui_colorband_update(data->coba);
	data->dragcbd= data->coba->data + data->coba->cur;	/* because qsort */
	
	data->draglastx= mx;
	changed= 1;

	return changed;
}

static int ui_do_but_COLORBAND(bContext *C, uiBlock *block, uiBut *but, uiHandleButtonData *data, wmEvent *event)
{
	ColorBand *coba;
	CBData *cbd;
	int mx, my, a, xco, mindist= 12;

	mx= event->x;
	my= event->y;
	ui_window_to_block(data->region, block, &mx, &my);

	if(data->state == BUTTON_STATE_HIGHLIGHT) {
		if(event->type==LEFTMOUSE && event->val==KM_PRESS) {
			coba= (ColorBand*)but->poin;

			if(event->ctrl) {
				/* insert new key on mouse location */
				float pos= ((float)(mx - but->x1))/(but->x2-but->x1);
				colorband_element_add(coba, pos);
				button_activate_state(C, but, BUTTON_STATE_EXIT);
			}
			else {
				data->dragstartx= mx;
				data->dragstarty= my;
				data->draglastx= mx;
				data->draglasty= my;

				/* activate new key when mouse is close */
				for(a=0, cbd= coba->data; a<coba->tot; a++, cbd++) {
					xco= but->x1 + (cbd->pos*(but->x2-but->x1));
					xco= ABS(xco-mx);
					if(a==coba->cur) xco+= 5; // selected one disadvantage
					if(xco<mindist) {
						coba->cur= a;
						mindist= xco;
					}
				}
		
				data->dragcbd= coba->data + coba->cur;
				button_activate_state(C, but, BUTTON_STATE_NUM_EDITING);
			}

			return WM_UI_HANDLER_BREAK;
		}
	}
	else if(data->state == BUTTON_STATE_NUM_EDITING) {
		if(event->type == MOUSEMOVE) {
			if(mx!=data->draglastx || my!=data->draglasty) {
				if(ui_numedit_but_COLORBAND(but, data, mx))
					ui_numedit_apply(C, block, but, data);
			}
		}
		else if(event->type==LEFTMOUSE && event->val!=KM_PRESS)
			button_activate_state(C, but, BUTTON_STATE_EXIT);
		
		return WM_UI_HANDLER_BREAK;
	}

	return WM_UI_HANDLER_CONTINUE;
}

static int ui_numedit_but_CURVE(uiBut *but, uiHandleButtonData *data, int snap, int mx, int my)
{
	CurveMapping *cumap= data->cumap;
	CurveMap *cuma= cumap->cm+cumap->cur;
	CurveMapPoint *cmp= cuma->curve;
	float fx, fy, zoomx, zoomy, offsx, offsy;
	int a, changed= 0;

	zoomx= (but->x2-but->x1)/(cumap->curr.xmax-cumap->curr.xmin);
	zoomy= (but->y2-but->y1)/(cumap->curr.ymax-cumap->curr.ymin);
	offsx= cumap->curr.xmin;
	offsy= cumap->curr.ymin;

	if(snap) {
		float d[2];

		d[0]= mx - data->dragstartx;
		d[1]= my - data->dragstarty;

		if(len_v2(d) < 3.0f)
			snap= 0;
	}

	if(data->dragsel != -1) {
		int moved_point= 0;		/* for ctrl grid, can't use orig coords because of sorting */
		
		fx= (mx-data->draglastx)/zoomx;
		fy= (my-data->draglasty)/zoomy;
		for(a=0; a<cuma->totpoint; a++) {
			if(cmp[a].flag & SELECT) {
				float origx= cmp[a].x, origy= cmp[a].y;
				cmp[a].x+= fx;
				cmp[a].y+= fy;
				if(snap) {
					cmp[a].x= 0.125f*floor(0.5f + 8.0f*cmp[a].x);
					cmp[a].y= 0.125f*floor(0.5f + 8.0f*cmp[a].y);
				}
				if(cmp[a].x!=origx || cmp[a].y!=origy)
					moved_point= 1;
			}
		}

		curvemapping_changed(cumap, 0);	/* no remove doubles */
		
		if(moved_point) {
			data->draglastx= mx;
			data->draglasty= my;
			changed= 1;
		}

		data->dragchange= 1; /* mark for selection */
	}
	else {
		fx= (mx-data->draglastx)/zoomx;
		fy= (my-data->draglasty)/zoomy;
		
		/* clamp for clip */
		if(cumap->flag & CUMA_DO_CLIP) {
			if(cumap->curr.xmin-fx < cumap->clipr.xmin)
				fx= cumap->curr.xmin - cumap->clipr.xmin;
			else if(cumap->curr.xmax-fx > cumap->clipr.xmax)
				fx= cumap->curr.xmax - cumap->clipr.xmax;
			if(cumap->curr.ymin-fy < cumap->clipr.ymin)
				fy= cumap->curr.ymin - cumap->clipr.ymin;
			else if(cumap->curr.ymax-fy > cumap->clipr.ymax)
				fy= cumap->curr.ymax - cumap->clipr.ymax;
		}				

		cumap->curr.xmin-=fx;
		cumap->curr.ymin-=fy;
		cumap->curr.xmax-=fx;
		cumap->curr.ymax-=fy;
		
		data->draglastx= mx;
		data->draglasty= my;

		changed= 1;
	}

	return changed;
}

static int ui_do_but_CURVE(bContext *C, uiBlock *block, uiBut *but, uiHandleButtonData *data, wmEvent *event)
{
	int mx, my, a, changed= 0;

	mx= event->x;
	my= event->y;
	ui_window_to_block(data->region, block, &mx, &my);

	if(data->state == BUTTON_STATE_HIGHLIGHT) {
		if(event->type==LEFTMOUSE && event->val==KM_PRESS) {
			CurveMapping *cumap= (CurveMapping*)but->poin;
			CurveMap *cuma= cumap->cm+cumap->cur;
			CurveMapPoint *cmp;
			float fx, fy, zoomx, zoomy, offsx, offsy;
			float dist, mindist= 200.0f; // 14 pixels radius
			int sel= -1;

			zoomx= (but->x2-but->x1)/(cumap->curr.xmax-cumap->curr.xmin);
			zoomy= (but->y2-but->y1)/(cumap->curr.ymax-cumap->curr.ymin);
			offsx= cumap->curr.xmin;
			offsy= cumap->curr.ymin;

			if(event->ctrl) {
				fx= ((float)my - but->x1)/zoomx + offsx;
				fy= ((float)my - but->y1)/zoomy + offsy;
				
				curvemap_insert(cuma, fx, fy);
				curvemapping_changed(cumap, 0);
				changed= 1;
			}

			/* check for selecting of a point */
			cmp= cuma->curve;	/* ctrl adds point, new malloc */
			for(a=0; a<cuma->totpoint; a++) {
				fx= but->x1 + zoomx*(cmp[a].x-offsx);
				fy= but->y1 + zoomy*(cmp[a].y-offsy);
				dist= (fx-mx)*(fx-mx) + (fy-my)*(fy-my);
				if(dist < mindist) {
					sel= a;
					mindist= dist;
				}
			}

			if (sel == -1) {
				/* if the click didn't select anything, check if it's clicked on the 
				 * curve itself, and if so, add a point */
				fx= ((float)mx - but->x1)/zoomx + offsx;
				fy= ((float)my - but->y1)/zoomy + offsy;
				
				cmp= cuma->table;

				/* loop through the curve segment table and find what's near the mouse.
				 * 0.05 is kinda arbitrary, but seems to be what works nicely. */
				for(a=0; a<=CM_TABLE; a++) {			
					if ( ( fabs(fx - cmp[a].x) < (0.05) ) && ( fabs(fy - cmp[a].y) < (0.05) ) ) {
					
						curvemap_insert(cuma, fx, fy);
						curvemapping_changed(cumap, 0);

						changed= 1;
						
						/* reset cmp back to the curve points again, rather than drawing segments */		
						cmp= cuma->curve;
						
						/* find newly added point and make it 'sel' */
						for(a=0; a<cuma->totpoint; a++)
							if(cmp[a].x == fx)
								sel = a;
							
						break;
					}
				}
			}

			if(sel!= -1) {
				/* ok, we move a point */
				/* deselect all if this one is deselect. except if we hold shift */
				if(event->shift==0) {
					for(a=0; a<cuma->totpoint; a++)
						cmp[a].flag &= ~SELECT;
					cmp[sel].flag |= SELECT;
				}
				else
					cmp[sel].flag ^= SELECT;
			}
			else {
				/* move the view */
				data->cancel= 1;
			}

			data->dragsel= sel;

			data->dragstartx= mx;
			data->dragstarty= my;
			data->draglastx= mx;
			data->draglasty= my;

			button_activate_state(C, but, BUTTON_STATE_NUM_EDITING);
			return WM_UI_HANDLER_BREAK;
		}
	}
	else if(data->state == BUTTON_STATE_NUM_EDITING) {
		if(event->type == MOUSEMOVE) {
			if(mx!=data->draglastx || my!=data->draglasty) {
				if(ui_numedit_but_CURVE(but, data, event->ctrl, mx, my))
					ui_numedit_apply(C, block, but, data);
			}
		}
		else if(event->type==LEFTMOUSE && event->val!=KM_PRESS) {
			if(data->dragsel != -1) {
				CurveMapping *cumap= data->cumap;
				CurveMap *cuma= cumap->cm+cumap->cur;
				CurveMapPoint *cmp= cuma->curve;

				if(!data->dragchange) {
					/* deselect all, select one */
					if(event->shift==0) {
						for(a=0; a<cuma->totpoint; a++)
							cmp[a].flag &= ~SELECT;
						cmp[data->dragsel].flag |= SELECT;
					}
				}
				else
					curvemapping_changed(cumap, 1);	/* remove doubles */
			}

			button_activate_state(C, but, BUTTON_STATE_EXIT);
		}

		return WM_UI_HANDLER_BREAK;
	}

	return WM_UI_HANDLER_CONTINUE;
}

static int in_scope_resize_zone(uiBut *but, int UNUSED(x), int y)
{
	// bottom corner return (x > but->x2 - SCOPE_RESIZE_PAD) && (y < but->y1 + SCOPE_RESIZE_PAD);
	return (y < but->y1 + SCOPE_RESIZE_PAD);
}

static int ui_numedit_but_HISTOGRAM(uiBut *but, uiHandleButtonData *data, int mx, int my)
{
	Histogram *hist = (Histogram *)but->poin;
	rcti rect;
	int changed= 1;
	float dx, dy, yfac=1.f;
	
	rect.xmin= but->x1; rect.xmax= but->x2;
	rect.ymin= but->y1; rect.ymax= but->y2;
	
	dx = mx - data->draglastx;
	dy = my - data->draglasty;
	
	
	if (in_scope_resize_zone(but, data->dragstartx, data->dragstarty)) {
		 /* resize histogram widget itself */
		hist->height = (but->y2 - but->y1) + (data->dragstarty - my);
	} else {
		/* scale histogram values */
		yfac = MIN2(powf(hist->ymax, 2.f), 1.f) * 0.5;
		hist->ymax += dy * yfac;
	
		CLAMP(hist->ymax, 1.f, 100.f);
	}
	
	data->draglastx= mx;
	data->draglasty= my;
	
	return changed;
}

static int ui_do_but_HISTOGRAM(bContext *C, uiBlock *block, uiBut *but, uiHandleButtonData *data, wmEvent *event)
{
	int mx, my;
	
	mx= event->x;
	my= event->y;
	ui_window_to_block(data->region, block, &mx, &my);
	
	if(data->state == BUTTON_STATE_HIGHLIGHT) {
		if(event->type==LEFTMOUSE && event->val==KM_PRESS) {
			data->dragstartx= mx;
			data->dragstarty= my;
			data->draglastx= mx;
			data->draglasty= my;
			button_activate_state(C, but, BUTTON_STATE_NUM_EDITING);
			
			/* also do drag the first time */
			if(ui_numedit_but_HISTOGRAM(but, data, mx, my))
				ui_numedit_apply(C, block, but, data);
			
			return WM_UI_HANDLER_BREAK;
		}
		/* XXX hardcoded keymap check.... */
		else if (ELEM(event->type, ZEROKEY, PAD0) && event->val == KM_PRESS) {
			Histogram *hist = (Histogram *)but->poin;
			hist->ymax = 1.f;
			
			button_activate_state(C, but, BUTTON_STATE_EXIT);
			return WM_UI_HANDLER_BREAK;
		}
	}
	else if(data->state == BUTTON_STATE_NUM_EDITING) {
		if(event->type == ESCKEY) {
			data->cancel= 1;
			data->escapecancel= 1;
			button_activate_state(C, but, BUTTON_STATE_EXIT);
		}
		else if(event->type == MOUSEMOVE) {
			if(mx!=data->draglastx || my!=data->draglasty) {
				if(ui_numedit_but_HISTOGRAM(but, data, mx, my))
					ui_numedit_apply(C, block, but, data);
			}
		}
		else if(event->type==LEFTMOUSE && event->val!=KM_PRESS) {
			button_activate_state(C, but, BUTTON_STATE_EXIT);
		}
		return WM_UI_HANDLER_BREAK;
	}
	
	return WM_UI_HANDLER_CONTINUE;
}

static int ui_numedit_but_WAVEFORM(uiBut *but, uiHandleButtonData *data, int mx, int my)
{
	Scopes *scopes = (Scopes *)but->poin;
	rcti rect;
	int changed= 1;
	float dx, dy, yfac=1.f;

	rect.xmin= but->x1; rect.xmax= but->x2;
	rect.ymin= but->y1; rect.ymax= but->y2;

	dx = mx - data->draglastx;
	dy = my - data->draglasty;


	if (in_scope_resize_zone(but, data->dragstartx, data->dragstarty)) {
		 /* resize waveform widget itself */
		scopes->wavefrm_height = (but->y2 - but->y1) + (data->dragstarty - my);
	} else {
		/* scale waveform values */
		yfac = scopes->wavefrm_yfac;
		scopes->wavefrm_yfac += dy/200.0f;

		CLAMP(scopes->wavefrm_yfac, 0.5f, 2.f);
	}

	data->draglastx= mx;
	data->draglasty= my;

	return changed;
}

static int ui_do_but_WAVEFORM(bContext *C, uiBlock *block, uiBut *but, uiHandleButtonData *data, wmEvent *event)
{
	int mx, my;

	mx= event->x;
	my= event->y;
	ui_window_to_block(data->region, block, &mx, &my);

	if(data->state == BUTTON_STATE_HIGHLIGHT) {
		if(event->type==LEFTMOUSE && event->val==KM_PRESS) {
			data->dragstartx= mx;
			data->dragstarty= my;
			data->draglastx= mx;
			data->draglasty= my;
			button_activate_state(C, but, BUTTON_STATE_NUM_EDITING);

			/* also do drag the first time */
			if(ui_numedit_but_WAVEFORM(but, data, mx, my))
				ui_numedit_apply(C, block, but, data);

			return WM_UI_HANDLER_BREAK;
		}
		/* XXX hardcoded keymap check.... */
		else if (ELEM(event->type, ZEROKEY, PAD0) && event->val == KM_PRESS) {
			Scopes *scopes = (Scopes *)but->poin;
			scopes->wavefrm_yfac = 1.f;

			button_activate_state(C, but, BUTTON_STATE_EXIT);
			return WM_UI_HANDLER_BREAK;
		}
	}
	else if(data->state == BUTTON_STATE_NUM_EDITING) {
		if(event->type == ESCKEY) {
			data->cancel= 1;
			data->escapecancel= 1;
			button_activate_state(C, but, BUTTON_STATE_EXIT);
		}
		else if(event->type == MOUSEMOVE) {
			if(mx!=data->draglastx || my!=data->draglasty) {
				if(ui_numedit_but_WAVEFORM(but, data, mx, my))
					ui_numedit_apply(C, block, but, data);
			}
		}
		else if(event->type==LEFTMOUSE && event->val!=KM_PRESS) {
			button_activate_state(C, but, BUTTON_STATE_EXIT);
		}
		return WM_UI_HANDLER_BREAK;
	}

	return WM_UI_HANDLER_CONTINUE;
}

static int ui_numedit_but_VECTORSCOPE(uiBut *but, uiHandleButtonData *data, int mx, int my)
{
	Scopes *scopes = (Scopes *)but->poin;
	rcti rect;
	int changed= 1;
	/* float dx, dy; */

	rect.xmin= but->x1; rect.xmax= but->x2;
	rect.ymin= but->y1; rect.ymax= but->y2;

	/* dx = mx - data->draglastx; */
	/* dy = my - data->draglasty; */

	if (in_scope_resize_zone(but, data->dragstartx, data->dragstarty)) {
		 /* resize vectorscope widget itself */
		scopes->vecscope_height = (but->y2 - but->y1) + (data->dragstarty - my);
	}

	data->draglastx= mx;
	data->draglasty= my;

	return changed;
}

static int ui_do_but_VECTORSCOPE(bContext *C, uiBlock *block, uiBut *but, uiHandleButtonData *data, wmEvent *event)
{
	int mx, my;

	mx= event->x;
	my= event->y;
	ui_window_to_block(data->region, block, &mx, &my);

	if(data->state == BUTTON_STATE_HIGHLIGHT) {
		if(event->type==LEFTMOUSE && event->val==KM_PRESS) {
			data->dragstartx= mx;
			data->dragstarty= my;
			data->draglastx= mx;
			data->draglasty= my;
			button_activate_state(C, but, BUTTON_STATE_NUM_EDITING);

			/* also do drag the first time */
			if(ui_numedit_but_VECTORSCOPE(but, data, mx, my))
				ui_numedit_apply(C, block, but, data);

			return WM_UI_HANDLER_BREAK;
		}
	}
	else if(data->state == BUTTON_STATE_NUM_EDITING) {
		if(event->type == ESCKEY) {
			data->cancel= 1;
			data->escapecancel= 1;
			button_activate_state(C, but, BUTTON_STATE_EXIT);
		}
		else if(event->type == MOUSEMOVE) {
			if(mx!=data->draglastx || my!=data->draglasty) {
				if(ui_numedit_but_VECTORSCOPE(but, data, mx, my))
					ui_numedit_apply(C, block, but, data);
			}
		}
		else if(event->type==LEFTMOUSE && event->val!=KM_PRESS) {
			button_activate_state(C, but, BUTTON_STATE_EXIT);
		}
		return WM_UI_HANDLER_BREAK;
	}

	return WM_UI_HANDLER_CONTINUE;
}

#ifdef INTERNATIONAL
static int ui_do_but_CHARTAB(bContext *UNUSED(C), uiBlock *UNUSED(block), uiBut *UNUSED(but), uiHandleButtonData *UNUSED(data), wmEvent *UNUSED(event))
{
	/* XXX 2.50 bad global and state access */
#if 0
	float sx, sy, ex, ey;
	float width, height;
	float butw, buth;
	int mx, my, x, y, cs, che;

	mx= event->x;
	my= event->y;
	ui_window_to_block(data->region, block, &mx, &my);

	if(data->state == BUTTON_STATE_HIGHLIGHT) {
		if(ELEM3(event->type, LEFTMOUSE, PADENTER, RETKEY) && event->val==KM_PRESS) {
			/* Calculate the size of the button */
			width = abs(but->x2 - but->x1);
			height = abs(but->y2 - but->y1);

			butw = floor(width / 12);
			buth = floor(height / 6);

			/* Initialize variables */
			sx = but->x1;
			ex = but->x1 + butw;
			sy = but->y1 + height - buth;
			ey = but->y1 + height;

			cs = G.charstart;

			/* And the character is */
			x = (int) ((mx / butw) - 0.5);
			y = (int) (6 - ((my / buth) - 0.5));

			che = cs + (y*12) + x;

			if(che > G.charmax)
				che = 0;

			if(G.obedit)
			{
				do_textedit(0,0,che);
			}

			button_activate_state(C, but, BUTTON_STATE_EXIT);
			return WM_UI_HANDLER_BREAK;
		}
		else if(ELEM(event->type, WHEELUPMOUSE, PAGEUPKEY)) {
			for(but= block->buttons.first; but; but= but->next) {
				if(but->type == CHARTAB) {
					G.charstart = G.charstart - (12*6);
					if(G.charstart < 0)
						G.charstart = 0;
					if(G.charstart < G.charmin)
						G.charstart = G.charmin;
					ui_draw_but(but);

					//Really nasty... to update the num button from the same butblock
					for(bt= block->buttons.first; bt; bt= bt->next)
					{
						if(ELEM(bt->type, NUM, NUMABS)) {
							ui_check_but(bt);
							ui_draw_but(bt);
						}
					}
					retval=UI_CONT;
					break;
				}
			}

			return WM_UI_HANDLER_BREAK;
		}
		else if(ELEM(event->type, WHEELDOWNMOUSE, PAGEDOWNKEY)) {
			for(but= block->buttons.first; but; but= but->next)
			{
				if(but->type == CHARTAB)
				{
					G.charstart = G.charstart + (12*6);
					if(G.charstart > (0xffff - 12*6))
						G.charstart = 0xffff - (12*6);
					if(G.charstart > G.charmax - 12*6)
						G.charstart = G.charmax - 12*6;
					ui_draw_but(but);

					for(bt= block->buttons.first; bt; bt= bt->next)
					{
						if(ELEM(bt->type, NUM, NUMABS)) {
							ui_check_but(bt);
							ui_draw_but(bt);
						}
					}
					
					but->flag |= UI_ACTIVE;
					retval=UI_RETURN_OK;
					break;
				}
			}

			return WM_UI_HANDLER_BREAK;
		}
	}
#endif

	return WM_UI_HANDLER_CONTINUE;
}
#endif


static int ui_do_but_LINK(bContext *C, uiBut *but, uiHandleButtonData *data, wmEvent *event)
{
	ARegion *ar= CTX_wm_region(C);
	
	but->linkto[0]= event->x-ar->winrct.xmin;
	but->linkto[1]= event->y-ar->winrct.ymin;
	
	if(data->state == BUTTON_STATE_HIGHLIGHT) {
		if(event->type == LEFTMOUSE && event->val==KM_PRESS) {
			button_activate_state(C, but, BUTTON_STATE_WAIT_RELEASE);
			return WM_UI_HANDLER_BREAK;
		}
		else if(event->type == LEFTMOUSE && but->block->handle) {
			button_activate_state(C, but, BUTTON_STATE_EXIT);
			return WM_UI_HANDLER_BREAK;
		}
	}
	else if(data->state == BUTTON_STATE_WAIT_RELEASE) {
		
		if(event->type == LEFTMOUSE && event->val!=KM_PRESS) {
			if(!(but->flag & UI_SELECT))
				data->cancel= 1;
			button_activate_state(C, but, BUTTON_STATE_EXIT);
			return WM_UI_HANDLER_BREAK;
		}
	}
	
	return WM_UI_HANDLER_CONTINUE;
}

static void but_shortcut_name_func(bContext *C, void *arg1, int UNUSED(event))
{
	uiBut *but = (uiBut *)arg1;

	if (but->optype) {
		char buf[512], *cpoin;

		IDProperty *prop= (but->opptr)? but->opptr->data: NULL;
		
		/* complex code to change name of button */
		if(WM_key_event_operator_string(C, but->optype->idname, but->opcontext, prop, buf, sizeof(buf))) {
			wmKeyMap *km= NULL;
			char *butstr_orig;

			// XXX but->str changed... should not, remove the hotkey from it
			cpoin= strchr(but->str, '|');
			if(cpoin) *cpoin= 0;		

			butstr_orig= BLI_strdup(but->str);
			BLI_snprintf(but->strdata, sizeof(but->strdata), "%s|%s", butstr_orig, buf);
			MEM_freeN(butstr_orig);
			but->str= but->strdata;

			ui_check_but(but);

			/* set the keymap editable else the key wont save */
			WM_key_event_operator_id(C, but->optype->idname, but->opcontext, prop, 1, &km);
			WM_keymap_copy_to_user(km);
		}
		else {
			/* shortcut was removed */
			cpoin= strchr(but->str, '|');
			if(cpoin) *cpoin= 0;
		}
	}
}

static uiBlock *menu_change_shortcut(bContext *C, ARegion *ar, void *arg)
{
	uiBlock *block;
	uiBut *but = (uiBut *)arg;
	wmKeyMap *km;
	wmKeyMapItem *kmi;
	PointerRNA ptr;
	uiLayout *layout;
	uiStyle *style= U.uistyles.first;
	IDProperty *prop= (but->opptr)? but->opptr->data: NULL;
	int kmi_id = WM_key_event_operator_id(C, but->optype->idname, but->opcontext, prop, 1, &km);

	kmi = WM_keymap_item_find_id(km, kmi_id);
	
	RNA_pointer_create(NULL, &RNA_KeyMapItem, kmi, &ptr);
	
	block= uiBeginBlock(C, ar, "_popup", UI_EMBOSS);
	uiBlockSetHandleFunc(block, but_shortcut_name_func, but);
	uiBlockSetFlag(block, UI_BLOCK_MOVEMOUSE_QUIT);
	uiBlockSetDirection(block, UI_CENTER);
	
	layout= uiBlockLayout(block, UI_LAYOUT_VERTICAL, UI_LAYOUT_PANEL, 0, 0, 200, 20, style);
	
	uiItemR(layout, &ptr, "type", UI_ITEM_R_FULL_EVENT|UI_ITEM_R_IMMEDIATE, "", ICON_NULL);
	
	uiPopupBoundsBlock(block, 6, -50, 26);
	uiEndBlock(C, block);
	
	return block;
}

static uiBlock *menu_add_shortcut(bContext *C, ARegion *ar, void *arg)
{
	uiBlock *block;
	uiBut *but = (uiBut *)arg;
	wmKeyMap *km;
	wmKeyMapItem *kmi;
	PointerRNA ptr;
	uiLayout *layout;
	uiStyle *style= U.uistyles.first;
	IDProperty *prop= (but->opptr)? but->opptr->data: NULL;
	
	km = WM_keymap_guess_opname(C, but->optype->idname);		
	kmi = WM_keymap_add_item(km, but->optype->idname, AKEY, KM_PRESS, 0, 0);

	if (prop) {
		prop= IDP_CopyProperty(prop);
	}

	/* prop can be NULL */	
	WM_keymap_properties_reset(kmi, prop);

	RNA_pointer_create(NULL, &RNA_KeyMapItem, kmi, &ptr);

	block= uiBeginBlock(C, ar, "_popup", UI_EMBOSS);
	uiBlockSetHandleFunc(block, but_shortcut_name_func, but);
	uiBlockSetFlag(block, UI_BLOCK_RET_1);
	uiBlockSetDirection(block, UI_CENTER);

	layout= uiBlockLayout(block, UI_LAYOUT_VERTICAL, UI_LAYOUT_PANEL, 0, 0, 200, 20, style);

	uiItemR(layout, &ptr, "type", UI_ITEM_R_FULL_EVENT|UI_ITEM_R_IMMEDIATE, "", ICON_NULL);
	
	uiPopupBoundsBlock(block, 6, -50, 26);
	uiEndBlock(C, block);
	
	return block;
}

static void popup_change_shortcut_func(bContext *C, void *arg1, void *UNUSED(arg2))
{
	uiBut *but = (uiBut *)arg1;
	button_timers_tooltip_remove(C, but);
	uiPupBlock(C, menu_change_shortcut, but);
}

static void remove_shortcut_func(bContext *C, void *arg1, void *UNUSED(arg2))
{
	uiBut *but = (uiBut *)arg1;
	wmKeyMap *km;
	wmKeyMapItem *kmi;
	IDProperty *prop= (but->opptr)? but->opptr->data: NULL;
	int kmi_id = WM_key_event_operator_id(C, but->optype->idname, but->opcontext, prop, 1, &km);
	
	kmi = WM_keymap_item_find_id(km, kmi_id);
	WM_keymap_remove_item(km, kmi);
	
	but_shortcut_name_func(C, but, 0);
}

static void popup_add_shortcut_func(bContext *C, void *arg1, void *UNUSED(arg2))
{
	uiBut *but = (uiBut *)arg1;
	button_timers_tooltip_remove(C, but);
	uiPupBlock(C, menu_add_shortcut, but);
}


static int ui_but_menu(bContext *C, uiBut *but)
{
	uiPopupMenu *pup;
	uiLayout *layout;
	int length;
	const char *name;

	if((but->rnapoin.data && but->rnaprop)==0 && but->optype==NULL)
		return 0;
	
	button_timers_tooltip_remove(C, but);

	if(but->rnaprop)
		name= RNA_property_ui_name(but->rnaprop);
	else if (but->optype)
		name= but->optype->name;
	else
		name= "<needs_name>"; // XXX - should never happen.

	pup= uiPupMenuBegin(C, name, ICON_NULL);
	layout= uiPupMenuLayout(pup);
	
	uiLayoutSetOperatorContext(layout, WM_OP_INVOKE_DEFAULT);

	if(but->rnapoin.data && but->rnaprop) {
		short is_anim= RNA_property_animateable(&but->rnapoin, but->rnaprop);

		/* second slower test, saved people finding keyframe items in menus when its not possible */
		if(is_anim)
			is_anim= RNA_property_path_from_ID_check(&but->rnapoin, but->rnaprop);

		length= RNA_property_array_length(&but->rnapoin, but->rnaprop);
		
		/* Keyframes */
		if(but->flag & UI_BUT_ANIMATED_KEY) {
			if(length) {
				uiItemBooleanO(layout, "Replace Keyframes", ICON_NULL, "ANIM_OT_keyframe_insert_button", "all", 1);
				uiItemBooleanO(layout, "Replace Single Keyframe", ICON_NULL, "ANIM_OT_keyframe_insert_button", "all", 0);
				uiItemBooleanO(layout, "Delete Keyframes", ICON_NULL, "ANIM_OT_keyframe_delete_button", "all", 1);
				uiItemBooleanO(layout, "Delete Single Keyframe", ICON_NULL, "ANIM_OT_keyframe_delete_button", "all", 0);
			}
			else {
				uiItemBooleanO(layout, "Replace Keyframe", ICON_NULL, "ANIM_OT_keyframe_insert_button", "all", 0);
				uiItemBooleanO(layout, "Delete Keyframe", ICON_NULL, "ANIM_OT_keyframe_delete_button", "all", 0);
			}
		}
		else if(but->flag & UI_BUT_DRIVEN);
		else if(is_anim) {
			if(length) {
				uiItemBooleanO(layout, "Insert Keyframes", ICON_NULL, "ANIM_OT_keyframe_insert_button", "all", 1);
				uiItemBooleanO(layout, "Insert Single Keyframe", ICON_NULL, "ANIM_OT_keyframe_insert_button", "all", 0);
			}
			else
				uiItemBooleanO(layout, "Insert Keyframe", ICON_NULL, "ANIM_OT_keyframe_insert_button", "all", 0);
		}
		
		/* Drivers */
		if(but->flag & UI_BUT_DRIVEN) {
			uiItemS(layout);

			if(length) {
				uiItemBooleanO(layout, "Delete Drivers", ICON_NULL, "ANIM_OT_driver_button_remove", "all", 1);
				uiItemBooleanO(layout, "Delete Single Driver", ICON_NULL, "ANIM_OT_driver_button_remove", "all", 0);
			}
			else
				uiItemBooleanO(layout, "Delete Driver", ICON_NULL, "ANIM_OT_driver_button_remove", "all", 0);

			uiItemO(layout, "Copy Driver", ICON_NULL, "ANIM_OT_copy_driver_button");
			if (ANIM_driver_can_paste())
				uiItemO(layout, "Paste Driver", ICON_NULL, "ANIM_OT_paste_driver_button");
		}
		else if(but->flag & (UI_BUT_ANIMATED_KEY|UI_BUT_ANIMATED));
		else if(is_anim) {
			uiItemS(layout);

			if(length) {
				uiItemBooleanO(layout, "Add Drivers", ICON_NULL, "ANIM_OT_driver_button_add", "all", 1);
				uiItemBooleanO(layout, "Add Single Driver", ICON_NULL, "ANIM_OT_driver_button_add", "all", 0);
			}
			else
				uiItemBooleanO(layout, "Add Driver", ICON_NULL, "ANIM_OT_driver_button_add", "all", 0);

			if (ANIM_driver_can_paste())
				uiItemO(layout, "Paste Driver", ICON_NULL, "ANIM_OT_paste_driver_button");
		}
		
		/* Keying Sets */
		if(is_anim) {
			uiItemS(layout);

			if(length) {
				uiItemBooleanO(layout, "Add All to Keying Set", ICON_NULL, "ANIM_OT_keyingset_button_add", "all", 1);
				uiItemBooleanO(layout, "Add Single to Keying Set", ICON_NULL, "ANIM_OT_keyingset_button_add", "all", 0);
				uiItemO(layout, "Remove from Keying Set", ICON_NULL, "ANIM_OT_keyingset_button_remove");
			}
			else {
				uiItemBooleanO(layout, "Add to Keying Set", ICON_NULL, "ANIM_OT_keyingset_button_add", "all", 0);
				uiItemO(layout, "Remove from Keying Set", ICON_NULL, "ANIM_OT_keyingset_button_remove");
			}
		}
		
		uiItemS(layout);
		
		/* Property Operators */
		
		//Copy Property Value
		//Paste Property Value
		
		if(length) {
			uiItemBooleanO(layout, "Reset All to Default Values", ICON_NULL, "UI_OT_reset_default_button", "all", 1);
			uiItemBooleanO(layout, "Reset Single to Default Value", ICON_NULL, "UI_OT_reset_default_button", "all", 0);
		}
		else
			uiItemO(layout, "Reset to Default Value", ICON_NULL, "UI_OT_reset_default_button");
		
		uiItemO(layout, "Copy Data Path", ICON_NULL, "UI_OT_copy_data_path_button");
		uiItemO(layout, "Copy To Selected", ICON_NULL, "UI_OT_copy_to_selected_button");

		uiItemS(layout);
	}

	/* Operator buttons */
	if(but->optype) {
		uiBlock *block = uiLayoutGetBlock(layout);
		uiBut *but2;
		IDProperty *prop= (but->opptr)? but->opptr->data: NULL;
		int w = uiLayoutGetWidth(layout);
		wmKeyMap *km;
		wmKeyMapItem *kmi= NULL;
		int kmi_id= WM_key_event_operator_id(C, but->optype->idname, but->opcontext, prop, 1, &km);

		if (kmi_id)
			kmi= WM_keymap_item_find_id(km, kmi_id);

		/* keyboard shortcuts */
		if ((kmi) && ISKEYBOARD(kmi->type)) {

			// would rather use a block but, but gets weirdly positioned...
			//uiDefBlockBut(block, menu_change_shortcut, but, "Change Shortcut", 0, 0, uiLayoutGetWidth(layout), UI_UNIT_Y, "");
			
			but2 = uiDefIconTextBut(block, BUT, 0, 0, "Change Shortcut", 0, 0, w, UI_UNIT_Y, NULL, 0, 0, 0, 0, "");
			uiButSetFunc(but2, popup_change_shortcut_func, but, NULL);

			but2 = uiDefIconTextBut(block, BUT, 0, 0, "Remove Shortcut", 0, 0, w, UI_UNIT_Y, NULL, 0, 0, 0, 0, "");
			uiButSetFunc(but2, remove_shortcut_func, but, NULL);
		}
		/* only show 'add' if there's a suitable key map for it to go in */
		else if (WM_keymap_guess_opname(C, but->optype->idname)) {
			but2 = uiDefIconTextBut(block, BUT, 0, 0, "Add Shortcut", 0, 0, w, UI_UNIT_Y, NULL, 0, 0, 0, 0, "");
			uiButSetFunc(but2, popup_add_shortcut_func, but, NULL);
		}
		
		uiItemS(layout);
	}

	
	{	/* Docs */
		char buf[512];
		PointerRNA ptr_props;

		if(but->rnapoin.data && but->rnaprop) {
			sprintf(buf, "%s.%s", RNA_struct_identifier(but->rnapoin.type), RNA_property_identifier(but->rnaprop));

			WM_operator_properties_create(&ptr_props, "WM_OT_doc_view");
			RNA_string_set(&ptr_props, "doc_id", buf);
			uiItemFullO(layout, "WM_OT_doc_view", "View Docs", ICON_NULL, ptr_props.data, WM_OP_EXEC_DEFAULT, 0);

			/* XXX inactive option, not for public! */
/*			WM_operator_properties_create(&ptr_props, "WM_OT_doc_edit");
			RNA_string_set(&ptr_props, "doc_id", buf);
			RNA_string_set(&ptr_props, "doc_new", RNA_property_description(but->rnaprop));

			uiItemFullO(layout, "WM_OT_doc_edit", "Submit Description", ICON_NULL, ptr_props.data, WM_OP_INVOKE_DEFAULT, 0);
 */
		}
		else if (but->optype) {
			WM_operator_py_idname(buf, but->optype->idname);

			WM_operator_properties_create(&ptr_props, "WM_OT_doc_view");
			RNA_string_set(&ptr_props, "doc_id", buf);
			uiItemFullO(layout, "WM_OT_doc_view", "View Docs", ICON_NULL, ptr_props.data, WM_OP_EXEC_DEFAULT, 0);


			WM_operator_properties_create(&ptr_props, "WM_OT_doc_edit");
			RNA_string_set(&ptr_props, "doc_id", buf);
			RNA_string_set(&ptr_props, "doc_new", but->optype->description);

			uiItemFullO(layout, "WM_OT_doc_edit", "Submit Description", ICON_NULL, ptr_props.data, WM_OP_INVOKE_DEFAULT, 0);
		}
	}

	uiPupMenuEnd(C, pup);

	return 1;
}

static int ui_do_button(bContext *C, uiBlock *block, uiBut *but, wmEvent *event)
{
//	Scene *scene= CTX_data_scene(C);
	uiHandleButtonData *data;
	int retval;

	data= but->active;
	retval= WM_UI_HANDLER_CONTINUE;

	if(but->flag & UI_BUT_DISABLED)
		return WM_UI_HANDLER_CONTINUE;

	if(	(data->state == BUTTON_STATE_HIGHLIGHT) &&
		/* check prevval because of modal operators [#24016],
		 * modifier check is to allow Ctrl+C for copy.
		 * if this causes other problems, remove this check and suffer the bug :) - campbell */
		(event->prevval != KM_PRESS || ISKEYMODIFIER(event->prevtype))
	) {
		/* handle copy-paste */
		if(ELEM(event->type, CKEY, VKEY) && event->val==KM_PRESS && (event->ctrl || event->oskey)) {
			ui_but_copy_paste(C, but, data, (event->type == CKEY)? 'c': 'v');
			return WM_UI_HANDLER_BREAK;
		}
		/* handle drop */
		else if(event->type == EVT_DROP) {
			ui_but_drop	(C, event, but, data);
		}
		/* handle keyframing */
		else if(event->type == IKEY && !ELEM3(1, event->ctrl, event->oskey, event->shift) && event->val == KM_PRESS) {
			if(event->alt)
				ui_but_anim_delete_keyframe(C);
			else
				ui_but_anim_insert_keyframe(C);
			
			ED_region_tag_redraw(CTX_wm_region(C));
			
			return WM_UI_HANDLER_BREAK;
		}
		/* handle drivers */
		else if(event->type == DKEY && !ELEM3(1, event->ctrl, event->oskey, event->shift) && event->val == KM_PRESS) {
			if(event->alt)
				ui_but_anim_remove_driver(C);
			else
				ui_but_anim_add_driver(C);
				
			ED_region_tag_redraw(CTX_wm_region(C));
			
			return WM_UI_HANDLER_BREAK;
		}
		/* handle keyingsets */
		else if(event->type == KKEY && !ELEM3(1, event->ctrl, event->oskey, event->shift) && event->val == KM_PRESS) {
			if(event->alt)
				ui_but_anim_remove_keyingset(C);
			else
				ui_but_anim_add_keyingset(C);
				
			ED_region_tag_redraw(CTX_wm_region(C));
			
			return WM_UI_HANDLER_BREAK;
		}
		/* reset to default */
		/* XXX hardcoded keymap check.... */
		else if(ELEM(event->type, ZEROKEY, PAD0) && event->val == KM_PRESS) {
			/* ctrl-0 = for arrays, only the active one gets done (vs whole array for just 0) */
			if (!(ELEM3(but->type, HSVCIRCLE, HSVCUBE, HISTOGRAM)))
				ui_set_but_default(C, but, !event->ctrl);
		}
		/* handle menu */
		else if(event->type == RIGHTMOUSE && event->val == KM_PRESS) {
			/* RMB has two options now */
			if (ui_but_menu(C, but)) {
				return WM_UI_HANDLER_BREAK;
		}
	}
	}

	/* verify if we can edit this button */
	if(ELEM(event->type, LEFTMOUSE, RETKEY)) {
		/* this should become disabled button .. */
		if(but->lock) {
			if(but->lockstr) {
				BKE_report(NULL, RPT_WARNING, but->lockstr);
				button_activate_state(C, but, BUTTON_STATE_EXIT);
				return WM_UI_HANDLER_BREAK;
			}
		} 
		else if(but->pointype && but->poin==0) {
			/* there's a pointer needed */
			BKE_reportf(NULL, RPT_WARNING, "DoButton pointer error: %s", but->str);
			button_activate_state(C, but, BUTTON_STATE_EXIT);
			return WM_UI_HANDLER_BREAK;
		}
	}

	switch(but->type) {
	case BUT:
		retval= ui_do_but_BUT(C, but, data, event);
		break;
	case KEYEVT:
		retval= ui_do_but_KEYEVT(C, but, data, event);
		break;
	case HOTKEYEVT:
		retval= ui_do_but_HOTKEYEVT(C, but, data, event);
		break;
	case TOGBUT: 
	case TOG: 
	case TOGR: 
	case ICONTOG:
	case ICONTOGN:
	case TOGN:
	case BUT_TOGDUAL:
	case OPTION:
	case OPTIONN:
		retval= ui_do_but_TOG(C, but, data, event);
		break;
	case SCROLL:
		retval= ui_do_but_SCROLL(C, block, but, data, event);
		break;
	case NUM:
	case NUMABS:
		retval= ui_do_but_NUM(C, block, but, data, event);
		break;
	case SLI:
	case NUMSLI:
	case HSVSLI:
		retval= ui_do_but_SLI(C, block, but, data, event);
		break;
	case ROUNDBOX:	
	case LISTBOX:
	case LABEL:	
	case TOG3:	
	case ROW:
	case LISTROW:
	case BUT_IMAGE:
	case PROGRESSBAR:
		retval= ui_do_but_EXIT(C, but, data, event);
		break;
	case HISTOGRAM:
		retval= ui_do_but_HISTOGRAM(C, block, but, data, event);
		break;
	case WAVEFORM:
		retval= ui_do_but_WAVEFORM(C, block, but, data, event);
		break;
	case VECTORSCOPE:
		retval= ui_do_but_VECTORSCOPE(C, block, but, data, event);
		break;
	case TEX:
	case IDPOIN:
	case SEARCH_MENU:
		retval= ui_do_but_TEX(C, block, but, data, event);
		break;
	case MENU:
	case ICONROW:
	case ICONTEXTROW:
	case BLOCK:
	case PULLDOWN:
		retval= ui_do_but_BLOCK(C, but, data, event);
		break;
	case BUTM:
		retval= ui_do_but_BUT(C, but, data, event);
		break;
	case COL:
		if(but->a1 == UI_GRAD_V_ALT)  // signal to prevent calling up color picker
			retval= ui_do_but_EXIT(C, but, data, event);
		else
			retval= ui_do_but_BLOCK(C, but, data, event);
		break;
	case BUT_NORMAL:
		retval= ui_do_but_NORMAL(C, block, but, data, event);
		break;
	case BUT_COLORBAND:
		retval= ui_do_but_COLORBAND(C, block, but, data, event);
		break;
	case BUT_CURVE:
		retval= ui_do_but_CURVE(C, block, but, data, event);
		break;
	case HSVCUBE:
		retval= ui_do_but_HSVCUBE(C, block, but, data, event);
		break;
	case HSVCIRCLE:
		retval= ui_do_but_HSVCIRCLE(C, block, but, data, event);
		break;
#ifdef INTERNATIONAL
	case CHARTAB:
		retval= ui_do_but_CHARTAB(C, block, but, data, event);
		break;
#endif

	case LINK:
	case INLINK:
		retval= ui_do_but_LINK(C, but, data, event);
		break;
	}
	
	return retval;
}

/* ************************ button utilities *********************** */

static int ui_but_contains_pt(uiBut *but, int mx, int my)
{
	return ((but->x1<mx && but->x2>=mx) && (but->y1<my && but->y2>=my));
}

static uiBut *ui_but_find_activated(ARegion *ar)
{
	uiBlock *block;
	uiBut *but;

	for(block=ar->uiblocks.first; block; block=block->next)
		for(but=block->buttons.first; but; but= but->next)
			if(but->active)
				return but;

	return NULL;
}

int ui_button_is_active(ARegion *ar)
{
	return (ui_but_find_activated(ar) != NULL);
}

/* returns TRUE if highlighted button allows drop of names */
/* called in region context */
int UI_but_active_drop_name(bContext *C)
{
	ARegion *ar= CTX_wm_region(C);
	uiBut *but= ui_but_find_activated(ar);

	if(but) {
		if(ELEM3(but->type, TEX, IDPOIN, SEARCH_MENU))
			return 1;
	}
	
	return 0;
}

static void ui_blocks_set_tooltips(ARegion *ar, int enable)
{
	uiBlock *block;

	if(!ar)
		return;

	/* we disabled buttons when when they were already shown, and
	 * re-enable them on mouse move */
	for(block=ar->uiblocks.first; block; block=block->next)
		block->tooltipdisabled= !enable;
}

static int ui_mouse_inside_region(ARegion *ar, int x, int y)
{
	uiBlock *block;
	
	/* check if the mouse is in the region */
	if(!BLI_in_rcti(&ar->winrct, x, y)) {
		for(block=ar->uiblocks.first; block; block=block->next)
			block->auto_open= 0;
		
		return 0;
	}

	/* also, check that with view2d, that the mouse is not over the scrollbars 
	 * NOTE: care is needed here, since the mask rect may include the scrollbars
	 * even when they are not visible, so we need to make a copy of the mask to
	 * use to check
	 */
	if(ar->v2d.mask.xmin!=ar->v2d.mask.xmax) {
		View2D *v2d= &ar->v2d;
		rcti mask_rct;
		int mx, my;
		
		/* convert window coordinates to region coordinates */
		mx= x;
		my= y;
		ui_window_to_region(ar, &mx, &my);
		
		/* make a copy of the mask rect, and tweak accordingly for hidden scrollbars */
		mask_rct.xmin= v2d->mask.xmin;
		mask_rct.xmax= v2d->mask.xmax;
		mask_rct.ymin= v2d->mask.ymin;
		mask_rct.ymax= v2d->mask.ymax;
		
		if (v2d->scroll & (V2D_SCROLL_VERTICAL_HIDE|V2D_SCROLL_VERTICAL_FULLR)) {
			if (v2d->scroll & V2D_SCROLL_LEFT)
				mask_rct.xmin= v2d->vert.xmin;
			else if (v2d->scroll & V2D_SCROLL_RIGHT)
				mask_rct.xmax= v2d->vert.xmax;
		}
		if (v2d->scroll & (V2D_SCROLL_HORIZONTAL_HIDE|V2D_SCROLL_HORIZONTAL_FULLR)) {
			if (v2d->scroll & (V2D_SCROLL_BOTTOM|V2D_SCROLL_BOTTOM_O))
				mask_rct.ymin= v2d->hor.ymin;
			else if (v2d->scroll & V2D_SCROLL_TOP)
				mask_rct.ymax= v2d->hor.ymax;
		}
		
		/* check if in the rect */
		if(!BLI_in_rcti(&mask_rct, mx, my)) 
			return 0;
	}
	
	return 1;
}

static int ui_mouse_inside_button(ARegion *ar, uiBut *but, int x, int y)
{
	if(!ui_mouse_inside_region(ar, x, y))
		return 0;

	ui_window_to_block(ar, but->block, &x, &y);

	if(!ui_but_contains_pt(but, x, y))
		return 0;
	
	return 1;
}

static uiBut *ui_but_find_mouse_over(ARegion *ar, int x, int y)
{
	uiBlock *block;
	uiBut *but, *butover= NULL;
	int mx, my;

//	if(!win->active)
//		return NULL;
	if(!ui_mouse_inside_region(ar, x, y))
		return NULL;

	for(block=ar->uiblocks.first; block; block=block->next) {
		mx= x;
		my= y;
		ui_window_to_block(ar, block, &mx, &my);

		for(but=block->buttons.first; but; but= but->next) {
			/* note, LABEL is included for hilights, this allows drags */
			if(but->type==LABEL && but->dragpoin==NULL)
				continue;
			if(ELEM3(but->type, ROUNDBOX, SEPR, LISTBOX))
				continue;
			if(but->flag & UI_HIDDEN)
				continue;
			if(ui_but_contains_pt(but, mx, my))
				butover= but;
		}
	}

	return butover;
}

static uiBut *ui_list_find_mouse_over(ARegion *ar, int x, int y)
{
	uiBlock *block;
	uiBut *but;
	int mx, my;

//	if(!win->active)
//		return NULL;
	if(!ui_mouse_inside_region(ar, x, y))
		return NULL;

	for(block=ar->uiblocks.first; block; block=block->next) {
		mx= x;
		my= y;
		ui_window_to_block(ar, block, &mx, &my);

		for(but=block->buttons.last; but; but= but->prev)
			if(but->type == LISTBOX && ui_but_contains_pt(but, mx, my))
				return but;
	}

	return NULL;
}

/* ****************** button state handling **************************/

static int button_modal_state(uiHandleButtonState state)
{
	return ELEM6(state, BUTTON_STATE_WAIT_RELEASE, BUTTON_STATE_WAIT_KEY_EVENT,
		BUTTON_STATE_NUM_EDITING, BUTTON_STATE_TEXT_EDITING,
		BUTTON_STATE_TEXT_SELECTING, BUTTON_STATE_MENU_OPEN);
}

static void button_timers_tooltip_remove(bContext *C, uiBut *but)
{
	uiHandleButtonData *data;

	data= but->active;
	if(data) {

		if(data->tooltiptimer) {
			WM_event_remove_timer(data->wm, data->window, data->tooltiptimer);
			data->tooltiptimer= NULL;
		}
		if(data->tooltip) {
			ui_tooltip_free(C, data->tooltip);
			data->tooltip= NULL;
		}

		if(data->autoopentimer) {
			WM_event_remove_timer(data->wm, data->window, data->autoopentimer);
			data->autoopentimer= NULL;
		}
	}
}

static void button_tooltip_timer_reset(bContext *C, uiBut *but)
{
	wmWindowManager *wm= CTX_wm_manager(C);
	uiHandleButtonData *data;

	data= but->active;

	if(data->tooltiptimer) {
		WM_event_remove_timer(data->wm, data->window, data->tooltiptimer);
		data->tooltiptimer= NULL;
	}

	if(U.flag & USER_TOOLTIPS)
		if(!but->block->tooltipdisabled)
			if(!wm->drags.first)
				data->tooltiptimer= WM_event_add_timer(data->wm, data->window, TIMER, BUTTON_TOOLTIP_DELAY);
}

static void button_activate_state(bContext *C, uiBut *but, uiHandleButtonState state)
{
	uiHandleButtonData *data;

	data= but->active;
	if(data->state == state)
		return;

	/* highlight has timers for tooltips and auto open */
	if(state == BUTTON_STATE_HIGHLIGHT) {
		but->flag &= ~UI_SELECT;

		button_tooltip_timer_reset(C, but);

		/* automatic open pulldown block timer */
		if(ELEM3(but->type, BLOCK, PULLDOWN, ICONTEXTROW)) {
			if(data->used_mouse && !data->autoopentimer) {
				int time;

				if(but->block->auto_open==2) time= 1;    // test for toolbox
				else if((but->block->flag & UI_BLOCK_LOOP && but->type != BLOCK) || but->block->auto_open) time= 5*U.menuthreshold2;
				else if(U.uiflag & USER_MENUOPENAUTO) time= 5*U.menuthreshold1;
				else time= -1;

				if(time >= 0)
					data->autoopentimer= WM_event_add_timer(data->wm, data->window, TIMER, 0.02*(double)time);
			}
		}
	}
	else {
		but->flag |= UI_SELECT;
		button_timers_tooltip_remove(C, but);
	}
	
	/* text editing */
	if(state == BUTTON_STATE_TEXT_EDITING && data->state != BUTTON_STATE_TEXT_SELECTING)
		ui_textedit_begin(C, but, data);
	else if(data->state == BUTTON_STATE_TEXT_EDITING && state != BUTTON_STATE_TEXT_SELECTING)
		ui_textedit_end(C, but, data);
	else if(data->state == BUTTON_STATE_TEXT_SELECTING && state != BUTTON_STATE_TEXT_EDITING)
		ui_textedit_end(C, but, data);
	
	/* number editing */
	if(state == BUTTON_STATE_NUM_EDITING) {
		if(ui_is_a_warp_but(but))
			WM_cursor_grab(CTX_wm_window(C), TRUE, TRUE, NULL);
		ui_numedit_begin(but, data);
	} else if(data->state == BUTTON_STATE_NUM_EDITING) {
		ui_numedit_end(but, data);
		if(ui_is_a_warp_but(but))
			WM_cursor_ungrab(CTX_wm_window(C));
	}
	/* menu open */
	if(state == BUTTON_STATE_MENU_OPEN)
		ui_blockopen_begin(C, but, data);
	else if(data->state == BUTTON_STATE_MENU_OPEN)
		ui_blockopen_end(C, but, data);

	/* add a short delay before exiting, to ensure there is some feedback */
	if(state == BUTTON_STATE_WAIT_FLASH) {
		data->flashtimer= WM_event_add_timer(data->wm, data->window, TIMER, BUTTON_FLASH_DELAY);
	}
	else if(data->flashtimer) {
		WM_event_remove_timer(data->wm, data->window, data->flashtimer);
		data->flashtimer= NULL;
	}

	/* add a blocking ui handler at the window handler for blocking, modal states
	 * but not for popups, because we already have a window level handler*/
	if(!(but->block->handle && but->block->handle->popup)) {
		if(button_modal_state(state)) {
			if(!button_modal_state(data->state))
				WM_event_add_ui_handler(C, &data->window->modalhandlers, ui_handler_region_menu, NULL, data);
		}
		else {
			if(button_modal_state(data->state))
				WM_event_remove_ui_handler(&data->window->modalhandlers, ui_handler_region_menu, NULL, data);
		}
	}
	
	/* wait for mousemove to enable drag */
	if(state == BUTTON_STATE_WAIT_DRAG) {
		but->flag &= ~UI_SELECT;
	}

	data->state= state;

	if(state != BUTTON_STATE_EXIT) {
		/* When objects for eg. are removed, running ui_check_but()
		 * can access the removed data - so disable update on exit */
		ui_check_but(but);
	}

	/* redraw */
	ED_region_tag_redraw(data->region);
}

static void button_activate_init(bContext *C, ARegion *ar, uiBut *but, uiButtonActivateType type)
{
	uiHandleButtonData *data;

	/* setup struct */
	data= MEM_callocN(sizeof(uiHandleButtonData), "uiHandleButtonData");
	data->wm= CTX_wm_manager(C);
	data->window= CTX_wm_window(C);
	data->region= ar;
	if( ELEM(but->type, BUT_CURVE, SEARCH_MENU) );  // XXX curve is temp
	else data->interactive= 1;
	
	data->state = BUTTON_STATE_INIT;

	/* activate button */
	but->flag |= UI_ACTIVE;
	but->active= data;

	/* we disable auto_open in the block after a threshold, because we still
	 * want to allow auto opening adjacent menus even if no button is activated
	 * in between going over to the other button, but only for a short while */
	if(type == BUTTON_ACTIVATE_OVER && but->block->auto_open)
		if(but->block->auto_open_last+BUTTON_AUTO_OPEN_THRESH < PIL_check_seconds_timer())
			but->block->auto_open= 0;

	if(type == BUTTON_ACTIVATE_OVER) {
		data->used_mouse= 1;
	}
	button_activate_state(C, but, BUTTON_STATE_HIGHLIGHT);
	
	/* activate right away */
	if(but->flag & UI_BUT_IMMEDIATE) {
		if(but->type==HOTKEYEVT)
			button_activate_state(C, but, BUTTON_STATE_WAIT_KEY_EVENT);
		/* .. more to be added here */
	}
	
	if(type == BUTTON_ACTIVATE_OPEN) {
		button_activate_state(C, but, BUTTON_STATE_MENU_OPEN);

		/* activate first button in submenu */
		if(data->menu && data->menu->region) {
			ARegion *subar= data->menu->region;
			uiBlock *subblock= subar->uiblocks.first;
			uiBut *subbut;
			
			if(subblock) {
				subbut= ui_but_first(subblock);

				if(subbut)
					ui_handle_button_activate(C, subar, subbut, BUTTON_ACTIVATE);
			}
		}
	}
	else if(type == BUTTON_ACTIVATE_TEXT_EDITING)
		button_activate_state(C, but, BUTTON_STATE_TEXT_EDITING);
	else if(type == BUTTON_ACTIVATE_APPLY)
		button_activate_state(C, but, BUTTON_STATE_WAIT_FLASH);
}

static void button_activate_exit(bContext *C, uiHandleButtonData *data, uiBut *but, int mousemove, int onfree)
{
	uiBlock *block= but->block;
	uiBut *bt;

	/* ensure we are in the exit state */
	if(data->state != BUTTON_STATE_EXIT)
		button_activate_state(C, but, BUTTON_STATE_EXIT);

	/* apply the button action or value */
	if(!onfree)
<<<<<<< HEAD
	ui_apply_button(C, block, but, data, 0);
=======
		ui_apply_button(C, block, but, data, 0);
>>>>>>> 2198cfdb

	/* if this button is in a menu, this will set the button return
	 * value to the button value and the menu return value to ok, the
	 * menu return value will be picked up and the menu will close */
	if(block->handle && !(block->flag & UI_BLOCK_KEEP_OPEN)) {
		if(!data->cancel || data->escapecancel) {
			uiPopupBlockHandle *menu;

			menu= block->handle;
			menu->butretval= data->retval;
			menu->menuretval= (data->cancel)? UI_RETURN_CANCEL: UI_RETURN_OK;
		}
	}

	if(!onfree && !data->cancel) {
		/* autokey & undo push */
		ui_apply_autokey_undo(C, but);

		/* popup menu memory */
		if(block->flag & UI_BLOCK_POPUP_MEMORY)
			ui_popup_menu_memory(block, but);
	}

	/* disable tooltips until mousemove + last active flag */
	for(block=data->region->uiblocks.first; block; block=block->next) {
		for(bt=block->buttons.first; bt; bt=bt->next)
			bt->flag &= ~UI_BUT_LAST_ACTIVE;

		block->tooltipdisabled= 1;
	}

	ui_blocks_set_tooltips(data->region, 0);

	/* clean up */
	if(data->str)
		MEM_freeN(data->str);
	if(data->origstr)
		MEM_freeN(data->origstr);

	/* redraw (data is but->active!) */
	ED_region_tag_redraw(data->region);
	
	/* clean up button */
	MEM_freeN(but->active);
	but->active= NULL;
	but->flag &= ~(UI_ACTIVE|UI_SELECT);
	but->flag |= UI_BUT_LAST_ACTIVE;
	if(!onfree)
<<<<<<< HEAD
	ui_check_but(but);
=======
		ui_check_but(but);
>>>>>>> 2198cfdb

	/* adds empty mousemove in queue for re-init handler, in case mouse is
	 * still over a button. we cannot just check for this ourselfs because
	 * at this point the mouse may be over a button in another region */
	if(mousemove)
		WM_event_add_mousemove(C);
}

void ui_button_active_free(const bContext *C, uiBut *but)
{
	uiHandleButtonData *data;

	/* this gets called when the button somehow disappears while it is still
	 * active, this is bad for user interaction, but we need to handle this
	 * case cleanly anyway in case it happens */
	if(but->active) {
		data= but->active;
		data->cancel= 1;
		button_activate_exit((bContext*)C, data, but, 0, 1);
<<<<<<< HEAD
=======
	}
}

/* helper function for insert keyframe, reset to default, etc operators */
void uiContextActiveProperty(const bContext *C, struct PointerRNA *ptr, struct PropertyRNA **prop, int *index)
{
	ARegion *ar= CTX_wm_region(C);

	memset(ptr, 0, sizeof(*ptr));
	*prop= NULL;
	*index= 0;

	while(ar) {
		uiBlock *block;
		uiBut *but, *activebut= NULL;
	
		/* find active button */
		for(block=ar->uiblocks.first; block; block=block->next) {
			for(but=block->buttons.first; but; but= but->next) {
				if(but->active)
					activebut= but;
				else if(!activebut && (but->flag & UI_BUT_LAST_ACTIVE))
					activebut= but;
			}
		}

		if(activebut && activebut->rnapoin.data) {
			uiHandleButtonData *data= activebut->active;

			/* found RNA button */
			*ptr= activebut->rnapoin;
			*prop= activebut->rnaprop;
			*index= activebut->rnaindex;

			/* recurse into opened menu, like colorpicker case */
			if(data && data->menu && (ar != data->menu->region)) {
				ar = data->menu->region;
			}
			else {
				return;
			}
		}
		else {
			/* no active button */
			return;
		}
	}
}

/* helper function for insert keyframe, reset to default, etc operators */
void uiContextAnimUpdate(const bContext *C)
{
	Scene *scene= CTX_data_scene(C);
	ARegion *ar= CTX_wm_region(C);
	uiBlock *block;
	uiBut *but, *activebut;

	while(ar) {
		/* find active button */
		activebut= NULL;

		for(block=ar->uiblocks.first; block; block=block->next) {
			for(but=block->buttons.first; but; but= but->next) {
				ui_but_anim_flag(but, (scene)? scene->r.cfra: 0.0f);
				ED_region_tag_redraw(ar);
				
				if(but->active)
					activebut= but;
				else if(!activebut && (but->flag & UI_BUT_LAST_ACTIVE))
					activebut= but;
			}
		}

		if(activebut) {
			/* always recurse into opened menu, so all buttons update (like colorpicker) */
			uiHandleButtonData *data= activebut->active;
			if(data && data->menu)
				ar = data->menu->region;
			else
				return;
		}
		else {
			/* no active button */
			return;
		}
>>>>>>> 2198cfdb
	}
}

/************** handle activating a button *************/

static uiBut *uit_but_find_open_event(ARegion *ar, wmEvent *event)
{
	uiBlock *block;
	uiBut *but;
	
	for(block=ar->uiblocks.first; block; block=block->next) {
		for(but=block->buttons.first; but; but= but->next)
			if(but==event->customdata)
				return but;
	}
	return NULL;
}

static int ui_handle_button_over(bContext *C, wmEvent *event, ARegion *ar)
{
	uiBut *but;

	if(event->type == MOUSEMOVE) {
		but= ui_but_find_mouse_over(ar, event->x, event->y);
		if(but)
			button_activate_init(C, ar, but, BUTTON_ACTIVATE_OVER);
	}
	else if(event->type == EVT_BUT_OPEN) {
		but= uit_but_find_open_event(ar, event);
		if(but) {
			button_activate_init(C, ar, but, BUTTON_ACTIVATE_OVER);
			ui_do_button(C, but->block, but, event);
		}
	}

	return WM_UI_HANDLER_CONTINUE;
}

/* exported to interface.c: uiButActiveOnly() */
void ui_button_activate_do(bContext *C, ARegion *ar, uiBut *but)
{
	wmWindow *win= CTX_wm_window(C);
	wmEvent event;
	
	button_activate_init(C, ar, but, BUTTON_ACTIVATE_OVER);
	
	event= *(win->eventstate);	/* XXX huh huh? make api call */
	event.type= EVT_BUT_OPEN;
	event.val= KM_PRESS;
	event.customdata= but;
	event.customdatafree= FALSE;
	
	ui_do_button(C, but->block, but, &event);
}

static void ui_handle_button_activate(bContext *C, ARegion *ar, uiBut *but, uiButtonActivateType type)
{
	uiBut *oldbut;
	uiHandleButtonData *data;

	oldbut= ui_but_find_activated(ar);
	if(oldbut) {
		data= oldbut->active;
		data->cancel= 1;
		button_activate_exit(C, data, oldbut, 0, 0);
	}

	button_activate_init(C, ar, but, type);
}

/************ handle events for an activated button ***********/

static int ui_handle_button_event(bContext *C, wmEvent *event, uiBut *but)
{
	uiHandleButtonData *data;
	uiBlock *block;
	ARegion *ar;
	uiBut *postbut;
	uiButtonActivateType posttype;
	int retval;

	data= but->active;
	block= but->block;
	ar= data->region;

	retval= WM_UI_HANDLER_CONTINUE;
	
	if(data->state == BUTTON_STATE_HIGHLIGHT) {
		switch(event->type) {
			case WINDEACTIVATE:
			case EVT_BUT_CANCEL:
				data->cancel= 1;
				button_activate_state(C, but, BUTTON_STATE_EXIT);
				retval= WM_UI_HANDLER_CONTINUE;
				break;
			case MOUSEMOVE:
				/* verify if we are still over the button, if not exit */
				if(!ui_mouse_inside_button(ar, but, event->x, event->y)) {
					data->cancel= 1;
					button_activate_state(C, but, BUTTON_STATE_EXIT);
				}
				else if(ui_but_find_mouse_over(ar, event->x, event->y) != but) {
					data->cancel= 1;
					button_activate_state(C, but, BUTTON_STATE_EXIT);
				}
				else if(event->x!=event->prevx || event->y!=event->prevy) {
					/* re-enable tooltip on mouse move */
					ui_blocks_set_tooltips(ar, 1);
					button_tooltip_timer_reset(C, but);
				}

				break;
			case TIMER: {
				/* handle tooltip timer */
				if(event->customdata == data->tooltiptimer) {
					WM_event_remove_timer(data->wm, data->window, data->tooltiptimer);
					data->tooltiptimer= NULL;

					if(!data->tooltip)
						data->tooltip= ui_tooltip_create(C, data->region, but);
				}
				/* handle menu auto open timer */
				else if(event->customdata == data->autoopentimer) {
					WM_event_remove_timer(data->wm, data->window, data->autoopentimer);
					data->autoopentimer= NULL;

					if(ui_mouse_inside_button(ar, but, event->x, event->y))
						button_activate_state(C, but, BUTTON_STATE_MENU_OPEN);
				}

				retval= WM_UI_HANDLER_CONTINUE;
				break;
			case WHEELUPMOUSE:
			case WHEELDOWNMOUSE:
			case MIDDLEMOUSE:
				/* XXX hardcoded keymap check... but anyway, while view changes, tooltips should be removed */
				if(data->tooltiptimer) {
					WM_event_remove_timer(data->wm, data->window, data->tooltiptimer);
					data->tooltiptimer= NULL;
				}
				/* pass on purposedly */
			default:
				/* handle button type specific events */
				retval= ui_do_button(C, block, but, event);
			}
		}
	}
	else if(data->state == BUTTON_STATE_WAIT_RELEASE) {
		switch(event->type) {
			case WINDEACTIVATE:
				data->cancel= 1;
				button_activate_state(C, but, BUTTON_STATE_EXIT);
				break;

			case MOUSEMOVE:
				if(ELEM(but->type,LINK, INLINK)) {
					but->flag |= UI_SELECT;
					ui_do_button(C, block, but, event);
					ED_region_tag_redraw(data->region);
				}
				else {
					/* deselect the button when moving the mouse away */
					/* also de-activate for buttons that only show higlights */
					if(ui_mouse_inside_button(ar, but, event->x, event->y)) {
						if(!(but->flag & UI_SELECT)) {
							but->flag |= (UI_SELECT|UI_ACTIVE);
							data->cancel= 0;
							ED_region_tag_redraw(data->region);
						}
					}
					else {
						if(but->flag & UI_SELECT) {
							but->flag &= ~(UI_SELECT|UI_ACTIVE);
							data->cancel= 1;
							ED_region_tag_redraw(data->region);
						}
					}
				}				
				break;
			default:
				/* otherwise catch mouse release event */
				ui_do_button(C, block, but, event);
				break;
		}

		retval= WM_UI_HANDLER_BREAK;
	}
	else if(data->state == BUTTON_STATE_WAIT_FLASH) {
		switch(event->type) {
			case TIMER: {
				if(event->customdata == data->flashtimer)
					button_activate_state(C, but, BUTTON_STATE_EXIT);
			}
		}

		retval= WM_UI_HANDLER_CONTINUE;
	}
	else if(data->state == BUTTON_STATE_MENU_OPEN) {
		/* check for exit because of mouse-over another button */
		switch(event->type) {
			case MOUSEMOVE:
				
				if(data->menu && data->menu->region)
					if(ui_mouse_inside_region(data->menu->region, event->x, event->y))
						break;
			
			{
				uiBut *bt= ui_but_find_mouse_over(ar, event->x, event->y);

				if(bt && bt->active != data) {
					if(but->type != COL) /* exception */
						data->cancel= 1;
					button_activate_state(C, but, BUTTON_STATE_EXIT);
				}
				break;
			}
		}

		ui_do_button(C, block, but, event);
		retval= WM_UI_HANDLER_CONTINUE;
	}
	else {
		retval= ui_do_button(C, block, but, event);
		// retval= WM_UI_HANDLER_BREAK; XXX why ? 
	}

	if(data->state == BUTTON_STATE_EXIT) {
		postbut= data->postbut;
		posttype= data->posttype;

		button_activate_exit(C, data, but, (postbut == NULL), 0);

		/* for jumping to the next button with tab while text editing */
		if(postbut)
			button_activate_init(C, ar, postbut, posttype);
	}

	return retval;
}

static int ui_handle_list_event(bContext *C, wmEvent *event, ARegion *ar)
{
	uiBut *but= ui_list_find_mouse_over(ar, event->x, event->y);
	int retval= WM_UI_HANDLER_CONTINUE;
	int value, min, max;

	if(but && (event->val == KM_PRESS)) {
		Panel *pa= but->block->panel;

		if(ELEM(event->type, UPARROWKEY, DOWNARROWKEY) ||
		   ((ELEM(event->type, WHEELUPMOUSE, WHEELDOWNMOUSE) && event->alt))) {
			/* activate up/down the list */
			value= RNA_property_int_get(&but->rnapoin, but->rnaprop);

			if(ELEM(event->type, UPARROWKEY, WHEELUPMOUSE))
				value--;
			else
				value++;

			if(value < pa->list_scroll)
				pa->list_scroll= value;
			else if(value >= pa->list_scroll+pa->list_size)
				pa->list_scroll= value - pa->list_size + 1;

			RNA_property_int_range(&but->rnapoin, but->rnaprop, &min, &max);
			value= CLAMPIS(value, min, max);

			RNA_property_int_set(&but->rnapoin, but->rnaprop, value);
			RNA_property_update(C, &but->rnapoin, but->rnaprop);
			ED_region_tag_redraw(ar);

			retval= WM_UI_HANDLER_BREAK;
		}
		else if(ELEM(event->type, WHEELUPMOUSE, WHEELDOWNMOUSE) && event->shift) {
			/* silly replacement for proper grip */
			if(pa->list_grip_size == 0)
				pa->list_grip_size= pa->list_size;

			if(event->type == WHEELUPMOUSE)
				pa->list_grip_size--;
			else
				pa->list_grip_size++;

			pa->list_grip_size= MAX2(pa->list_grip_size, 1);

			ED_region_tag_redraw(ar);

			retval= WM_UI_HANDLER_BREAK;
		}
		else if(ELEM(event->type, WHEELUPMOUSE, WHEELDOWNMOUSE)) {
			/* list template will clamp */
			if(event->type == WHEELUPMOUSE)
				pa->list_scroll--;
			else
				pa->list_scroll++;

			ED_region_tag_redraw(ar);

			retval= WM_UI_HANDLER_BREAK;
		}
	}

	return retval;
}

static void ui_handle_button_return_submenu(bContext *C, wmEvent *event, uiBut *but)
{
	uiHandleButtonData *data;
	uiPopupBlockHandle *menu;

	data= but->active;
	menu= data->menu;

	/* copy over return values from the closing menu */
	if(menu->menuretval == UI_RETURN_OK || menu->menuretval == UI_RETURN_UPDATE) {
		if(but->type == COL)
			VECCOPY(data->vec, menu->retvec)
		else if(ELEM3(but->type, MENU, ICONROW, ICONTEXTROW))
			data->value= menu->retvalue;
	}

	if(menu->menuretval == UI_RETURN_UPDATE) {
		if(data->interactive) ui_apply_button(C, but->block, but, data, 1);
		else ui_check_but(but);

		menu->menuretval= 0;
	}
	
	/* now change button state or exit, which will close the submenu */
	if(ELEM(menu->menuretval, UI_RETURN_OK, UI_RETURN_CANCEL)) {
		if(menu->menuretval != UI_RETURN_OK)
			data->cancel= 1;

		button_activate_exit(C, data, but, 1, 0);
	}
	else if(menu->menuretval == UI_RETURN_OUT) {
		if(event->type==MOUSEMOVE && ui_mouse_inside_button(data->region, but, event->x, event->y)) {
			button_activate_state(C, but, BUTTON_STATE_HIGHLIGHT);
		}
		else {
			if (ISKEYBOARD(event->type)) {
				/* keyboard menu hierarchy navigation, going back to previous level */
				but->active->used_mouse= 0;
				button_activate_state(C, but, BUTTON_STATE_HIGHLIGHT);
			}
			else {
				data->cancel= 1;
				button_activate_exit(C, data, but, 1, 0);
			}
		}
	}
}

/* ************************* menu handling *******************************/

/* function used to prevent loosing the open menu when using nested pulldowns,
 * when moving mouse towards the pulldown menu over other buttons that could
 * steal the highlight from the current button, only checks:
 *
 * - while mouse moves in triangular area defined old mouse position and
 *   left/right side of new menu
 * - only for 1 second
 */

static void ui_mouse_motion_towards_init(uiPopupBlockHandle *menu, int mx, int my, int force)
{
	if(!menu->dotowards || force) {
		menu->dotowards= 1;
		menu->towardsx= mx;
		menu->towardsy= my;

		if(force)
			menu->towardstime= DBL_MAX; /* unlimited time */
		else
			menu->towardstime= PIL_check_seconds_timer();
	}
}

static int ui_mouse_motion_towards_check(uiBlock *block, uiPopupBlockHandle *menu, int mx, int my)
{
	float p1[2], p2[2], p3[2], p4[2], oldp[2], newp[2];
	int closer;

	if(!menu->dotowards) return 0;
	if((block->direction & UI_TOP) || (block->direction & UI_DOWN)) {
		menu->dotowards= 0;
		return menu->dotowards;
	}

	/* verify that we are moving towards one of the edges of the
	 * menu block, in other words, in the triangle formed by the
	 * initial mouse location and two edge points. */
	p1[0]= block->minx-20;
	p1[1]= block->miny-20;

	p2[0]= block->maxx+20;
	p2[1]= block->miny-20;
	
	p3[0]= block->maxx+20;
	p3[1]= block->maxy+20;

	p4[0]= block->minx-20;
	p4[1]= block->maxy+20;

	oldp[0]= menu->towardsx;
	oldp[1]= menu->towardsy;

	newp[0]= mx;
	newp[1]= my;

	if(len_v2v2(oldp, newp) < 4.0f)
		return menu->dotowards;

	closer= 0;
	closer |= isect_point_tri_v2(newp, oldp, p1, p2);
	closer |= isect_point_tri_v2(newp, oldp, p2, p3);
	closer |= isect_point_tri_v2(newp, oldp, p3, p4);
	closer |= isect_point_tri_v2(newp, oldp, p4, p1);

	if(!closer)
		menu->dotowards= 0;

	/* 1 second timer */
	if(PIL_check_seconds_timer() - menu->towardstime > BUTTON_MOUSE_TOWARDS_THRESH)
		menu->dotowards= 0;

	return menu->dotowards;
}

static int ui_handle_menu_event(bContext *C, wmEvent *event, uiPopupBlockHandle *menu, int UNUSED(topmenu))
{
	ARegion *ar;
	uiBlock *block;
	uiBut *but, *bt;
	int inside, act, count, mx, my, retval;

	ar= menu->region;
	block= ar->uiblocks.first;
	
	act= 0;
	retval= WM_UI_HANDLER_CONTINUE;

	mx= event->x;
	my= event->y;
	ui_window_to_block(ar, block, &mx, &my);

	/* check if mouse is inside block */
	inside= 0;
	if(block->minx <= mx && block->maxx >= mx)
		if(block->miny <= my && block->maxy >= my)
			inside= 1;

	/* if there's an active modal button, don't check events or outside, except for search menu */
	but= ui_but_find_activated(ar);
	if(but && button_modal_state(but->active->state) && but->type!=SEARCH_MENU) {
		/* if a button is activated modal, always reset the start mouse
		 * position of the towards mechanism to avoid loosing focus,
		 * and don't handle events */
		ui_mouse_motion_towards_init(menu, mx, my, 1);
	}
	else if(event->type != TIMER) {
		/* for ui_mouse_motion_towards_block */
		if(event->type == MOUSEMOVE)
			ui_mouse_motion_towards_init(menu, mx, my, 0);

		/* first block own event func */
		if(block->block_event_func && block->block_event_func(C, block, event));
		/* events not for active search menu button */
		else if(but==NULL || but->type!=SEARCH_MENU) {
			switch(event->type) {
				/* closing sublevels of pulldowns */
				case LEFTARROWKEY:
					if(event->val==KM_PRESS && (block->flag & UI_BLOCK_LOOP))
						if(BLI_countlist(&block->saferct) > 0)
							menu->menuretval= UI_RETURN_OUT;

					retval= WM_UI_HANDLER_BREAK;
					break;

				/* opening sublevels of pulldowns */
				case RIGHTARROWKEY:	
					if(event->val==KM_PRESS && (block->flag & UI_BLOCK_LOOP)) {
						but= ui_but_find_activated(ar);

						if(!but) {
							/* no item active, we make first active */
							if(block->direction & UI_TOP) but= ui_but_last(block);
							else but= ui_but_first(block);
						}

						if(but && ELEM(but->type, BLOCK, PULLDOWN))
							ui_handle_button_activate(C, ar, but, BUTTON_ACTIVATE_OPEN);
					}

					retval= WM_UI_HANDLER_BREAK;
					break;
				
				case UPARROWKEY:
				case DOWNARROWKEY:
				case WHEELUPMOUSE:
				case WHEELDOWNMOUSE:
					/* arrowkeys: only handle for block_loop blocks */
					if(event->alt || event->shift || event->ctrl || event->oskey);
					else if(inside || (block->flag & UI_BLOCK_LOOP)) {
						if(event->val==KM_PRESS) {
							but= ui_but_find_activated(ar);
							if(but) {
								/* is there a situation where UI_LEFT or UI_RIGHT would also change navigation direction? */
								if(	((ELEM(event->type, DOWNARROWKEY, WHEELDOWNMOUSE)) && (block->direction & UI_DOWN)) ||
									((ELEM(event->type, DOWNARROWKEY, WHEELDOWNMOUSE)) && (block->direction & UI_RIGHT)) ||
									((ELEM(event->type, UPARROWKEY, WHEELUPMOUSE)) && (block->direction & UI_TOP))
								) {
									/* the following is just a hack - uiBut->type set to BUT and BUTM have there menus built 
									 * opposite ways - this should be changed so that all popup-menus use the same uiBlock->direction */
									if(but->type & BUT)
										but= ui_but_next(but);
									else
										but= ui_but_prev(but);
								}
								else {
									if(but->type & BUT)
										but= ui_but_prev(but);
									else
										but= ui_but_next(but);
								}

								if(but)
									ui_handle_button_activate(C, ar, but, BUTTON_ACTIVATE);
							}

							if(!but) {
								if(	((ELEM(event->type, UPARROWKEY, WHEELUPMOUSE)) && (block->direction & UI_DOWN)) ||
									((ELEM(event->type, UPARROWKEY, WHEELUPMOUSE)) && (block->direction & UI_RIGHT)) ||
									((ELEM(event->type, DOWNARROWKEY, WHEELDOWNMOUSE)) && (block->direction & UI_TOP))
								) {
									if((bt= ui_but_first(block)) && (bt->type & BUT)) {
										bt= ui_but_last(block);
									}
									else {
										/* keep ui_but_first() */
									}
								}
								else {
									if((bt= ui_but_first(block)) && (bt->type & BUT)) {
										/* keep ui_but_first() */
									}
									else {
										bt= ui_but_last(block);
									}
								}

								if(bt)
									ui_handle_button_activate(C, ar, bt, BUTTON_ACTIVATE);
							}
						}

						retval= WM_UI_HANDLER_BREAK;
					}

					break;

				case ONEKEY:	case PAD1:
					act= 1;
				case TWOKEY:	case PAD2:
					if(act==0) act= 2;
				case THREEKEY:	case PAD3:
					if(act==0) act= 3;
				case FOURKEY:	case PAD4:
					if(act==0) act= 4;
				case FIVEKEY:	case PAD5:
					if(act==0) act= 5;
				case SIXKEY:	case PAD6:
					if(act==0) act= 6;
				case SEVENKEY:	case PAD7:
					if(act==0) act= 7;
				case EIGHTKEY:	case PAD8:
					if(act==0) act= 8;
				case NINEKEY:	case PAD9:
					if(act==0) act= 9;
				case ZEROKEY:	case PAD0:
					if(act==0) act= 10;
				
					if((block->flag & UI_BLOCK_NUMSELECT) && event->val==KM_PRESS) {
						if(event->alt) act+= 10;
						
						count= 0;
						for(but= block->buttons.first; but; but= but->next) {
							int doit= 0;
							
							if(but->type!=LABEL && but->type!=SEPR)
								count++;
							
							/* exception for rna layer buts */
							if(but->rnapoin.data && but->rnaprop) {
								if (ELEM(RNA_property_subtype(but->rnaprop), PROP_LAYER, PROP_LAYER_MEMBER)) {
									if (but->rnaindex== act-1)
										doit=1;
								}
							}
							/* exception for menus like layer buts, with button aligning they're not drawn in order */
							else if(but->type==TOGR) {
								if(but->bitnr==act-1)
									doit= 1;
							}
							else if(count==act)
								doit=1;
							
							if(doit) {
								ui_handle_button_activate(C, ar, but, BUTTON_ACTIVATE_APPLY);
								break;
							}
						}

						retval= WM_UI_HANDLER_BREAK;
					}
					break;

				/* Handle keystrokes on menu items */
				case AKEY:
				case BKEY:
				case CKEY:
				case DKEY:
				case EKEY:
				case FKEY:
				case GKEY:
				case HKEY:
				case IKEY:
				case JKEY:
				case KKEY:
				case LKEY:
				case MKEY:
				case NKEY:
				case OKEY:
				case PKEY:
				case QKEY:
				case RKEY:
				case SKEY:
				case TKEY:
				case UKEY:
				case VKEY:
				case WKEY:
				case XKEY:
				case YKEY:
				case ZKEY:
				{
					if(	(event->val == KM_PRESS) &&
						(event->shift == FALSE) &&
						(event->ctrl == FALSE) &&
						(event->oskey == FALSE)
					) {
						for(but= block->buttons.first; but; but= but->next) {

							if(but->menu_key==event->type) {
								if(but->type == BUT) {
									/* mainly for operator buttons */
									ui_handle_button_activate(C, ar, but, BUTTON_ACTIVATE_APPLY);
								}
								else if(ELEM(but->type, BLOCK, PULLDOWN)) {
									/* open submenus (like right arrow key) */
									ui_handle_button_activate(C, ar, but, BUTTON_ACTIVATE_OPEN);
								}
								else if (but->type == MENU) {
									/* activate menu items */
									ui_handle_button_activate(C, ar, but, BUTTON_ACTIVATE);
								}
								else {
									printf("Error, but->menu_key type: %d\n", but->type);
								}

								break;
							}
						}

						retval= WM_UI_HANDLER_BREAK;
					}
					break;
				}
			}
		}
		
		/* here we check return conditions for menus */
		if(block->flag & UI_BLOCK_LOOP) {
			/* if we click outside the block, verify if we clicked on the
			 * button that opened us, otherwise we need to close */
			if(inside==0) {
				uiSafetyRct *saferct= block->saferct.first;

				if(ELEM3(event->type, LEFTMOUSE, MIDDLEMOUSE, RIGHTMOUSE) && event->val==KM_PRESS) {
					if(saferct && !BLI_in_rctf(&saferct->parent, event->x, event->y)) {
						if(block->flag & (UI_BLOCK_OUT_1))
							menu->menuretval= UI_RETURN_OK;
						else
							menu->menuretval= UI_RETURN_OUT;
					}
				}
			}

			if(menu->menuretval);
			else if(event->type==ESCKEY && event->val==KM_PRESS) {
				/* esc cancels this and all preceding menus */
				menu->menuretval= UI_RETURN_CANCEL;
			}
			else if(ELEM(event->type, RETKEY, PADENTER) && event->val==KM_PRESS) {
				/* enter will always close this block, we let the event
				 * get handled by the button if it is activated, otherwise we cancel */
				if(!ui_but_find_activated(ar))
					menu->menuretval= UI_RETURN_CANCEL;
			}
			else {
				ui_mouse_motion_towards_check(block, menu, mx, my);

				/* check mouse moving outside of the menu */
				if(inside==0 && (block->flag & UI_BLOCK_MOVEMOUSE_QUIT)) {
					uiSafetyRct *saferct;
					
					/* check for all parent rects, enables arrowkeys to be used */
					for(saferct=block->saferct.first; saferct; saferct= saferct->next) {
						/* for mouse move we only check our own rect, for other
						 * events we check all preceding block rects too to make
						 * arrow keys navigation work */
						if(event->type!=MOUSEMOVE || saferct==block->saferct.first) {
							if(BLI_in_rctf(&saferct->parent, (float)event->x, (float)event->y))
								break;
							if(BLI_in_rctf(&saferct->safety, (float)event->x, (float)event->y))
								break;
						}
					}

					/* strict check, and include the parent rect */
					if(!menu->dotowards && !saferct) {
						if(block->flag & (UI_BLOCK_OUT_1))
							menu->menuretval= UI_RETURN_OK;
						else
							menu->menuretval= UI_RETURN_OUT;
					}
					else if(menu->dotowards && event->type==MOUSEMOVE)
						retval= WM_UI_HANDLER_BREAK;
				}
			}
		}
	}

	/* if we are didn't handle the event yet, lets pass it on to
	 * buttons inside this region. disabled inside check .. not sure
	 * anymore why it was there? but it meant enter didn't work
	 * for example when mouse was not over submenu */
	if((/*inside &&*/ (!menu->menuretval || menu->menuretval == UI_RETURN_UPDATE) && retval == WM_UI_HANDLER_CONTINUE) || event->type == TIMER) {
		but= ui_but_find_activated(ar);

		if(but) {
			ScrArea *ctx_area= CTX_wm_area(C);
			ARegion *ctx_region= CTX_wm_region(C);
			
			if(menu->ctx_area) CTX_wm_area_set(C, menu->ctx_area);
			if(menu->ctx_region) CTX_wm_region_set(C, menu->ctx_region);
			
			retval= ui_handle_button_event(C, event, but);
			
			if(menu->ctx_area) CTX_wm_area_set(C, ctx_area);
			if(menu->ctx_region) CTX_wm_region_set(C, ctx_region);
		}
		else
			retval= ui_handle_button_over(C, event, ar);
	}

	/* if we set a menu return value, ensure we continue passing this on to
	 * lower menus and buttons, so always set continue then, and if we are
	 * inside the region otherwise, ensure we swallow the event */
	if(menu->menuretval)
		return WM_UI_HANDLER_CONTINUE;
	else if(inside)
		return WM_UI_HANDLER_BREAK;
	else
		return retval;
}

static int ui_handle_menu_return_submenu(bContext *C, wmEvent *event, uiPopupBlockHandle *menu)
{
	ARegion *ar;
	uiBut *but;
	uiBlock *block;
	uiHandleButtonData *data;
	uiPopupBlockHandle *submenu;
	int mx, my, update;

	ar= menu->region;
	block= ar->uiblocks.first;

	but= ui_but_find_activated(ar);
	data= but->active;
	submenu= data->menu;

	if(submenu->menuretval) {
		/* first decide if we want to close our own menu cascading, if
		 * so pass on the sub menu return value to our own menu handle */
		if(ELEM(submenu->menuretval, UI_RETURN_OK, UI_RETURN_CANCEL)) {
			if(!(block->flag & UI_BLOCK_KEEP_OPEN)) {
				menu->menuretval= submenu->menuretval;
				menu->butretval= data->retval;
			}
		}

		update= (submenu->menuretval == UI_RETURN_UPDATE);

		/* now let activated button in this menu exit, which
		 * will actually close the submenu too */
		ui_handle_button_return_submenu(C, event, but);

		if(update)
			submenu->menuretval = 0;
	}

	/* for cases where close does not cascade, allow the user to
	 * move the mouse back towards the menu without closing */
	mx= event->x;
	my= event->y;
	ui_window_to_block(ar, block, &mx, &my);
	ui_mouse_motion_towards_init(menu, mx, my, 1);

	if(menu->menuretval)
		return WM_UI_HANDLER_CONTINUE;
	else
		return WM_UI_HANDLER_BREAK;
}

static int ui_handle_menus_recursive(bContext *C, wmEvent *event, uiPopupBlockHandle *menu)
{
	uiBut *but;
	uiHandleButtonData *data;
	uiPopupBlockHandle *submenu;
	int retval= WM_UI_HANDLER_CONTINUE;

	/* check if we have a submenu, and handle events for it first */
	but= ui_but_find_activated(menu->region);
	data= (but)? but->active: NULL;
	submenu= (data)? data->menu: NULL;

	if(submenu)
		retval= ui_handle_menus_recursive(C, event, submenu);

	/* now handle events for our own menu */
	if(retval == WM_UI_HANDLER_CONTINUE || event->type == TIMER) {
		if(submenu && submenu->menuretval)
			retval= ui_handle_menu_return_submenu(C, event, menu);
		else
			retval= ui_handle_menu_event(C, event, menu, (submenu == NULL));
	}

	return retval;
}

/* *************** UI event handlers **************** */

static int ui_handler_region(bContext *C, wmEvent *event, void *UNUSED(userdata))
{
	ARegion *ar;
	uiBut *but;
	int retval;

	/* here we handle buttons at the region level, non-modal */
	ar= CTX_wm_region(C);
	retval= WM_UI_HANDLER_CONTINUE;

	if(ar==NULL) return retval;
	if(ar->uiblocks.first==NULL) return retval;

	/* either handle events for already activated button or try to activate */
	but= ui_but_find_activated(ar);

	retval= ui_handler_panel_region(C, event);

	if(retval == WM_UI_HANDLER_CONTINUE)
		retval= ui_handle_list_event(C, event, ar);

	if(retval == WM_UI_HANDLER_CONTINUE) {
		if(but)
			retval= ui_handle_button_event(C, event, but);
		else
			retval= ui_handle_button_over(C, event, ar);
	}

	/* re-enable tooltips */
	if(event->type == MOUSEMOVE && (event->x!=event->prevx || event->y!=event->prevy))
		ui_blocks_set_tooltips(ar, 1);
	
	/* delayed apply callbacks */
	ui_apply_but_funcs_after(C);

	return retval;
}

static void ui_handler_remove_region(bContext *C, void *UNUSED(userdata))
{
	bScreen *sc;
	ARegion *ar;

	ar= CTX_wm_region(C);
	if(ar == NULL) return;

	uiFreeBlocks(C, &ar->uiblocks);
	
	sc= CTX_wm_screen(C);
	if(sc == NULL) return;

	/* delayed apply callbacks, but not for screen level regions, those
	 * we rather do at the very end after closing them all, which will
	 * be done in ui_handler_region/window */
	if(BLI_findindex(&sc->regionbase, ar) == -1)
		ui_apply_but_funcs_after(C);
}

static int ui_handler_region_menu(bContext *C, wmEvent *event, void *UNUSED(userdata))
{
	ARegion *ar;
	uiBut *but;
	uiHandleButtonData *data;
	int retval;

	/* here we handle buttons at the window level, modal, for example
	 * while number sliding, text editing, or when a menu block is open */
	ar= CTX_wm_menu(C);
	if(!ar)
		ar= CTX_wm_region(C);

	but= ui_but_find_activated(ar);

	if(but) {
		/* handle activated button events */
		data= but->active;

		if(data->state == BUTTON_STATE_MENU_OPEN) {
			/* handle events for menus and their buttons recursively,
			 * this will handle events from the top to the bottom menu */
			retval= ui_handle_menus_recursive(C, event, data->menu);

			/* handle events for the activated button */
			if(retval == WM_UI_HANDLER_CONTINUE || event->type == TIMER) {
				if(data->menu->menuretval)
					ui_handle_button_return_submenu(C, event, but);
				else
					ui_handle_button_event(C, event, but);
			}
		}
		else {
			/* handle events for the activated button */
			ui_handle_button_event(C, event, but);
		}
	}

	/* re-enable tooltips */
	if(event->type == MOUSEMOVE && (event->x!=event->prevx || event->y!=event->prevy))
		ui_blocks_set_tooltips(ar, 1);

	/* delayed apply callbacks */
	ui_apply_but_funcs_after(C);

	/* we block all events, this is modal interaction */
	return WM_UI_HANDLER_BREAK;
}

/* two types of popups, one with operator + enum, other with regular callbacks */
static int ui_handler_popup(bContext *C, wmEvent *event, void *userdata)
{
	uiPopupBlockHandle *menu= userdata;

	ui_handle_menus_recursive(C, event, menu);

	/* free if done, does not free handle itself */
	if(menu->menuretval) {
		/* copy values, we have to free first (closes region) */
		uiPopupBlockHandle temp= *menu;
		
		ui_popup_block_free(C, menu);
		UI_remove_popup_handlers(&CTX_wm_window(C)->modalhandlers, menu);

		if(temp.menuretval == UI_RETURN_OK) {
			if(temp.popup_func)
				temp.popup_func(C, temp.popup_arg, temp.retvalue);
			if(temp.optype)
				WM_operator_name_call(C, temp.optype->idname, temp.opcontext, NULL);
		}
		else if(temp.cancel_func)
			temp.cancel_func(temp.popup_arg);
	}
	else {
		/* re-enable tooltips */
		if(event->type == MOUSEMOVE && (event->x!=event->prevx || event->y!=event->prevy))
			ui_blocks_set_tooltips(menu->region, 1);
	}

	/* delayed apply callbacks */
	ui_apply_but_funcs_after(C);

	/* we block all events, this is modal interaction */
	return WM_UI_HANDLER_BREAK;
}

static void ui_handler_remove_popup(bContext *C, void *userdata)
{
	uiPopupBlockHandle *menu= userdata;

	/* free menu block if window is closed for some reason */
	ui_popup_block_free(C, menu);

	/* delayed apply callbacks */
	ui_apply_but_funcs_after(C);
}

void UI_add_region_handlers(ListBase *handlers)
{
	WM_event_remove_ui_handler(handlers, ui_handler_region, ui_handler_remove_region, NULL);
	WM_event_add_ui_handler(NULL, handlers, ui_handler_region, ui_handler_remove_region, NULL);
}

void UI_add_popup_handlers(bContext *C, ListBase *handlers, uiPopupBlockHandle *popup)
{
	WM_event_add_ui_handler(C, handlers, ui_handler_popup, ui_handler_remove_popup, popup);
}

void UI_remove_popup_handlers(ListBase *handlers, uiPopupBlockHandle *popup)
{
	WM_event_remove_ui_handler(handlers, ui_handler_popup, ui_handler_remove_popup, popup);
}

<|MERGE_RESOLUTION|>--- conflicted
+++ resolved
@@ -1596,11 +1596,7 @@
 static void ui_textedit_end(bContext *C, uiBut *but, uiHandleButtonData *data)
 {
 	if(but) {
-<<<<<<< HEAD
-		if(ui_is_utf8_but(but)) {
-=======
 		if(!ui_is_utf8_but(but)) {
->>>>>>> 2198cfdb
 			int strip= BLI_utf8_invalid_strip(but->editstr, strlen(but->editstr));
 			/* not a file?, strip non utf-8 chars */
 			if(strip) {
@@ -4889,11 +4885,7 @@
 
 	/* apply the button action or value */
 	if(!onfree)
-<<<<<<< HEAD
-	ui_apply_button(C, block, but, data, 0);
-=======
 		ui_apply_button(C, block, but, data, 0);
->>>>>>> 2198cfdb
 
 	/* if this button is in a menu, this will set the button return
 	 * value to the button value and the menu return value to ok, the
@@ -4942,11 +4934,7 @@
 	but->flag &= ~(UI_ACTIVE|UI_SELECT);
 	but->flag |= UI_BUT_LAST_ACTIVE;
 	if(!onfree)
-<<<<<<< HEAD
-	ui_check_but(but);
-=======
 		ui_check_but(but);
->>>>>>> 2198cfdb
 
 	/* adds empty mousemove in queue for re-init handler, in case mouse is
 	 * still over a button. we cannot just check for this ourselfs because
@@ -4966,8 +4954,6 @@
 		data= but->active;
 		data->cancel= 1;
 		button_activate_exit((bContext*)C, data, but, 0, 1);
-<<<<<<< HEAD
-=======
 	}
 }
 
@@ -5053,7 +5039,6 @@
 			/* no active button */
 			return;
 		}
->>>>>>> 2198cfdb
 	}
 }
 
