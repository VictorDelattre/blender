--- conflicted
+++ resolved
@@ -106,11 +106,7 @@
 	}
 	else if(sa->spacetype==SPACE_FILE && ar->regiontype == RGN_TYPE_CHANNELS)
 		return BUT_VERTICAL;
-<<<<<<< HEAD
-	else if(ELEM(ar->regiontype, RGN_TYPE_UI, RGN_TYPE_TOOLS))
-=======
 	else if(ELEM3(ar->regiontype, RGN_TYPE_UI, RGN_TYPE_TOOLS, RGN_TYPE_TOOL_PROPS))
->>>>>>> fb5f9273
 		return BUT_VERTICAL;
 	
 	return 0;
