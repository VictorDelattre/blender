/*
 * $Id$
 *
 * ***** BEGIN GPL LICENSE BLOCK *****
 *
 * This program is free software; you can redistribute it and/or
 * modify it under the terms of the GNU General Public License
 * as published by the Free Software Foundation; either version 2
 * of the License, or (at your option) any later version.
 *
 * This program is distributed in the hope that it will be useful,
 * but WITHOUT ANY WARRANTY; without even the implied warranty of
 * MERCHANTABILITY or FITNESS FOR A PARTICULAR PURPOSE.  See the
 * GNU General Public License for more details.
 *
 * You should have received a copy of the GNU General Public License
 * along with this program; if not, write to the Free Software Foundation,
 * Inc., 51 Franklin Street, Fifth Floor, Boston, MA 02110-1301, USA.
 *
 * The Original Code is Copyright (C) 2001-2002 by NaN Holding BV.
 * All rights reserved.
 *
 * The Original Code is: all of this file.
 *
 * Contributor(s): none yet.
 *
 * ***** END GPL LICENSE BLOCK *****
 */

/** \file blender/editors/uvedit/uvedit_unwrap_ops.c
 *  \ingroup eduv
 */


#include <string.h>
#include <stdlib.h>
#include <math.h>

#include "MEM_guardedalloc.h"

#include "DNA_camera_types.h"
#include "DNA_meshdata_types.h"
#include "DNA_object_types.h"
#include "DNA_scene_types.h"

#include "BLI_utildefines.h"
#include "BLI_math.h"
#include "BLI_edgehash.h"
#include "BLI_editVert.h"
#include "BLI_uvproject.h"
#include "BLI_utildefines.h"
#include "BLI_rand.h"

#include "BKE_context.h"
#include "BKE_customdata.h"
#include "BKE_depsgraph.h"
#include "BKE_image.h"
#include "BKE_mesh.h"
#include "BKE_tessmesh.h"

#include "BLI_math.h"
#include "BLI_edgehash.h"
#include "BLI_editVert.h"
#include "BLI_scanfill.h"
#include "BLI_array.h"
#include "BLI_uvproject.h"

#include "PIL_time.h"

#include "ED_image.h"
#include "ED_mesh.h"
#include "ED_screen.h"
#include "ED_uvedit.h"
#include "ED_view3d.h"

#include "RNA_access.h"
#include "RNA_define.h"


#include "WM_api.h"
#include "WM_types.h"

#include "uvedit_intern.h"
#include "uvedit_parametrizer.h"

static int ED_uvedit_ensure_uvs(bContext *C, Scene *scene, Object *obedit)
{
	BMEditMesh *em= ((Mesh*)obedit->data)->edit_btmesh;
	BMFace *efa;
	BMIter iter;
	Image *ima;
	bScreen *sc;
	ScrArea *sa;
	SpaceLink *slink;
	SpaceImage *sima;

	if(ED_uvedit_test(obedit)) {
		return 1;
	}

	if(em && em->bm->totface && !CustomData_has_layer(&em->bm->pdata, CD_MTEXPOLY)) {
		BM_add_data_layer(em->bm, &em->bm->pdata, CD_MTEXPOLY);
		BM_add_data_layer(em->bm, &em->bm->ldata, CD_MLOOPUV);
	}

	if(!ED_uvedit_test(obedit)) {
		return 0;
	}

	ima= CTX_data_edit_image(C);

	if(!ima) {
		/* no image in context in the 3d view, we find first image window .. */
		sc= CTX_wm_screen(C);

		for(sa=sc->areabase.first; sa; sa=sa->next) {
			slink= sa->spacedata.first;
			if(slink->spacetype == SPACE_IMAGE) {
				sima= (SpaceImage*)slink;

				ima= sima->image;
				if(ima) {
					if(ima->type==IMA_TYPE_R_RESULT || ima->type==IMA_TYPE_COMPOSITE)
						ima= NULL;
					else
						break;
				}
			}
		}
	}
	
	if(ima)
		ED_uvedit_assign_image(scene, obedit, ima, NULL);
	
	/* select new UV's */
	BM_ITER(efa, &iter, em->bm, BM_FACES_OF_MESH, NULL) {
		uvedit_face_select(scene, em, efa);
	}

	return 1;
}

/****************** Parametrizer Conversion ***************/

static int uvedit_have_selection(Scene *scene, BMEditMesh *em, short implicit)
{
#if 0 // BMESH_TODO
	EditFace *efa;
	MTFace *tf;

	/* verify if we have any selected uv's before unwrapping,
	   so we can cancel the operator early */
	for(efa= em->faces.first; efa; efa= efa->next) {
		if(scene->toolsettings->uv_flag & UV_SYNC_SELECTION) {
			if(efa->h)
				continue;
		}
		else if((efa->h) || ((efa->f & SELECT)==0))
			continue;

		tf= (MTFace *)CustomData_em_get(&em->fdata, efa->data, CD_MTFACE);

		if(!tf)
			return 1; /* default selected if doesn't exists */
		
		if(implicit &&
			!(	uvedit_uv_selected(scene, efa, tf, 0) ||
				uvedit_uv_selected(scene, efa, tf, 1) ||
				uvedit_uv_selected(scene, efa, tf, 2) ||
				(efa->v4 && uvedit_uv_selected(scene, efa, tf, 3)) )
		) {
			continue;
		}

		return 1;
	}

	return 0;
#else
	(void)scene;
	(void)em;
	(void)implicit;
	return 0;
#endif
}

static ParamHandle *construct_param_handle(Scene *scene, BMEditMesh *em, 
				    short implicit, short fill, short sel, 
				    short correct_aspect)
{
	ParamHandle *handle;
	BMFace *efa;
	BMLoop *l;
	BMEdge *eed;
	BMVert *ev;
	BMIter iter, liter;
	MTexPoly *tf;
	int a;
	
	handle = param_construct_begin();

	if(correct_aspect) {
		efa = EDBM_get_actFace(em, 1);

		if(efa) {
			MTexPoly *tf= CustomData_bmesh_get(&em->bm->pdata, efa->head.data, CD_MTEXPOLY);
			float aspx, aspy;

			ED_image_uv_aspect(tf->tpage, &aspx, &aspy);
		
			if(aspx!=aspy)
				param_aspect_ratio(handle, aspx, aspy);
		}
	}
	
	/* we need the vert indices */
	a = 0;
	BM_ITER(ev, &iter, em->bm, BM_VERTS_OF_MESH, NULL) {
		BM_SetIndex(ev, a);
		a++;
	}
	
	BM_ITER(efa, &iter, em->bm, BM_FACES_OF_MESH, NULL) {
		EditVert *v, *lastv, *firstv;
		EditFace *sefa;
		ParamKey key, vkeys[4];
		ParamBool pin[4], select[4];
		BMLoop *ls[3];
		MLoopUV *luvs[3];
		float *co[4];
		float *uv[4];
		int lsel;
		
<<<<<<< HEAD
		if(scene->toolsettings->uv_flag & UV_SYNC_SELECTION) {
			if(BM_TestHFlag(efa, BM_HIDDEN)) {
				continue;
			}
		}
		else {
			if((BM_TestHFlag(efa, BM_HIDDEN)) || (sel && BM_TestHFlag(efa, BM_SELECT)==0)) 
				continue;
		}

		tf= (MTexPoly *)CustomData_em_get(&em->bm->pdata, efa->head.data, CD_MTEXPOLY);
		lsel = 0;

		BM_ITER(l, &liter, em->bm, BM_LOOPS_OF_FACE, efa) {
			if (uvedit_uv_selected(em, scene, l)) {
				lsel = 1;
				break;
			}
		}

		if (implicit && !lsel)
=======
		if((efa->h) || (sel && (efa->f & SELECT)==0))
>>>>>>> f9bffb3c
			continue;

		key = (ParamKey)efa;

		/*scanfill time!*/
		BLI_begin_edgefill();
		
		firstv = lastv = NULL;
		BM_ITER(l, &liter, em->bm, BM_LOOPS_OF_FACE, efa) {
			int i;
			
			v = BLI_addfillvert(l->v->co);
			
			/*add small random offset*/
			for (i=0; i<3; i++) {
				v->co[i] += (BLI_drand()-0.5f)*FLT_EPSILON*50;
			}
			
			v->tmp.p = l;

			if (lastv) {
				BLI_addfilledge(lastv, v);
			}

			lastv = v;
			if (!firstv) 
				firstv = v;
		}

		BLI_addfilledge(firstv, v);
		
		/*mode 2 enables faster handling of tri/quads*/
		BLI_edgefill(2);
		for (sefa = fillfacebase.first; sefa; sefa=sefa->next) {
			ls[0] = sefa->v1->tmp.p;
			ls[1] = sefa->v2->tmp.p;
			ls[2] = sefa->v3->tmp.p;
			
			luvs[0] = CustomData_bmesh_get(&em->bm->ldata, ls[0]->head.data, CD_MLOOPUV);
			luvs[1] = CustomData_bmesh_get(&em->bm->ldata, ls[1]->head.data, CD_MLOOPUV);
			luvs[2] = CustomData_bmesh_get(&em->bm->ldata, ls[2]->head.data, CD_MLOOPUV);

			vkeys[0] = (ParamKey)BM_GetIndex(ls[0]->v);
			vkeys[1] = (ParamKey)BM_GetIndex(ls[1]->v);
			vkeys[2] = (ParamKey)BM_GetIndex(ls[2]->v);

			co[0] = ls[0]->v->co;
			co[1] = ls[1]->v->co;
			co[2] = ls[2]->v->co;

			uv[0] = luvs[0]->uv;
			uv[1] = luvs[1]->uv;
			uv[2] = luvs[2]->uv;

			pin[0] = (luvs[0]->flag & MLOOPUV_PINNED) != 0;
			pin[1] = (luvs[1]->flag & MLOOPUV_PINNED) != 0;
			pin[2] = (luvs[2]->flag & MLOOPUV_PINNED) != 0;

			select[0] = uvedit_uv_selected(em, scene, ls[0]) != 0;
			select[1] = uvedit_uv_selected(em, scene, ls[1]) != 0;
			select[2] = uvedit_uv_selected(em, scene, ls[2]) != 0;

			if (!p_face_exists(handle,vkeys,0,1,2))
					param_face_add(handle, key, 3, vkeys, co, uv, pin, select);
		}

		BLI_end_edgefill();
	}

	if(!implicit) {
		BM_ITER(eed, &iter, em->bm, BM_EDGES_OF_MESH, NULL) {
			if(BM_TestHFlag(eed, BM_SEAM)) {
				ParamKey vkeys[2];
				vkeys[0] = (ParamKey)BM_GetIndex(eed->v1);
				vkeys[1] = (ParamKey)BM_GetIndex(eed->v2);
				param_edge_set_seam(handle, vkeys);
			}
		}
	}

	param_construct_end(handle, fill, implicit);

	return handle;
}

/* ******************** Minimize Stretch operator **************** */

typedef struct MinStretch {
	Scene *scene;
	Object *obedit;
	BMEditMesh *em;
	ParamHandle *handle;
	float blend;
	double lasttime;
	int i, iterations;
	wmTimer *timer;
} MinStretch;

static int minimize_stretch_init(bContext *C, wmOperator *op)
{
	Scene *scene= CTX_data_scene(C);
	Object *obedit= CTX_data_edit_object(C);
	BMEditMesh *em= ((Mesh*)obedit->data)->edit_btmesh;
	MinStretch *ms;
	int fill_holes= RNA_boolean_get(op->ptr, "fill_holes");
	short implicit= 1;

	if(!uvedit_have_selection(scene, em, implicit)) {
		return 0;
	}

	ms= MEM_callocN(sizeof(MinStretch), "MinStretch");
	ms->scene= scene;
	ms->obedit= obedit;
	ms->em= em;
	ms->blend= RNA_float_get(op->ptr, "blend");
	ms->iterations= RNA_int_get(op->ptr, "iterations");
	ms->i= 0;
	ms->handle= construct_param_handle(scene, em, implicit, fill_holes, 1, 1);
	ms->lasttime= PIL_check_seconds_timer();

	param_stretch_begin(ms->handle);
	if(ms->blend != 0.0f)
		param_stretch_blend(ms->handle, ms->blend);

	op->customdata= ms;

	return 1;
}

static void minimize_stretch_iteration(bContext *C, wmOperator *op, int interactive)
{
	MinStretch *ms= op->customdata;
	ScrArea *sa= CTX_wm_area(C);

	param_stretch_blend(ms->handle, ms->blend);
	param_stretch_iter(ms->handle);

	ms->i++;
	RNA_int_set(op->ptr, "iterations", ms->i);

	if(interactive && (PIL_check_seconds_timer() - ms->lasttime > 0.5)) {
		char str[100];

		param_flush(ms->handle);

		if(sa) {
			sprintf(str, "Minimize Stretch. Blend %.2f.", ms->blend);
			ED_area_headerprint(sa, str);
		}

		ms->lasttime = PIL_check_seconds_timer();

		DAG_id_tag_update(ms->obedit->data, 0);
		WM_event_add_notifier(C, NC_GEOM|ND_DATA, ms->obedit->data);
	}
}

static void minimize_stretch_exit(bContext *C, wmOperator *op, int cancel)
{
	MinStretch *ms= op->customdata;
	ScrArea *sa= CTX_wm_area(C);

	if(sa)
		ED_area_headerprint(sa, NULL);
	if(ms->timer)
		WM_event_remove_timer(CTX_wm_manager(C), CTX_wm_window(C), ms->timer);

	if(cancel)
		param_flush_restore(ms->handle);
	else
		param_flush(ms->handle);

	param_stretch_end(ms->handle);
	param_delete(ms->handle);

	DAG_id_tag_update(ms->obedit->data, 0);
	WM_event_add_notifier(C, NC_GEOM|ND_DATA, ms->obedit->data);

	MEM_freeN(ms);
	op->customdata= NULL;
}

static int minimize_stretch_exec(bContext *C, wmOperator *op)
{
	int i, iterations;

	if(!minimize_stretch_init(C, op))
		return OPERATOR_CANCELLED;

	iterations= RNA_int_get(op->ptr, "iterations");
	for(i=0; i<iterations; i++)
		minimize_stretch_iteration(C, op, 0);
	minimize_stretch_exit(C, op, 0);

	return OPERATOR_FINISHED;
}

static int minimize_stretch_invoke(bContext *C, wmOperator *op, wmEvent *UNUSED(event))
{
	MinStretch *ms;

	if(!minimize_stretch_init(C, op))
		return OPERATOR_CANCELLED;

	minimize_stretch_iteration(C, op, 1);

	ms= op->customdata;
	WM_event_add_modal_handler(C, op);
	ms->timer= WM_event_add_timer(CTX_wm_manager(C), CTX_wm_window(C), TIMER, 0.01f);

	return OPERATOR_RUNNING_MODAL;
}

static int minimize_stretch_modal(bContext *C, wmOperator *op, wmEvent *event)
{
	MinStretch *ms= op->customdata;

	switch(event->type) {
		case ESCKEY:
		case RIGHTMOUSE:
			minimize_stretch_exit(C, op, 1);
			return OPERATOR_CANCELLED;
		case RETKEY:
		case PADENTER:
		case LEFTMOUSE:
			minimize_stretch_exit(C, op, 0);
			return OPERATOR_FINISHED;
		case PADPLUSKEY:
		case WHEELUPMOUSE:
			if(ms->blend < 0.95f) {
				ms->blend += 0.1f;
				ms->lasttime= 0.0f;
				RNA_float_set(op->ptr, "blend", ms->blend);
				minimize_stretch_iteration(C, op, 1);
			}
			break;
		case PADMINUS:
		case WHEELDOWNMOUSE:
			if(ms->blend > 0.05f) {
				ms->blend -= 0.1f;
				ms->lasttime= 0.0f;
				RNA_float_set(op->ptr, "blend", ms->blend);
				minimize_stretch_iteration(C, op, 1);
			}
			break;
		case TIMER:
			if(ms->timer == event->customdata) {
				double start= PIL_check_seconds_timer();

				do {
					minimize_stretch_iteration(C, op, 1);
				} while(PIL_check_seconds_timer() - start < 0.01);
			}
			break;
	}

	if(ms->iterations && ms->i >= ms->iterations) {
		minimize_stretch_exit(C, op, 0);
		return OPERATOR_FINISHED;
	}

	return OPERATOR_RUNNING_MODAL;
}

static int minimize_stretch_cancel(bContext *C, wmOperator *op)
{
	minimize_stretch_exit(C, op, 1);

	return OPERATOR_CANCELLED;
}

void UV_OT_minimize_stretch(wmOperatorType *ot)
{
	/* identifiers */
	ot->name= "Minimize Stretch";
	ot->idname= "UV_OT_minimize_stretch";
	ot->flag= OPTYPE_REGISTER|OPTYPE_UNDO;
	ot->description="Reduce UV stretching by relaxing angles";
	
	/* api callbacks */
	ot->exec= minimize_stretch_exec;
	ot->invoke= minimize_stretch_invoke;
	ot->modal= minimize_stretch_modal;
	ot->cancel= minimize_stretch_cancel;
	ot->poll= ED_operator_uvedit;

	/* properties */
	RNA_def_boolean(ot->srna, "fill_holes", 1, "Fill Holes", "Virtual fill holes in mesh before unwrapping, to better avoid overlaps and preserve symmetry.");
	RNA_def_float_factor(ot->srna, "blend", 0.0f, 0.0f, 1.0f, "Blend", "Blend factor between stretch minimized and original.", 0.0f, 1.0f);
	RNA_def_int(ot->srna, "iterations", 0, 0, INT_MAX, "Iterations", "Number of iterations to run, 0 is unlimited when run interactively.", 0, 100);
}

/* ******************** Pack Islands operator **************** */

static int pack_islands_exec(bContext *C, wmOperator *op)
{
	Scene *scene= CTX_data_scene(C);
	Object *obedit= CTX_data_edit_object(C);
	BMEditMesh *em= ((Mesh*)obedit->data)->edit_btmesh;
	ParamHandle *handle;
	short implicit= 1;

	if(!uvedit_have_selection(scene, em, implicit)) {
		return OPERATOR_CANCELLED;
	}

	if(RNA_property_is_set(op->ptr, "margin")) {
		scene->toolsettings->uvcalc_margin= RNA_float_get(op->ptr, "margin");
	}
	else {
		RNA_float_set(op->ptr, "margin", scene->toolsettings->uvcalc_margin);
	}

	handle = construct_param_handle(scene, em, implicit, 0, 1, 1);
	param_pack(handle, scene->toolsettings->uvcalc_margin);
	param_flush(handle);
	param_delete(handle);
	
	DAG_id_tag_update(obedit->data, 0);
	WM_event_add_notifier(C, NC_GEOM|ND_DATA, obedit->data);

	return OPERATOR_FINISHED;
}

void UV_OT_pack_islands(wmOperatorType *ot)
{
	/* identifiers */
	ot->name= "Pack Islands";
	ot->idname= "UV_OT_pack_islands";
	ot->flag= OPTYPE_REGISTER|OPTYPE_UNDO;
	
	/* api callbacks */
	ot->exec= pack_islands_exec;
	ot->poll= ED_operator_uvedit;

	/* properties */
	RNA_def_float_factor(ot->srna, "margin", 0.0f, 0.0f, 1.0f, "Margin", "Space between islands", 0.0f, 1.0f);
}

/* ******************** Average Islands Scale operator **************** */

static int average_islands_scale_exec(bContext *C, wmOperator *UNUSED(op))
{
	Scene *scene= CTX_data_scene(C);
	Object *obedit= CTX_data_edit_object(C);
	BMEditMesh *em= ((Mesh*)obedit->data)->edit_btmesh;
	ParamHandle *handle;
	short implicit= 1;

	if(!uvedit_have_selection(scene, em, implicit)) {
		return OPERATOR_CANCELLED;
	}

	handle= construct_param_handle(scene, em, implicit, 0, 1, 1);
	param_average(handle);
	param_flush(handle);
	param_delete(handle);
	
	DAG_id_tag_update(obedit->data, 0);
	WM_event_add_notifier(C, NC_GEOM|ND_DATA, obedit->data);

	return OPERATOR_FINISHED;
}

void UV_OT_average_islands_scale(wmOperatorType *ot)
{
	/* identifiers */
	ot->name= "Average Islands Scale";
	ot->idname= "UV_OT_average_islands_scale";
	ot->flag= OPTYPE_REGISTER|OPTYPE_UNDO;
	
	/* api callbacks */
	ot->exec= average_islands_scale_exec;
	ot->poll= ED_operator_uvedit;
}

/**************** Live Unwrap *****************/

static ParamHandle *liveHandle = NULL;

void ED_uvedit_live_unwrap_begin(Scene *scene, Object *obedit)
{
	BMEditMesh *em= ((Mesh*)obedit->data)->edit_btmesh;
	short abf = scene->toolsettings->unwrapper == 0;
	short fillholes = scene->toolsettings->uvcalc_flag & UVCALC_FILLHOLES;

	if(!ED_uvedit_test(obedit)) {
		return;
	}

	liveHandle = construct_param_handle(scene, em, 0, fillholes, 0, 1);

	param_lscm_begin(liveHandle, PARAM_TRUE, abf);
}

void ED_uvedit_live_unwrap_re_solve(void)
{
	if(liveHandle) {
		param_lscm_solve(liveHandle);
		param_flush(liveHandle);
	}
}
	
void ED_uvedit_live_unwrap_end(short cancel)
{
	if(liveHandle) {
		param_lscm_end(liveHandle);
		if(cancel)
			param_flush_restore(liveHandle);
		param_delete(liveHandle);
		liveHandle = NULL;
	}
}

/*************** UV Map Common Transforms *****************/

#define VIEW_ON_EQUATOR 0
#define VIEW_ON_POLES	1
#define ALIGN_TO_OBJECT	2

#define POLAR_ZX	0
#define POLAR_ZY	1

static void uv_map_transform_center(Scene *scene, View3D *v3d, float *result, 
				    Object *ob, BMEditMesh *em)
{
	BMFace *efa;
	BMLoop *l;
	BMIter iter, liter;
	float min[3], max[3], *cursx;
	int around= (v3d)? v3d->around: V3D_CENTER;

	/* only operates on the edit object - this is all that's needed now */

	switch(around)  {
		case V3D_CENTER: /* bounding box center */
			min[0]= min[1]= min[2]= 1e20f;
			max[0]= max[1]= max[2]= -1e20f; 
			
			BM_ITER(efa, &iter, em->bm, BM_FACES_OF_MESH, NULL)  {
				if(BM_TestHFlag(efa, BM_SELECT)) {
					BM_ITER(l, &liter, em->bm, BM_LOOPS_OF_FACE, efa) {
						DO_MINMAX(l->v->co, min, max);
					}
				}
			}
			mid_v3_v3v3(result, min, max);
			break;

		case V3D_CURSOR: /*cursor center*/ 
			cursx= give_cursor(scene, v3d);
			/* shift to objects world */
			result[0]= cursx[0]-ob->obmat[3][0];
			result[1]= cursx[1]-ob->obmat[3][1];
			result[2]= cursx[2]-ob->obmat[3][2];
			break;

		case V3D_LOCAL: /*object center*/
		case V3D_CENTROID: /* multiple objects centers, only one object here*/
		default:
			result[0]= result[1]= result[2]= 0.0;
			break;
	}
}

static void uv_map_rotation_matrix(float result[][4], RegionView3D *rv3d, Object *ob, float upangledeg, float sideangledeg, float radius)
{
	float rotup[4][4], rotside[4][4], viewmatrix[4][4], rotobj[4][4];
	float sideangle= 0.0f, upangle= 0.0f;
	int k;

	/* get rotation of the current view matrix */
	if(rv3d)
		copy_m4_m4(viewmatrix, rv3d->viewmat);
	else
		unit_m4(viewmatrix);

	/* but shifting */
	for(k=0; k<4; k++)
		viewmatrix[3][k] =0.0f;

	/* get rotation of the current object matrix */
	copy_m4_m4(rotobj,ob->obmat);

	/* but shifting */
	for(k=0; k<4; k++)
		rotobj[3][k] =0.0f;

	zero_m4(rotup);
	zero_m4(rotside);

	/* compensate front/side.. against opengl x,y,z world definition */
	/* this is "kanonen gegen spatzen", a few plus minus 1 will do here */
	/* i wanted to keep the reason here, so we're rotating*/
	sideangle= (float)M_PI*(sideangledeg + 180.0f)/180.0f;
	rotside[0][0]= (float)cos(sideangle);
	rotside[0][1]= -(float)sin(sideangle);
	rotside[1][0]= (float)sin(sideangle);
	rotside[1][1]= (float)cos(sideangle);
	rotside[2][2]= 1.0f;

	upangle= (float)M_PI*upangledeg/180.0f;
	rotup[1][1]= (float)cos(upangle)/radius;
	rotup[1][2]= -(float)sin(upangle)/radius;
	rotup[2][1]= (float)sin(upangle)/radius;
	rotup[2][2]= (float)cos(upangle)/radius;
	rotup[0][0]= (float)1.0f/radius;

	/* calculate transforms*/
	mul_serie_m4(result, rotup, rotside, viewmatrix, rotobj, NULL, NULL, NULL, NULL);
}

static void uv_map_transform(bContext *C, wmOperator *op, float center[3], float rotmat[4][4])
{
	/* context checks are messy here, making it work in both 3d view and uv editor */
	Scene *scene= CTX_data_scene(C);
	Object *obedit= CTX_data_edit_object(C);
	BMEditMesh *em= ((Mesh*)obedit->data)->edit_btmesh;
	View3D *v3d= CTX_wm_view3d(C);
	RegionView3D *rv3d= CTX_wm_region_view3d(C);
	/* common operator properties */
	int align= RNA_enum_get(op->ptr, "align");
	int direction= RNA_enum_get(op->ptr, "direction");
	float radius= RNA_struct_find_property(op->ptr, "radius")? RNA_float_get(op->ptr, "radius"): 1.0f;
	float upangledeg, sideangledeg;

	uv_map_transform_center(scene, v3d, center, obedit, em);

	if(direction == VIEW_ON_EQUATOR) {
		upangledeg= 90.0f;
		sideangledeg= 0.0f;
	}
	else {
		upangledeg= 0.0f;
		if(align == POLAR_ZY) sideangledeg= 0.0f;
		else sideangledeg= 90.0f;
	}

	/* be compatible to the "old" sphere/cylinder mode */
	if(direction == ALIGN_TO_OBJECT)
		unit_m4(rotmat);
	else 
		uv_map_rotation_matrix(rotmat, rv3d, obedit, upangledeg, sideangledeg, radius);

}

static void uv_transform_properties(wmOperatorType *ot, int radius)
{
	static EnumPropertyItem direction_items[]= {
		{VIEW_ON_EQUATOR, "VIEW_ON_EQUATOR", 0, "View on Equator", "3D view is on the equator"},
		{VIEW_ON_POLES, "VIEW_ON_POLES", 0, "View on Poles", "3D view is on the poles"},
		{ALIGN_TO_OBJECT, "ALIGN_TO_OBJECT", 0, "Align to Object", "Align according to object transform"},
		{0, NULL, 0, NULL, NULL}
	};
	static EnumPropertyItem align_items[]= {
		{POLAR_ZX, "POLAR_ZX", 0, "Polar ZX", "Polar 0 is X"},
		{POLAR_ZY, "POLAR_ZY", 0, "Polar ZY", "Polar 0 is Y"},
		{0, NULL, 0, NULL, NULL}
	};

	RNA_def_enum(ot->srna, "direction", direction_items, VIEW_ON_EQUATOR, "Direction", "Direction of the sphere or cylinder.");
	RNA_def_enum(ot->srna, "align", align_items, VIEW_ON_EQUATOR, "Align", "How to determine rotation around the pole.");
	if(radius)
		RNA_def_float(ot->srna, "radius", 1.0f, 0.0f, FLT_MAX, "Radius", "Radius of the sphere or cylinder.", 0.0001f, 100.0f);
}

static void correct_uv_aspect(BMEditMesh *em)
{
	BMFace *efa= EDBM_get_actFace(em, 1);
	BMLoop *l;
	BMIter iter, liter;
	MTexPoly *tf;
	MLoopUV *luv;
	float scale, aspx= 1.0f, aspy=1.0f;
	
	if(efa) {
		tf= CustomData_bmesh_get(&em->bm->pdata, efa->head.data, CD_MTEXPOLY);
		ED_image_uv_aspect(tf->tpage, &aspx, &aspy);
	}
	
	if(aspx == aspy)
		return;
		
	if(aspx > aspy) {
		scale= aspy/aspx;

		BM_ITER(efa, &iter, em->bm, BM_FACES_OF_MESH, NULL) {
			tf = CustomData_bmesh_get(&em->bm->pdata, efa->head.data, CD_MTEXPOLY);
			if (!BM_TestHFlag(efa, BM_SELECT) || BM_TestHFlag(efa, BM_HIDDEN))
				continue;
			
			BM_ITER(l, &liter, em->bm, BM_LOOPS_OF_FACE, efa) {
				luv = CustomData_bmesh_get(&em->bm->ldata, l->head.data, CD_MLOOPUV);
				luv->uv[0] = ((luv->uv[0]-0.5)*scale)+0.5;
			}
		}
	}
	else {
		scale= aspx/aspy;

		BM_ITER(efa, &iter, em->bm, BM_FACES_OF_MESH, NULL) {
			tf = CustomData_bmesh_get(&em->bm->pdata, efa->head.data, CD_MTEXPOLY);
			if (!BM_TestHFlag(efa, BM_SELECT)||BM_TestHFlag(efa, BM_HIDDEN))
				continue;
			
			BM_ITER(l, &liter, em->bm, BM_LOOPS_OF_FACE, efa) {
				luv = CustomData_bmesh_get(&em->bm->ldata, l->head.data, CD_MLOOPUV);
				luv->uv[1] = ((luv->uv[1]-0.5)*scale)+0.5;
			}
		}
	}
}

/******************** Map Clip & Correct ******************/

static void uv_map_clip_correct_properties(wmOperatorType *ot)
{
	RNA_def_boolean(ot->srna, "correct_aspect", 1, "Correct Aspect", "Map UV's taking image aspect ratio into account.");
	RNA_def_boolean(ot->srna, "clip_to_bounds", 0, "Clip to Bounds", "Clip UV coordinates to bounds after unwrapping.");
	RNA_def_boolean(ot->srna, "scale_to_bounds", 0, "Scale to Bounds", "Scale UV coordinates to bounds after unwrapping.");
}

static void uv_map_clip_correct(BMEditMesh *em, wmOperator *op)
{
	BMFace *efa;
	BMLoop *l;
	BMIter iter, liter;
	MLoopUV *luv;
	float dx, dy, min[2], max[2];
	int correct_aspect= RNA_boolean_get(op->ptr, "correct_aspect");
	int clip_to_bounds= RNA_boolean_get(op->ptr, "clip_to_bounds");
	int scale_to_bounds= RNA_boolean_get(op->ptr, "scale_to_bounds");

	/* correct for image aspect ratio */
	if(correct_aspect)
		correct_uv_aspect(em);

	if(scale_to_bounds) {
		INIT_MINMAX2(min, max);
		
		BM_ITER(efa, &iter, em->bm, BM_FACES_OF_MESH, NULL) {
			if (!BM_TestHFlag(efa, BM_SELECT))
				continue;

			BM_ITER(l, &liter, em->bm, BM_LOOPS_OF_FACE, efa) {
				luv = CustomData_bmesh_get(&em->bm->ldata, l->head.data, CD_MLOOPUV);
				DO_MINMAX2(luv->uv, min, max);
			}
		}
		
		/* rescale UV to be in 1/1 */
		dx= (max[0]-min[0]);
		dy= (max[1]-min[1]);

		if(dx > 0.0f)
			dx= 1.0f/dx;
		if(dy > 0.0f)
			dy= 1.0f/dy;

		BM_ITER(efa, &iter, em->bm, BM_FACES_OF_MESH, NULL) {
			if (!BM_TestHFlag(efa, BM_SELECT))
				continue;

			BM_ITER(l, &liter, em->bm, BM_LOOPS_OF_FACE, efa) {
				luv = CustomData_bmesh_get(&em->bm->ldata, l->head.data, CD_MLOOPUV);
				
				luv->uv[0] = (luv->uv[0]-min[0])*dx;
				luv->uv[1] = (luv->uv[1]-min[1])*dy;
			}
		}
	}
	else if(clip_to_bounds) {
		/* clipping and wrapping */
		BM_ITER(efa, &iter, em->bm, BM_FACES_OF_MESH, NULL) {
			if (!BM_TestHFlag(efa, BM_SELECT))
				continue;

			BM_ITER(l, &liter, em->bm, BM_LOOPS_OF_FACE, efa) {
				luv = CustomData_bmesh_get(&em->bm->ldata, l->head.data, CD_MLOOPUV);
				CLAMP(luv->uv[0], 0.0f, 1.0f);
				CLAMP(luv->uv[1], 0.0f, 1.0f);
			}
		}
	}
}

/* ******************** Unwrap operator **************** */

/* assumes UV layer is checked, doesn't run update funcs */
void ED_unwrap_lscm(Scene *scene, Object *obedit, const short sel)
{
	BMEditMesh *em= ((Mesh*)obedit->data)->edit_btmesh;
	ParamHandle *handle;

	const short fill_holes= scene->toolsettings->uvcalc_flag & UVCALC_FILLHOLES;
	const short correct_aspect= !(scene->toolsettings->uvcalc_flag & UVCALC_NO_ASPECT_CORRECT);
	short implicit= 0;

	handle= construct_param_handle(scene, em, implicit, fill_holes, sel, correct_aspect);

	param_lscm_begin(handle, PARAM_FALSE, scene->toolsettings->unwrapper == 0);
	param_lscm_solve(handle);
	param_lscm_end(handle);

	param_pack(handle, scene->toolsettings->uvcalc_margin);

	param_flush(handle);

	param_delete(handle);
}

static int unwrap_exec(bContext *C, wmOperator *op)
{
	Scene *scene= CTX_data_scene(C);
	Object *obedit= CTX_data_edit_object(C);
	BMEditMesh *em= ((Mesh*)obedit->data)->edit_btmesh;
	int method = RNA_enum_get(op->ptr, "method");
	int fill_holes = RNA_boolean_get(op->ptr, "fill_holes");
	int correct_aspect = RNA_boolean_get(op->ptr, "correct_aspect");
	short implicit= 0;

	if(!uvedit_have_selection(scene, em, implicit)) {
		return 0;
	}
	
	/* add uvs if they don't exist yet */
	if(!ED_uvedit_ensure_uvs(C, scene, obedit)) {
		return OPERATOR_CANCELLED;
	}

	/* remember last method for live unwrap */
	scene->toolsettings->unwrapper = method;

	if(fill_holes)		scene->toolsettings->uvcalc_flag |=  UVCALC_FILLHOLES;
	else				scene->toolsettings->uvcalc_flag &= ~UVCALC_FILLHOLES;

	if(correct_aspect)	scene->toolsettings->uvcalc_flag &= ~UVCALC_NO_ASPECT_CORRECT;
	else				scene->toolsettings->uvcalc_flag |=  UVCALC_NO_ASPECT_CORRECT;

	/* execute unwrap */
	ED_unwrap_lscm(scene, obedit, TRUE);

	DAG_id_tag_update(obedit->data, 0);
	WM_event_add_notifier(C, NC_GEOM|ND_DATA, obedit->data);

	return OPERATOR_FINISHED;
}

void UV_OT_unwrap(wmOperatorType *ot)
{
	static EnumPropertyItem method_items[] = {
		{0, "ANGLE_BASED", 0, "Angle Based", ""},
		{1, "CONFORMAL", 0, "Conformal", ""},
		{0, NULL, 0, NULL, NULL}};

	/* identifiers */
	ot->name= "Unwrap";
	ot->description= "Unwrap the mesh of the object being edited";
	ot->idname= "UV_OT_unwrap";
	ot->flag= OPTYPE_REGISTER|OPTYPE_UNDO;
	
	/* api callbacks */
	ot->exec= unwrap_exec;
	ot->poll= ED_operator_uvmap;

	/* properties */
	RNA_def_enum(ot->srna, "method", method_items, 0, "Method", "Unwrapping method. Angle Based usually gives better results than Conformal, while being somewhat slower.");
	RNA_def_boolean(ot->srna, "fill_holes", 1, "Fill Holes", "Virtual fill holes in mesh before unwrapping, to better avoid overlaps and preserve symmetry.");
	RNA_def_boolean(ot->srna, "correct_aspect", 1, "Correct Aspect", "Map UV's taking image aspect ratio into account.");
}

/**************** Project From View operator **************/
static int uv_from_view_exec(bContext *C, wmOperator *op)
{
	Scene *scene= CTX_data_scene(C);
	Object *obedit= CTX_data_edit_object(C);
	Camera *camera= NULL;
	BMEditMesh *em= ((Mesh*)obedit->data)->edit_btmesh;
	ARegion *ar = CTX_wm_region(C);
	View3D *v3d= CTX_wm_view3d(C);
	RegionView3D *rv3d= CTX_wm_region_view3d(C);
	BMFace *efa;
	BMLoop *l;
	BMIter iter, liter;
	MLoopUV *luv;
	float rotmat[4][4];

	/* add uvs if they don't exist yet */
	if(!ED_uvedit_ensure_uvs(C, scene, obedit)) {
		return OPERATOR_CANCELLED;
	}

	/* establish the camera object, so we can default to view mapping if anything is wrong with it */
	if ((rv3d->persp==RV3D_CAMOB) && (v3d->camera) && (v3d->camera->type==OB_CAMERA)) {
		camera= v3d->camera->data;
	}

	if(RNA_boolean_get(op->ptr, "orthographic")) {
		uv_map_rotation_matrix(rotmat, rv3d, obedit, 90.0f, 0.0f, 1.0f);
		
		BM_ITER(efa, &iter, em->bm, BM_FACES_OF_MESH, NULL) {
			if (!BM_TestHFlag(efa, BM_SELECT))
				continue;

			BM_ITER(l, &liter, em->bm, BM_LOOPS_OF_FACE, efa) {
				luv = CustomData_bmesh_get(&em->bm->ldata, l->head.data, CD_MLOOPUV);
				project_from_view_ortho(luv->uv, l->v->co, rotmat);
			}
		}
	}
	else if (camera) {
		struct UvCameraInfo *uci= project_camera_info(v3d->camera, obedit->obmat, scene->r.xsch, scene->r.ysch);
		
		if(uci) {
			BM_ITER(efa, &iter, em->bm, BM_FACES_OF_MESH, NULL) {
				if (!BM_TestHFlag(efa, BM_SELECT))
					continue;

				BM_ITER(l, &liter, em->bm, BM_LOOPS_OF_FACE, efa) {
					luv = CustomData_bmesh_get(&em->bm->ldata, l->head.data, CD_MLOOPUV);
					project_from_camera(luv->uv, l->v->co, uci);
				}
			}
			
			MEM_freeN(uci);
		}
	}
	else {
		copy_m4_m4(rotmat, obedit->obmat);

		BM_ITER(efa, &iter, em->bm, BM_FACES_OF_MESH, NULL) {
			if (!BM_TestHFlag(efa, BM_SELECT))
				continue;

			BM_ITER(l, &liter, em->bm, BM_LOOPS_OF_FACE, efa) {
				luv = CustomData_bmesh_get(&em->bm->ldata, l->head.data, CD_MLOOPUV);
				project_from_view(luv->uv, l->v->co, rv3d->persmat, rotmat, ar->winx, ar->winy);
			}
		}
	}

	uv_map_clip_correct(em, op);

	DAG_id_tag_update(obedit->data, 0);
	WM_event_add_notifier(C, NC_GEOM|ND_DATA, obedit->data);

	return OPERATOR_FINISHED;
}

static int uv_from_view_poll(bContext *C)
{
	RegionView3D *rv3d= CTX_wm_region_view3d(C);

	if(!ED_operator_uvmap(C))
		return 0;

	return (rv3d != NULL);
}

void UV_OT_from_view(wmOperatorType *ot)
{
	/* identifiers */
	ot->name= "Project From View";
	ot->idname= "UV_OT_project_from_view";
	ot->flag= OPTYPE_REGISTER|OPTYPE_UNDO;
	
	/* api callbacks */
	ot->exec= uv_from_view_exec;
	ot->poll= uv_from_view_poll;

	/* properties */
	RNA_def_boolean(ot->srna, "orthographic", 0, "Orthographic", "Use orthographic projection.");
	uv_map_clip_correct_properties(ot);
}

/********************** Reset operator ********************/

static int reset_exec(bContext *C, wmOperator *UNUSED(op))
{
	Scene *scene= CTX_data_scene(C);
	Object *obedit= CTX_data_edit_object(C);
	BMEditMesh *em= ((Mesh*)obedit->data)->edit_btmesh;
	BMFace *efa;
	BMLoop *l;
	BMIter iter, liter;
	MLoopUV *luv;
	BLI_array_declare(uvs);
	float **uvs = NULL;
	int i;

	/* add uvs if they don't exist yet */
	if(!ED_uvedit_ensure_uvs(C, scene, obedit)) {
		return OPERATOR_CANCELLED;
	}

	BM_ITER(efa, &iter, em->bm, BM_FACES_OF_MESH, NULL) {
		if (!BM_TestHFlag(efa, BM_SELECT))
			continue;
		
		BLI_array_empty(uvs);
		i = 0;
		BM_ITER(l, &liter, em->bm, BM_LOOPS_OF_FACE, efa) {
			luv = CustomData_bmesh_get(&em->bm->ldata, l->head.data, CD_MLOOPUV);
			BLI_array_growone(uvs);

			uvs[i++] = luv->uv;
		}

		if (i == 3) {
			uvs[0][0] = 0.0;
			uvs[0][1] = 0.0;
			
			uvs[1][0] = 1.0;
			uvs[1][1] = 0.0;

			uvs[2][0] = 1.0;
			uvs[2][1] = 1.0;
		} else if (i == 4) {
			uvs[0][0] = 0.0;
			uvs[0][1] = 0.0;
			
			uvs[1][0] = 1.0;
			uvs[1][1] = 0.0;

			uvs[2][0] = 1.0;
			uvs[2][1] = 1.0;

			uvs[3][0] = 0.0;
			uvs[3][1] = 1.0;
		  /*make sure we ignore 2-sided faces*/
		} else if (i > 2) {
			float fac = 0.0f, dfac = 1.0f / (float)efa->len;

			dfac *= M_PI*2;

			for (i=0; i<efa->len; i++) {
				uvs[i][0] = sin(fac);
				uvs[i][1] = cos(fac);

				fac += dfac;
			}
		}
	}

	DAG_id_tag_update(obedit->data, 0);
	WM_event_add_notifier(C, NC_GEOM|ND_DATA, obedit->data);
	
	BLI_array_free(uvs);

	return OPERATOR_FINISHED;
}

void UV_OT_reset(wmOperatorType *ot)
{
	/* identifiers */
	ot->name= "Reset";
	ot->idname= "UV_OT_reset";
	ot->flag= OPTYPE_REGISTER|OPTYPE_UNDO;
	
	/* api callbacks */
	ot->exec= reset_exec;
	ot->poll= ED_operator_uvmap;
}

/****************** Sphere Project operator ***************/

static void uv_sphere_project(float target[2], float source[3], float center[3], float rotmat[4][4])
{
	float pv[3];

	sub_v3_v3v3(pv, source, center);
	mul_m4_v3(rotmat, pv);

	map_to_sphere( &target[0], &target[1],pv[0], pv[1], pv[2]);

	/* split line is always zero */
	if(target[0] >= 1.0f)
		target[0] -= 1.0f;  
}

static void uv_map_mirror(BMEditMesh *em, BMFace *efa, MTexPoly *UNUSED(tf))
{
	BMLoop *l;
	BMIter liter;
	MLoopUV *luv;
	BLI_array_declare(uvs);
	float **uvs = NULL;
	float dx;
	int i, mi;

	i = 0;
	BM_ITER(l, &liter, em->bm, BM_LOOPS_OF_FACE, efa) {
		luv = CustomData_bmesh_get(&em->bm->ldata, l->head.data, CD_MLOOPUV);
		BLI_array_growone(uvs);

		uvs[i] = luv->uv;
		i++;
	}

	mi = 0;
	for(i=1; i<efa->len; i++)
		if(uvs[i][0] > uvs[mi][0])
			mi = i;

	for(i=0; i<efa->len; i++) {
		if(i != mi) {
			dx = uvs[mi][0] - uvs[i][0];
			if(dx > 0.5f) uvs[i][0] += 1.0f;
		} 
	} 

	BLI_array_free(uvs);
}

static int sphere_project_exec(bContext *C, wmOperator *op)
{
	Scene *scene= CTX_data_scene(C);
	Object *obedit= CTX_data_edit_object(C);
	BMEditMesh *em= ((Mesh*)obedit->data)->edit_btmesh;
	BMFace *efa;
	BMLoop *l;
	BMIter iter, liter;
	MTexPoly *tf;
	MLoopUV *luv;
	float center[3], rotmat[4][4];

	/* add uvs if they don't exist yet */
	if(!ED_uvedit_ensure_uvs(C, scene, obedit)) {
		return OPERATOR_CANCELLED;
	}

	uv_map_transform(C, op, center, rotmat);

	BM_ITER(efa, &iter, em->bm, BM_FACES_OF_MESH, NULL) {
		if (!BM_TestHFlag(efa, BM_SELECT))
			continue;

		BM_ITER(l, &liter, em->bm, BM_LOOPS_OF_FACE, efa) {
			luv = CustomData_bmesh_get(&em->bm->ldata, l->head.data, CD_MLOOPUV);

			uv_sphere_project(luv->uv, l->v->co, center, rotmat);
		}

		tf = CustomData_bmesh_get(&em->bm->pdata, efa->head.data, CD_MTEXPOLY);
		uv_map_mirror(em, efa, tf);
	}

	uv_map_clip_correct(em, op);

	DAG_id_tag_update(obedit->data, 0);
	WM_event_add_notifier(C, NC_GEOM|ND_DATA, obedit->data);

	return OPERATOR_FINISHED;
}

void UV_OT_sphere_project(wmOperatorType *ot)
{
	/* identifiers */
	ot->name= "Sphere Projection";
	ot->idname= "UV_OT_sphere_project";
	ot->flag= OPTYPE_REGISTER|OPTYPE_UNDO;
	
	/* api callbacks */
	ot->exec= sphere_project_exec;
	ot->poll= ED_operator_uvmap;

	/* properties */
	uv_transform_properties(ot, 0);
	uv_map_clip_correct_properties(ot);
}

/***************** Cylinder Project operator **************/

static void uv_cylinder_project(float target[2], float source[3], float center[3], float rotmat[4][4])
{
	float pv[3];

	sub_v3_v3v3(pv, source, center);
	mul_m4_v3(rotmat, pv);

	map_to_tube( &target[0], &target[1],pv[0], pv[1], pv[2]);

	/* split line is always zero */
	if(target[0] >= 1.0f)
		target[0] -= 1.0f;  
}

static int cylinder_project_exec(bContext *C, wmOperator *op)
{
	Scene *scene= CTX_data_scene(C);
	Object *obedit= CTX_data_edit_object(C);
	BMEditMesh *em= ((Mesh*)obedit->data)->edit_btmesh;
	BMFace *efa;
	BMLoop *l;
	BMIter iter, liter;
	MTexPoly *tf;
	MLoopUV *luv;
	float center[3], rotmat[4][4];

	/* add uvs if they don't exist yet */
	if(!ED_uvedit_ensure_uvs(C, scene, obedit)) {
		return OPERATOR_CANCELLED;
	}

	uv_map_transform(C, op, center, rotmat);

	BM_ITER(efa, &iter, em->bm, BM_FACES_OF_MESH, NULL) {
		tf = CustomData_bmesh_get(&em->bm->pdata, efa->head.data, CD_MTEXPOLY);
		if (!BM_TestHFlag(efa, BM_SELECT))
			continue;
		
		BM_ITER(l, &liter, em->bm, BM_LOOPS_OF_FACE, efa) {
			luv = CustomData_bmesh_get(&em->bm->ldata, l->head.data, CD_MLOOPUV);

			uv_cylinder_project(luv->uv, l->v->co, center, rotmat);
		}

		uv_map_mirror(em, efa, tf);
	}

	uv_map_clip_correct(em, op);

	DAG_id_tag_update(obedit->data, 0);
	WM_event_add_notifier(C, NC_GEOM|ND_DATA, obedit->data);

	return OPERATOR_FINISHED;
}

void UV_OT_cylinder_project(wmOperatorType *ot)
{
	/* identifiers */
	ot->name= "Cylinder Projection";
	ot->idname= "UV_OT_cylinder_project";
	ot->flag= OPTYPE_REGISTER|OPTYPE_UNDO;
	
	/* api callbacks */
	ot->exec= cylinder_project_exec;
	ot->poll= ED_operator_uvmap;

	/* properties */
	uv_transform_properties(ot, 1);
	uv_map_clip_correct_properties(ot);
}

/******************* Cube Project operator ****************/

static int cube_project_exec(bContext *C, wmOperator *op)
{
	Scene *scene= CTX_data_scene(C);
	Object *obedit= CTX_data_edit_object(C);
	BMEditMesh *em= ((Mesh*)obedit->data)->edit_btmesh;
	BMFace *efa;
	BMLoop *l;
	BMIter iter, liter;
	MTexPoly *tf;
	MLoopUV *luv;
	float no[3], cube_size, *loc, dx, dy;
	int cox, coy;

	/* add uvs if they don't exist yet */
	if(!ED_uvedit_ensure_uvs(C, scene, obedit)) {
		return OPERATOR_CANCELLED;
	}

	loc= obedit->obmat[3];
	cube_size= RNA_float_get(op->ptr, "cube_size");

	/* choose x,y,z axis for projection depending on the largest normal
	 * component, but clusters all together around the center of map. */

	BM_ITER(efa, &iter, em->bm, BM_FACES_OF_MESH, NULL) {
		int first=1;

		tf = CustomData_bmesh_get(&em->bm->pdata, efa->head.data, CD_MTEXPOLY);
		if (!BM_TestHFlag(efa, BM_SELECT))
			continue;
		
		VECCOPY(no, efa->no);

		no[0]= fabs(no[0]);
		no[1]= fabs(no[1]);
		no[2]= fabs(no[2]);
		
		cox=0; coy= 1;
		if(no[2]>=no[0] && no[2]>=no[1]);
		else if(no[1]>=no[0] && no[1]>=no[2]) coy= 2;
		else { cox= 1; coy= 2; }
		
		dx = dy = 0;
		BM_ITER(l, &liter, em->bm, BM_LOOPS_OF_FACE, efa) {
			luv = CustomData_bmesh_get(&em->bm->ldata, l->head.data, CD_MLOOPUV);

			luv->uv[0] = 0.5f+0.5f*cube_size*(loc[cox] + l->v->co[cox]);
			luv->uv[1] = 0.5f+0.5f*cube_size*(loc[coy] + l->v->co[coy]);
			
			if (first) {
				dx = floor(luv->uv[0]);
				dy = floor(luv->uv[1]);
				first = 0;
			}
			

			luv->uv[0] -= dx;
			luv->uv[1] -= dy;
		}
	}

	uv_map_clip_correct(em, op);

	DAG_id_tag_update(obedit->data, 0);
	WM_event_add_notifier(C, NC_GEOM|ND_DATA, obedit->data);

	return OPERATOR_FINISHED;
}

void UV_OT_cube_project(wmOperatorType *ot)
{
	/* identifiers */
	ot->name= "Cube Projection";
	ot->idname= "UV_OT_cube_project";
	ot->flag= OPTYPE_REGISTER|OPTYPE_UNDO;
	
	/* api callbacks */
	ot->exec= cube_project_exec;
	ot->poll= ED_operator_uvmap;

	/* properties */
	RNA_def_float(ot->srna, "cube_size", 1.0f, 0.0f, FLT_MAX, "Cube Size", "Size of the cube to project on.", 0.001f, 100.0f);
	uv_map_clip_correct_properties(ot);
}<|MERGE_RESOLUTION|>--- conflicted
+++ resolved
@@ -230,17 +230,9 @@
 		float *co[4];
 		float *uv[4];
 		int lsel;
-		
-<<<<<<< HEAD
-		if(scene->toolsettings->uv_flag & UV_SYNC_SELECTION) {
-			if(BM_TestHFlag(efa, BM_HIDDEN)) {
-				continue;
-			}
-		}
-		else {
-			if((BM_TestHFlag(efa, BM_HIDDEN)) || (sel && BM_TestHFlag(efa, BM_SELECT)==0)) 
-				continue;
-		}
+
+		if((BM_TestHFlag(efa, BM_HIDDEN)) || (sel && BM_TestHFlag(efa, BM_SELECT)==0))
+			continue;
 
 		tf= (MTexPoly *)CustomData_em_get(&em->bm->pdata, efa->head.data, CD_MTEXPOLY);
 		lsel = 0;
@@ -253,9 +245,6 @@
 		}
 
 		if (implicit && !lsel)
-=======
-		if((efa->h) || (sel && (efa->f & SELECT)==0))
->>>>>>> f9bffb3c
 			continue;
 
 		key = (ParamKey)efa;
