/*
 * ***** BEGIN GPL LICENSE BLOCK *****
 *
 * This program is free software; you can redistribute it and/or
 * modify it under the terms of the GNU General Public License
 * as published by the Free Software Foundation; either version 2
 * of the License, or (at your option) any later version.
 *
 * This program is distributed in the hope that it will be useful,
 * but WITHOUT ANY WARRANTY; without even the implied warranty of
 * MERCHANTABILITY or FITNESS FOR A PARTICULAR PURPOSE.  See the
 * GNU General Public License for more details.
 *
 * You should have received a copy of the GNU General Public License
 * along with this program; if not, write to the Free Software Foundation,
 * Inc., 51 Franklin Street, Fifth Floor, Boston, MA 02110-1301, USA.
 *
 * The Original Code is Copyright (C) 2001-2002 by NaN Holding BV.
 * All rights reserved.
 *
 * The Original Code is: all of this file.
 *
 * Contributor(s): Joshua Leung, Blender Foundation
 *
 * ***** END GPL LICENSE BLOCK *****
 */

/** \file blender/editors/object/object_constraint.c
 *  \ingroup edobj
 */


#include <stdio.h>
#include <string.h>

#include "MEM_guardedalloc.h"

#include "BLI_blenlib.h"
#include "BLI_math.h"
#include "BLI_dynstr.h"
#include "BLI_utildefines.h"

#include "BLT_translation.h"

#include "DNA_anim_types.h"
#include "DNA_constraint_types.h"
#include "DNA_curve_types.h"
#include "DNA_scene_types.h"
#include "DNA_text_types.h"
#include "DNA_object_types.h"

#include "BKE_action.h"
#include "BKE_armature.h"
#include "BKE_constraint.h"
#include "BKE_context.h"
#include "BKE_fcurve.h"
#include "BKE_global.h"
#include "BKE_main.h"
#include "BKE_object.h"
#include "BKE_report.h"
#include "BKE_tracking.h"
#include "BIK_api.h"

#include "DEG_depsgraph.h"
#include "DEG_depsgraph_build.h"

#ifdef WITH_PYTHON
#include "BPY_extern.h"
#endif

#include "WM_api.h"
#include "WM_types.h"

#include "RNA_access.h"
#include "RNA_define.h"
#include "RNA_enum_types.h"

#include "ED_object.h"
#include "ED_keyframing.h"
#include "ED_screen.h"

#include "UI_interface.h"
#include "UI_resources.h"

#include "object_intern.h"

/* -------------- Get Active Constraint Data ---------------------- */

/* if object in posemode, active bone constraints, else object constraints */
ListBase *get_active_constraints(Object *ob)
{
	if (ob == NULL)
		return NULL;

	if (ob->mode & OB_MODE_POSE) {
		bPoseChannel *pchan;

		pchan = BKE_pose_channel_active(ob);
		if (pchan)
			return &pchan->constraints;
	}
	else
		return &ob->constraints;

	return NULL;
}

/* Find the list that a given constraint belongs to, and/or also get the posechannel this is from (if applicable) */
ListBase *get_constraint_lb(Object *ob, bConstraint *con, bPoseChannel **r_pchan)
{
	if (r_pchan)
		*r_pchan = NULL;

	if (ELEM(NULL, ob, con))
		return NULL;

	/* try object constraints first */
	if ((BLI_findindex(&ob->constraints, con) != -1)) {
		return &ob->constraints;
	}

	/* if armature, try pose bones too */
	if (ob->pose) {
		bPoseChannel *pchan;

		/* try each bone in order
		 * NOTE: it's not possible to directly look up the active bone yet, so this will have to do
		 */
		for (pchan = ob->pose->chanbase.first; pchan; pchan = pchan->next) {
			if ((BLI_findindex(&pchan->constraints, con) != -1)) {

				if (r_pchan)
					*r_pchan = pchan;

				return &pchan->constraints;
			}
		}
	}

	/* done */
	return NULL;
}

/* single constraint */
bConstraint *get_active_constraint(Object *ob)
{
	return BKE_constraints_active_get(get_active_constraints(ob));
}

/* -------------- Constraint Management (Add New, Remove, Rename) -------------------- */
#ifdef WITH_PYTHON
/* ------------- PyConstraints ------------------ */

/* this callback sets the text-file to be used for selected menu item */
static void validate_pyconstraint_cb(void *arg1, void *arg2)
{
	bPythonConstraint *data = arg1;
	Text *text = NULL;
	int index = *((int *)arg2);
	int i;

	/* exception for no script */
	if (index) {
		/* innovative use of a for...loop to search */
		for (text = G.main->text.first, i = 1; text && index != i; i++, text = text->id.next) ;
	}
	data->text = text;
}

/* this returns a string for the list of usable pyconstraint script names */
static char *buildmenu_pyconstraints(Text *con_text, int *pyconindex)
{
	DynStr *pupds = BLI_dynstr_new();
	Text *text;
	char *str;
	char buf[64];
	int i;

	/* add title first */
	sprintf(buf, "Scripts: %%t|[None]%%x0|");
	BLI_dynstr_append(pupds, buf);

	/* init active-index first */
	if (con_text == NULL)
		*pyconindex = 0;

	/* loop through markers, adding them */
	for (text = G.main->text.first, i = 1; text; i++, text = text->id.next) {
		/* this is important to ensure that right script is shown as active */
		if (text == con_text) *pyconindex = i;

		/* only include valid pyconstraint scripts */
		if (BPY_is_pyconstraint(text)) {
			BLI_dynstr_append(pupds, text->id.name + 2);

			sprintf(buf, "%%x%d", i);
			BLI_dynstr_append(pupds, buf);

			if (text->id.next)
				BLI_dynstr_append(pupds, "|");
		}
	}

	/* convert to normal MEM_malloc'd string */
	str = BLI_dynstr_get_cstring(pupds);
	BLI_dynstr_free(pupds);

	return str;
}
#endif /* WITH_PYTHON */

#if 0 // UNUSED, until pyconstraints are added back.
/* this callback gets called when the 'refresh' button of a pyconstraint gets pressed */
static void update_pyconstraint_cb(void *arg1, void *arg2)
{
#ifndef WITH_PYTHON
	(void)arg1; /* unused */
	(void)arg2; /* unused */
#else
	Object *owner = (Object *)arg1;
	bConstraint *con = (bConstraint *)arg2;
	if (owner && con)
		BPY_pyconstraint_update(owner, con);
#endif
}
#endif // UNUSED

/* helper function for add_constriant - sets the last target for the active constraint */
static void set_constraint_nth_target(bConstraint *con, Object *target, const char subtarget[], int index)
{
	const bConstraintTypeInfo *cti = BKE_constraint_typeinfo_get(con);
	ListBase targets = {NULL, NULL};
	bConstraintTarget *ct;
	int num_targets, i;

	if (cti && cti->get_constraint_targets) {
		cti->get_constraint_targets(con, &targets);
		num_targets = BLI_listbase_count(&targets);

		if (index < 0) {
			if (abs(index) < num_targets)
				index = num_targets - abs(index);
			else
				index = num_targets - 1;
		}
		else if (index >= num_targets) {
			index = num_targets - 1;
		}

		for (ct = targets.first, i = 0; ct; ct = ct->next, i++) {
			if (i == index) {
				ct->tar = target;
				BLI_strncpy(ct->subtarget, subtarget, sizeof(ct->subtarget));
				break;
			}
		}

		if (cti->flush_constraint_targets)
			cti->flush_constraint_targets(con, &targets, 0);
	}
}

/* ------------- Constraint Sanity Testing ------------------- */

static void test_constraint(Main *bmain, Object *owner, bPoseChannel *pchan, bConstraint *con, int type)
{
	const bConstraintTypeInfo *cti = BKE_constraint_typeinfo_get(con);
	ListBase targets = {NULL, NULL};
	bConstraintTarget *ct;
	bool check_targets = true;

	/* clear disabled-flag first */
	con->flag &= ~CONSTRAINT_DISABLE;

	if (con->type == CONSTRAINT_TYPE_KINEMATIC) {
		bKinematicConstraint *data = con->data;

		/* bad: we need a separate set of checks here as poletarget is
		 *		optional... otherwise poletarget must exist too or else
		 *		the constraint is deemed invalid
		 */
		/* default IK check ... */
		if (BKE_object_exists_check(bmain, data->tar) == 0) {
			data->tar = NULL;
			con->flag |= CONSTRAINT_DISABLE;
		}
		else if (data->tar == owner) {
			if (!BKE_armature_find_bone_name(BKE_armature_from_object(owner), data->subtarget)) {
				con->flag |= CONSTRAINT_DISABLE;
			}
		}

		if (data->poletar) {
			if (BKE_object_exists_check(bmain, data->poletar) == 0) {
				data->poletar = NULL;
				con->flag |= CONSTRAINT_DISABLE;
			}
			else if (data->poletar == owner) {
				if (!BKE_armature_find_bone_name(BKE_armature_from_object(owner), data->polesubtarget)) {
					con->flag |= CONSTRAINT_DISABLE;
				}
			}
		}
		/* ... can be overwritten here */
		BIK_test_constraint(owner, con);
		/* targets have already been checked for this */
		check_targets = false;
	}
	else if (con->type == CONSTRAINT_TYPE_PIVOT) {
		bPivotConstraint *data = con->data;

		/* target doesn't have to exist, but if it is non-null, it must exist! */
		if (data->tar && BKE_object_exists_check(bmain, data->tar) == 0) {
			data->tar = NULL;
			con->flag |= CONSTRAINT_DISABLE;
		}
		else if (data->tar == owner) {
			if (!BKE_armature_find_bone_name(BKE_armature_from_object(owner), data->subtarget)) {
				con->flag |= CONSTRAINT_DISABLE;
			}
		}

		/* targets have already been checked for this */
		check_targets = false;
	}
	else if (con->type == CONSTRAINT_TYPE_ACTION) {
		bActionConstraint *data = con->data;

		/* validate action */
		if (data->act == NULL) {
			/* must have action */
			con->flag |= CONSTRAINT_DISABLE;
		}
		else if (data->act->idroot != ID_OB) {
			/* only object-rooted actions can be used */
			data->act = NULL;
			con->flag |= CONSTRAINT_DISABLE;
		}
	}
	else if (con->type == CONSTRAINT_TYPE_FOLLOWPATH) {
		bFollowPathConstraint *data = con->data;

		/* don't allow track/up axes to be the same */
		if (data->upflag == data->trackflag)
			con->flag |= CONSTRAINT_DISABLE;
		if (data->upflag + 3 == data->trackflag)
			con->flag |= CONSTRAINT_DISABLE;
	}
	else if (con->type == CONSTRAINT_TYPE_TRACKTO) {
		bTrackToConstraint *data = con->data;

		/* don't allow track/up axes to be the same */
		if (data->reserved2 == data->reserved1)
			con->flag |= CONSTRAINT_DISABLE;
		if (data->reserved2 + 3 == data->reserved1)
			con->flag |= CONSTRAINT_DISABLE;
	}
	else if (con->type == CONSTRAINT_TYPE_LOCKTRACK) {
		bLockTrackConstraint *data = con->data;

		if (data->lockflag == data->trackflag)
			con->flag |= CONSTRAINT_DISABLE;
		if (data->lockflag + 3 == data->trackflag)
			con->flag |= CONSTRAINT_DISABLE;
	}
	else if (con->type == CONSTRAINT_TYPE_SPLINEIK) {
		bSplineIKConstraint *data = con->data;

		/* if the number of points does not match the amount required by the chain length,
		 * free the points array and request a rebind...
		 */
		if ((data->points == NULL) || (data->numpoints != data->chainlen + 1)) {
			/* free the points array */
			if (data->points) {
				MEM_freeN(data->points);
				data->points = NULL;
			}

			/* clear the bound flag, forcing a rebind next time this is evaluated */
			data->flag &= ~CONSTRAINT_SPLINEIK_BOUND;
		}
	}
	else if (con->type == CONSTRAINT_TYPE_FOLLOWTRACK) {
		bFollowTrackConstraint *data = con->data;

		if ((data->flag & CAMERASOLVER_ACTIVECLIP) == 0) {
			if (data->clip != NULL && data->track[0]) {
				MovieTracking *tracking = &data->clip->tracking;
				MovieTrackingObject *tracking_object;

				if (data->object[0])
					tracking_object = BKE_tracking_object_get_named(tracking, data->object);
				else
					tracking_object = BKE_tracking_object_get_camera(tracking);

				if (!tracking_object) {
					con->flag |= CONSTRAINT_DISABLE;
				}
				else {
					if (!BKE_tracking_track_get_named(tracking, tracking_object, data->track))
						con->flag |= CONSTRAINT_DISABLE;
				}
			}
			else {
				con->flag |= CONSTRAINT_DISABLE;
			}
		}
	}
	else if (con->type == CONSTRAINT_TYPE_CAMERASOLVER) {
		bCameraSolverConstraint *data = con->data;

		if ((data->flag & CAMERASOLVER_ACTIVECLIP) == 0 && (data->clip == NULL))
			con->flag |= CONSTRAINT_DISABLE;
	}
	else if (con->type == CONSTRAINT_TYPE_OBJECTSOLVER) {
		bObjectSolverConstraint *data = con->data;

		if ((data->flag & CAMERASOLVER_ACTIVECLIP) == 0 && (data->clip == NULL))
			con->flag |= CONSTRAINT_DISABLE;
	}
	else if (con->type == CONSTRAINT_TYPE_TRANSFORM_CACHE) {
		bTransformCacheConstraint *data = con->data;

		if ((data->cache_file == NULL) || (data->object_path[0] == '\0')) {
			con->flag |= CONSTRAINT_DISABLE;
		}
	}

	/* Check targets for constraints */
	if (check_targets && cti && cti->get_constraint_targets) {
		cti->get_constraint_targets(con, &targets);

		/* disable and clear constraints targets that are incorrect */
		for (ct = targets.first; ct; ct = ct->next) {
			/* general validity checks (for those constraints that need this) */
			if (BKE_object_exists_check(bmain, ct->tar) == 0) {
				/* object doesn't exist, but constraint requires target */
				ct->tar = NULL;
				con->flag |= CONSTRAINT_DISABLE;
			}
			else if (ct->tar == owner) {
				if (type == CONSTRAINT_OBTYPE_BONE) {
					if (!BKE_armature_find_bone_name(BKE_armature_from_object(owner), ct->subtarget)) {
						/* bone must exist in armature... */
						/* TODO: clear subtarget? */
						con->flag |= CONSTRAINT_DISABLE;
					}
					else if (STREQ(pchan->name, ct->subtarget)) {
						/* cannot target self */
						ct->subtarget[0] = '\0';
						con->flag |= CONSTRAINT_DISABLE;
					}
				}
				else {
					/* cannot use self as target */
					ct->tar = NULL;
					con->flag |= CONSTRAINT_DISABLE;
				}
			}

			/* target checks for specific constraints */
			if (ELEM(con->type, CONSTRAINT_TYPE_FOLLOWPATH, CONSTRAINT_TYPE_CLAMPTO, CONSTRAINT_TYPE_SPLINEIK)) {
				if (ct->tar) {
					if (ct->tar->type != OB_CURVE) {
						ct->tar = NULL;
						con->flag |= CONSTRAINT_DISABLE;
					}
					else {
						Curve *cu = ct->tar->data;

						/* auto-set 'Path' setting on curve so this works  */
						cu->flag |= CU_PATH;
					}
				}
			}
		}

		/* free any temporary targets */
		if (cti->flush_constraint_targets)
			cti->flush_constraint_targets(con, &targets, 0);
	}
}

static int constraint_type_get(Object *owner, bPoseChannel *pchan)
{
	int type;
	/* Check parents */
	if (pchan) {
		switch (owner->type) {
			case OB_ARMATURE:
				type = CONSTRAINT_OBTYPE_BONE;
				break;
			default:
				type = CONSTRAINT_OBTYPE_OBJECT;
				break;
		}
	}
	else
		type = CONSTRAINT_OBTYPE_OBJECT;
	return type;
}

/* checks validity of object pointers, and NULLs,
 * if Bone doesnt exist it sets the CONSTRAINT_DISABLE flag.
 */
static void test_constraints(Main *bmain, Object *owner, bPoseChannel *pchan)
{
	bConstraint *curcon;
	ListBase *conlist = NULL;
	int type;

	if (owner == NULL) return;

	type = constraint_type_get(owner, pchan);

	/* Get the constraint list for this object */
	switch (type) {
		case CONSTRAINT_OBTYPE_OBJECT:
			conlist = &owner->constraints;
			break;
		case CONSTRAINT_OBTYPE_BONE:
			conlist = &pchan->constraints;
			break;
	}

	/* Check all constraints - is constraint valid? */
	if (conlist) {
		for (curcon = conlist->first; curcon; curcon = curcon->next) {
			test_constraint(bmain, owner, pchan, curcon, type);
		}
	}
}

void object_test_constraints(Main *bmain, Object *owner)
{
	if (owner->constraints.first)
		test_constraints(bmain, owner, NULL);

	if (owner->type == OB_ARMATURE && owner->pose) {
		bPoseChannel *pchan;

		for (pchan = owner->pose->chanbase.first; pchan; pchan = pchan->next) {
			if (pchan->constraints.first)
				test_constraints(bmain, owner, pchan);
		}
	}
}

static void object_test_constraint(Main *bmain, Object *owner, bConstraint *con)
{
	if (owner->type == OB_ARMATURE && owner->pose) {
		if (BLI_findindex(&owner->constraints, con) != -1) {
			test_constraint(bmain, owner, NULL, con, CONSTRAINT_OBTYPE_OBJECT);
		}
		else {
			bPoseChannel *pchan;
			for (pchan = owner->pose->chanbase.first; pchan; pchan = pchan->next) {
				if (BLI_findindex(&pchan->constraints, con) != -1) {
					test_constraint(bmain, owner, pchan, con, CONSTRAINT_OBTYPE_BONE);
					break;
				}
			}
		}
	}
	else {
		test_constraint(bmain, owner, NULL, con, CONSTRAINT_OBTYPE_OBJECT);
	}
}

/************************ generic functions for operators using constraint names and data context *********************/

#define EDIT_CONSTRAINT_OWNER_OBJECT    0
#define EDIT_CONSTRAINT_OWNER_BONE      1

static const EnumPropertyItem constraint_owner_items[] = {
	{EDIT_CONSTRAINT_OWNER_OBJECT, "OBJECT", 0, "Object", "Edit a constraint on the active object"},
	{EDIT_CONSTRAINT_OWNER_BONE, "BONE", 0, "Bone", "Edit a constraint on the active bone"},
	{0, NULL, 0, NULL, NULL}};


static int edit_constraint_poll_generic(bContext *C, StructRNA *rna_type)
{
	PointerRNA ptr = CTX_data_pointer_get_type(C, "constraint", rna_type);
	Object *ob = (ptr.id.data) ? ptr.id.data : ED_object_active_context(C);

	if (!ptr.data) {
		CTX_wm_operator_poll_msg_set(C, "Context missing 'constraint'");
		return 0;
	}

	if (!ob) {
		CTX_wm_operator_poll_msg_set(C, "Context missing active object");
		return 0;
	}

	if (ID_IS_LINKED(ob) || (ptr.id.data && ID_IS_LINKED(ptr.id.data))) {
		CTX_wm_operator_poll_msg_set(C, "Cannot edit library data");
		return 0;
	}

	if (ID_IS_STATIC_OVERRIDE(ob)) {
		CTX_wm_operator_poll_msg_set(C, "Cannot edit constraints comming from static override");
		return (((bConstraint *)ptr.data)->flag & CONSTRAINT_STATICOVERRIDE_LOCAL) != 0;
	}

	return 1;
}

static int edit_constraint_poll(bContext *C)
{
	return edit_constraint_poll_generic(C, &RNA_Constraint);
}

static void edit_constraint_properties(wmOperatorType *ot)
{
	RNA_def_string(ot->srna, "constraint", NULL, MAX_NAME, "Constraint", "Name of the constraint to edit");
	RNA_def_enum(ot->srna, "owner", constraint_owner_items, 0, "Owner", "The owner of this constraint");
}

static int edit_constraint_invoke_properties(bContext *C, wmOperator *op)
{
	PointerRNA ptr = CTX_data_pointer_get_type(C, "constraint", &RNA_Constraint);
	Object *ob = (ptr.id.data) ? ptr.id.data : ED_object_active_context(C);
	bConstraint *con;
	ListBase *list;

	if (RNA_struct_property_is_set(op->ptr, "constraint") && RNA_struct_property_is_set(op->ptr, "owner"))
		return 1;

	if (ptr.data) {
		con = ptr.data;
		RNA_string_set(op->ptr, "constraint", con->name);

		list = get_constraint_lb(ob, con, NULL);

		if (&ob->constraints == list)
			RNA_enum_set(op->ptr, "owner", EDIT_CONSTRAINT_OWNER_OBJECT);
		else
			RNA_enum_set(op->ptr, "owner", EDIT_CONSTRAINT_OWNER_BONE);

		return 1;
	}

	return 0;
}

static bConstraint *edit_constraint_property_get(wmOperator *op, Object *ob, int type)
{
	char constraint_name[MAX_NAME];
	int owner = RNA_enum_get(op->ptr, "owner");
	bConstraint *con;
	ListBase *list = NULL;

	RNA_string_get(op->ptr, "constraint", constraint_name);

	if (owner == EDIT_CONSTRAINT_OWNER_OBJECT) {
		list = &ob->constraints;
	}
	else if (owner == EDIT_CONSTRAINT_OWNER_BONE) {
		bPoseChannel *pchan = BKE_pose_channel_active(ob);
		if (pchan)
			list = &pchan->constraints;
		else {
			//if (G.debug & G_DEBUG)
			//printf("edit_constraint_property_get: No active bone for object '%s'\n", (ob) ? ob->id.name + 2 : "<None>");
			return NULL;
		}
	}
	else {
		//if (G.debug & G_DEBUG)
		//printf("edit_constraint_property_get: defaulting to getting list in the standard way\n");
		list = get_active_constraints(ob);
	}

	con = BKE_constraints_find_name(list, constraint_name);
	//if (G.debug & G_DEBUG)
	//printf("constraint found = %p, %s\n", (void *)con, (con) ? con->name : "<Not found>");

	if (con && (type != 0) && (con->type != type))
		con = NULL;

	return con;
}

/* ********************** CONSTRAINT-SPECIFIC STUFF ********************* */

/* ---------- Distance-Dependent Constraints ---------- */
/* StretchTo, Limit Distance */

static int stretchto_reset_exec(bContext *C, wmOperator *op)
{
	Main *bmain = CTX_data_main(C);
	Object *ob = ED_object_active_context(C);
	bConstraint *con = edit_constraint_property_get(op, ob, CONSTRAINT_TYPE_STRETCHTO);
	bStretchToConstraint *data = (con) ? (bStretchToConstraint *)con->data : NULL;

	/* despite 3 layers of checks, we may still not be able to find a constraint */
	if (data == NULL)
		return OPERATOR_CANCELLED;

	/* just set original length to 0.0, which will cause a reset on next recalc */
	data->orglength = 0.0f;
	ED_object_constraint_update(bmain, ob);

	WM_event_add_notifier(C, NC_OBJECT | ND_CONSTRAINT, NULL);
	return OPERATOR_FINISHED;
}

static int stretchto_reset_invoke(bContext *C, wmOperator *op, const wmEvent *UNUSED(event))
{
	if (edit_constraint_invoke_properties(C, op))
		return stretchto_reset_exec(C, op);
	else
		return OPERATOR_CANCELLED;
}

void CONSTRAINT_OT_stretchto_reset(wmOperatorType *ot)
{
	/* identifiers */
	ot->name = "Reset Original Length";
	ot->idname = "CONSTRAINT_OT_stretchto_reset";
	ot->description = "Reset original length of bone for Stretch To Constraint";

	/* callbacks */
	ot->invoke = stretchto_reset_invoke;
	ot->exec = stretchto_reset_exec;
	ot->poll = edit_constraint_poll;

	/* flags */
	ot->flag = OPTYPE_REGISTER | OPTYPE_UNDO;

	/* properties */
	edit_constraint_properties(ot);
}


static int limitdistance_reset_exec(bContext *C, wmOperator *op)
{
	Main *bmain = CTX_data_main(C);
	Object *ob = ED_object_active_context(C);
	bConstraint *con = edit_constraint_property_get(op, ob, CONSTRAINT_TYPE_DISTLIMIT);
	bDistLimitConstraint *data = (con) ? (bDistLimitConstraint *)con->data : NULL;

	/* despite 3 layers of checks, we may still not be able to find a constraint */
	if (data == NULL)
		return OPERATOR_CANCELLED;

	/* just set original length to 0.0, which will cause a reset on next recalc */
	data->dist = 0.0f;
	ED_object_constraint_update(bmain, ob);

	WM_event_add_notifier(C, NC_OBJECT | ND_CONSTRAINT, NULL);
	return OPERATOR_FINISHED;
}

static int limitdistance_reset_invoke(bContext *C, wmOperator *op, const wmEvent *UNUSED(event))
{
	if (edit_constraint_invoke_properties(C, op))
		return limitdistance_reset_exec(C, op);
	else
		return OPERATOR_CANCELLED;
}

void CONSTRAINT_OT_limitdistance_reset(wmOperatorType *ot)
{
	/* identifiers */
	ot->name = "Reset Distance";
	ot->idname = "CONSTRAINT_OT_limitdistance_reset";
	ot->description = "Reset limiting distance for Limit Distance Constraint";

	/* callbacks */
	ot->invoke = limitdistance_reset_invoke;
	ot->exec = limitdistance_reset_exec;
	ot->poll = edit_constraint_poll;

	/* flags */
	ot->flag = OPTYPE_REGISTER | OPTYPE_UNDO;

	/* properties */
	edit_constraint_properties(ot);
}

/* ------------- Child-Of Constraint ------------------ */

static void child_get_inverse_matrix(const bContext *C, Scene *scene, Object *ob, bConstraint *con, float invmat[4][4], const int owner)
{
	Depsgraph *depsgraph = CTX_data_depsgraph(C);

	/* nullify inverse matrix first */
	unit_m4(invmat);

	if (owner == EDIT_CONSTRAINT_OWNER_BONE) {
		bPoseChannel *pchan;
		/* try to find a pose channel - assume that this is the constraint owner */
		/* TODO: get from context instead? */
		if (ob && ob->pose && (pchan = BKE_pose_channel_active(ob))) {
			bConstraint *con_last;
			/* calculate/set inverse matrix:
			 *  We just calculate all transform-stack eval up to but not including this constraint.
			 *  This is because inverse should just inverse correct for just the constraint's influence
			 *  when it gets applied; that is, at the time of application, we don't know anything about
			 *  what follows.
			 */
			float imat[4][4], tmat[4][4];
			float pmat[4][4];

			/* make sure we passed the correct constraint */
			BLI_assert(BLI_findindex(&pchan->constraints, con) != -1);

			/* 1. calculate posemat where inverse doesn't exist yet (inverse was cleared above),
			 * to use as baseline ("pmat") to derive delta from. This extra calc saves users
			 * from having pressing "Clear Inverse" first
			 */
			BKE_pose_where_is(depsgraph, scene, ob);
			copy_m4_m4(pmat, pchan->pose_mat);

			/* 2. knock out constraints starting from this one */
			con_last = pchan->constraints.last;
			pchan->constraints.last = con->prev;

			if (con->prev) {
				/* new end must not point to this one, else this chain cutting is useless */
				con->prev->next = NULL;
			}
			else {
				/* constraint was first */
				pchan->constraints.first = NULL;
			}

			/* 3. solve pose without disabled constraints */
			BKE_pose_where_is(depsgraph, scene, ob);

			/* 4. determine effect of constraint by removing the newly calculated
			 * pchan->pose_mat from the original pchan->pose_mat, thus determining
			 * the effect of the constraint
			 */
			invert_m4_m4(imat, pchan->pose_mat);
			mul_m4_m4m4(tmat, pmat, imat);
			invert_m4_m4(invmat, tmat);

			/* 5. restore constraints */
			pchan->constraints.last = con_last;

			if (con->prev) {
				/* hook up prev to this one again */
				con->prev->next = con;
			}
			else {
				/* set as first again */
				pchan->constraints.first = con;
			}

			/* 6. recalculate pose with new inv-mat applied */
			BKE_pose_where_is(depsgraph, scene, ob);
		}
	}
	if (owner == EDIT_CONSTRAINT_OWNER_OBJECT) {
		if (ob) {
			Object workob;

			/* make sure we passed the correct constraint */
			BLI_assert(BLI_findindex(&ob->constraints, con) != -1);

			/* use BKE_object_workob_calc_parent to find inverse - just like for normal parenting */
			BKE_object_workob_calc_parent(depsgraph, scene, ob, &workob);
			invert_m4_m4(invmat, workob.obmat);
		}
	}
}

/* ChildOf Constraint - set inverse callback */
static int childof_set_inverse_exec(bContext *C, wmOperator *op)
{
	Scene *scene = CTX_data_scene(C);
	Object *ob = ED_object_active_context(C);
	bConstraint *con = edit_constraint_property_get(op, ob, CONSTRAINT_TYPE_CHILDOF);
	bChildOfConstraint *data = (con) ? (bChildOfConstraint *)con->data : NULL;
	const int owner = RNA_enum_get(op->ptr, "owner");

	/* despite 3 layers of checks, we may still not be able to find a constraint */
	if (data == NULL) {
		printf("DEBUG: Child-Of Set Inverse - object = '%s'\n", (ob) ? ob->id.name + 2 : "<None>");
		BKE_report(op->reports, RPT_ERROR, "Could not find constraint data for Child-Of Set Inverse");
		return OPERATOR_CANCELLED;
	}
<<<<<<< HEAD
	
	child_get_inverse_matrix(C, scene, ob, con, data->invmat, owner);
=======

	child_get_inverse_matrix(scene, ob, con, data->invmat, owner);
>>>>>>> 44505b38

	WM_event_add_notifier(C, NC_OBJECT | ND_CONSTRAINT, ob);

	return OPERATOR_FINISHED;
}

static int childof_set_inverse_invoke(bContext *C, wmOperator *op, const wmEvent *UNUSED(event))
{
	if (edit_constraint_invoke_properties(C, op))
		return childof_set_inverse_exec(C, op);
	else
		return OPERATOR_CANCELLED;
}

void CONSTRAINT_OT_childof_set_inverse(wmOperatorType *ot)
{
	/* identifiers */
	ot->name = "Set Inverse";
	ot->idname = "CONSTRAINT_OT_childof_set_inverse";
	ot->description = "Set inverse correction for ChildOf constraint";

	/* callbacks */
	ot->invoke = childof_set_inverse_invoke;
	ot->exec = childof_set_inverse_exec;
	ot->poll = edit_constraint_poll;

	/* flags */
	ot->flag = OPTYPE_REGISTER | OPTYPE_UNDO;

	/* properties */
	edit_constraint_properties(ot);
}

/* ChildOf Constraint - clear inverse callback */
static int childof_clear_inverse_exec(bContext *C, wmOperator *op)
{
	Object *ob = ED_object_active_context(C);
	bConstraint *con = edit_constraint_property_get(op, ob, CONSTRAINT_TYPE_CHILDOF);
	bChildOfConstraint *data = (con) ? (bChildOfConstraint *)con->data : NULL;

	if (data == NULL) {
		BKE_report(op->reports, RPT_ERROR, "Child Of constraint not found");
		return OPERATOR_CANCELLED;
	}

	/* simply clear the matrix */
	unit_m4(data->invmat);

	WM_event_add_notifier(C, NC_OBJECT | ND_CONSTRAINT, ob);

	return OPERATOR_FINISHED;
}

static int childof_clear_inverse_invoke(bContext *C, wmOperator *op, const wmEvent *UNUSED(event))
{
	if (edit_constraint_invoke_properties(C, op))
		return childof_clear_inverse_exec(C, op);
	else
		return OPERATOR_CANCELLED;
}

void CONSTRAINT_OT_childof_clear_inverse(wmOperatorType *ot)
{
	/* identifiers */
	ot->name = "Clear Inverse";
	ot->idname = "CONSTRAINT_OT_childof_clear_inverse";
	ot->description = "Clear inverse correction for ChildOf constraint";

	/* callbacks */
	ot->invoke = childof_clear_inverse_invoke;
	ot->exec = childof_clear_inverse_exec;
	ot->poll = edit_constraint_poll;

	/* flags */
	ot->flag = OPTYPE_REGISTER | OPTYPE_UNDO;

	/* properties */
	edit_constraint_properties(ot);
}

/* --------------- Follow Path Constraint ------------------ */

static int followpath_path_animate_exec(bContext *C, wmOperator *op)
{
	Object *ob = ED_object_active_context(C);
	bConstraint *con = edit_constraint_property_get(op, ob, CONSTRAINT_TYPE_FOLLOWPATH);
	bFollowPathConstraint *data = (con) ? (bFollowPathConstraint *)con->data : NULL;

	bAction *act = NULL;
	FCurve *fcu = NULL;
	int sfra = RNA_int_get(op->ptr, "frame_start");
	int len  = RNA_int_get(op->ptr, "length");
	float standardRange = 1.0;

	/* nearly impossible sanity check */
	if (data == NULL) {
		BKE_report(op->reports, RPT_ERROR, "Follow Path constraint not found");
		return OPERATOR_CANCELLED;
	}

	/* add F-Curve as appropriate */
	if (data->tar) {
		Curve *cu = (Curve *)data->tar->data;

		if (ELEM(NULL, cu->adt, cu->adt->action) ||
		    (list_find_fcurve(&cu->adt->action->curves, "eval_time", 0) == NULL))
		{
			/* create F-Curve for path animation */
			act = verify_adt_action(&cu->id, 1);
			fcu = verify_fcurve(act, NULL, NULL, "eval_time", 0, 1);

			/* standard vertical range - 1:1 = 100 frames */
			standardRange = 100.0f;
		}
		else {
			/* path anim exists already - abort for now as this may well be what was intended */
			BKE_report(op->reports, RPT_WARNING, "Path is already animated");
			return OPERATOR_CANCELLED;
		}
	}
	else {
		/* animate constraint's "fixed offset" */
		PointerRNA ptr;
		PropertyRNA *prop;
		char *path;

		/* get RNA pointer to constraint's "offset_factor" property - to build RNA path */
		RNA_pointer_create(&ob->id, &RNA_FollowPathConstraint, con, &ptr);
		prop = RNA_struct_find_property(&ptr, "offset_factor");

		path = RNA_path_from_ID_to_property(&ptr, prop);

		/* create F-Curve for constraint */
		act = verify_adt_action(&ob->id, 1);
		fcu = verify_fcurve(act, NULL, NULL, path, 0, 1);

		/* standard vertical range - 0.0 to 1.0 */
		standardRange = 1.0f;

		/* enable "Use Fixed Position" so that animating this has effect */
		data->followflag |= FOLLOWPATH_STATIC;

		/* path needs to be freed */
		if (path)
			MEM_freeN(path);
	}

	/* setup dummy 'generator' modifier here to get 1-1 correspondence still working
	 * and define basic slope of this curve based on the properties
	 */
	if (!fcu->bezt && !fcu->fpt && !fcu->modifiers.first) {
		FModifier *fcm = add_fmodifier(&fcu->modifiers, FMODIFIER_TYPE_GENERATOR, fcu);
		FMod_Generator *gen = fcm->data;

		/* Assume that we have the following equation:
		 *     y = Ax + B
		 *         1    0       <-- coefficients array indices
		 */
		float A = standardRange / (float)(len);
		float B = (float)(-sfra) * A;

		gen->coefficients[1] = A;
		gen->coefficients[0] = B;
	}

	/* updates... */
	WM_event_add_notifier(C, NC_OBJECT | ND_CONSTRAINT, ob);
	return OPERATOR_FINISHED;
}

static int followpath_path_animate_invoke(bContext *C, wmOperator *op, const wmEvent *UNUSED(event))
{
	/* hook up invoke properties for figuring out which constraint we're dealing with */
	if (edit_constraint_invoke_properties(C, op)) {
		return followpath_path_animate_exec(C, op);
	}
	else {
		return OPERATOR_CANCELLED;
	}
}

void CONSTRAINT_OT_followpath_path_animate(wmOperatorType *ot)
{
	/* identifiers */
	ot->name = "Auto Animate Path";
	ot->idname = "CONSTRAINT_OT_followpath_path_animate";
	ot->description = "Add default animation for path used by constraint if it isn't animated already";

	/* callbacks */
	ot->invoke = followpath_path_animate_invoke;
	ot->exec = followpath_path_animate_exec;
	ot->poll = edit_constraint_poll;

	/* flags */
	ot->flag = OPTYPE_REGISTER | OPTYPE_UNDO;

	/* props */
	edit_constraint_properties(ot);
	RNA_def_int(ot->srna, "frame_start", 1, MINAFRAME, MAXFRAME, "Start Frame",
	            "First frame of path animation", MINAFRAME, MAXFRAME);
	RNA_def_int(ot->srna, "length", 100, 0, MAXFRAME, "Length",
	            "Number of frames that path animation should take", 0, MAXFRAME);
}

/* ------------- Object Solver Constraint ------------------ */

static int objectsolver_set_inverse_exec(bContext *C, wmOperator *op)
{
	Scene *scene = CTX_data_scene(C);
	Object *ob = ED_object_active_context(C);
	bConstraint *con = edit_constraint_property_get(op, ob, CONSTRAINT_TYPE_OBJECTSOLVER);
	bObjectSolverConstraint *data = (con) ? (bObjectSolverConstraint *)con->data : NULL;
	const int owner = RNA_enum_get(op->ptr, "owner");

	/* despite 3 layers of checks, we may still not be able to find a constraint */
	if (data == NULL) {
		printf("DEBUG: Child-Of Set Inverse - object = '%s'\n", (ob) ? ob->id.name + 2 : "<None>");
		BKE_report(op->reports, RPT_ERROR, "Could not find constraint data for Child-Of Set Inverse");
		return OPERATOR_CANCELLED;
	}

	child_get_inverse_matrix(C, scene, ob, con, data->invmat, owner);

	WM_event_add_notifier(C, NC_OBJECT | ND_CONSTRAINT, ob);

	return OPERATOR_FINISHED;
}

static int objectsolver_set_inverse_invoke(bContext *C, wmOperator *op, const wmEvent *UNUSED(event))
{
	if (edit_constraint_invoke_properties(C, op))
		return objectsolver_set_inverse_exec(C, op);
	else
		return OPERATOR_CANCELLED;
}

void CONSTRAINT_OT_objectsolver_set_inverse(wmOperatorType *ot)
{
	/* identifiers */
	ot->name = "Set Inverse";
	ot->idname = "CONSTRAINT_OT_objectsolver_set_inverse";
	ot->description = "Set inverse correction for ObjectSolver constraint";

	/* callbacks */
	ot->invoke = objectsolver_set_inverse_invoke;
	ot->exec = objectsolver_set_inverse_exec;
	ot->poll = edit_constraint_poll;

	/* flags */
	ot->flag = OPTYPE_REGISTER | OPTYPE_UNDO;

	/* properties */
	edit_constraint_properties(ot);
}

static int objectsolver_clear_inverse_exec(bContext *C, wmOperator *op)
{
	Object *ob = ED_object_active_context(C);
	bConstraint *con = edit_constraint_property_get(op, ob, CONSTRAINT_TYPE_OBJECTSOLVER);
	bObjectSolverConstraint *data = (con) ? (bObjectSolverConstraint *)con->data : NULL;

	if (data == NULL) {
		BKE_report(op->reports, RPT_ERROR, "Child Of constraint not found");
		return OPERATOR_CANCELLED;
	}

	/* simply clear the matrix */
	unit_m4(data->invmat);

	WM_event_add_notifier(C, NC_OBJECT | ND_CONSTRAINT, ob);

	return OPERATOR_FINISHED;
}

static int objectsolver_clear_inverse_invoke(bContext *C, wmOperator *op, const wmEvent *UNUSED(event))
{
	if (edit_constraint_invoke_properties(C, op))
		return objectsolver_clear_inverse_exec(C, op);
	else
		return OPERATOR_CANCELLED;
}

void CONSTRAINT_OT_objectsolver_clear_inverse(wmOperatorType *ot)
{
	/* identifiers */
	ot->name = "Clear Inverse";
	ot->idname = "CONSTRAINT_OT_objectsolver_clear_inverse";
	ot->description = "Clear inverse correction for ObjectSolver constraint";

	/* callbacks */
	ot->invoke = objectsolver_clear_inverse_invoke;
	ot->exec = objectsolver_clear_inverse_exec;
	ot->poll = edit_constraint_poll;

	/* flags */
	ot->flag = OPTYPE_REGISTER | OPTYPE_UNDO;

	/* properties */
	edit_constraint_properties(ot);
}

/***************************** BUTTONS ****************************/

void ED_object_constraint_set_active(Object *ob, bConstraint *con)
{
	ListBase *lb = get_constraint_lb(ob, con, NULL);

	/* lets be nice and escape if its active already */
	/* NOTE: this assumes that the stack doesn't have other active ones set... */
	if ((lb && con) && (con->flag & CONSTRAINT_ACTIVE))
		return;

	BKE_constraints_active_set(lb, con);
}

void ED_object_constraint_update(Main *bmain, Object *ob)
{
	if (ob->pose) BKE_pose_update_constraint_flags(ob->pose);

	object_test_constraints(bmain, ob);

<<<<<<< HEAD
	if (ob->type == OB_ARMATURE) 
		DEG_id_tag_update(&ob->id, OB_RECALC_DATA | OB_RECALC_OB);
	else 
		DEG_id_tag_update(&ob->id, OB_RECALC_OB);
=======
	if (ob->type == OB_ARMATURE)
		DAG_id_tag_update(&ob->id, OB_RECALC_DATA | OB_RECALC_OB);
	else
		DAG_id_tag_update(&ob->id, OB_RECALC_OB);
>>>>>>> 44505b38
}

static void object_pose_tag_update(Main *bmain, Object *ob)
{
	BKE_pose_tag_recalc(bmain, ob->pose);    /* Checks & sort pose channels. */
	if (ob->proxy && ob->adt) {
		/* We need to make use of ugly POSE_ANIMATION_WORKAROUND here too, else anim data are not reloaded
		 * after calling `BKE_pose_rebuild()`, which causes T43872.
		 * Note that this is a bit wide here, since we cannot be sure whether there are some locked proxy bones
		 * or not...
		 * XXX Temp hack until new depsgraph hopefully solves this. */
		ob->adt->recalc |= ADT_RECALC_ANIM;
	}
}

void ED_object_constraint_dependency_update(Main *bmain, Object *ob)
{
	ED_object_constraint_update(bmain, ob);

	if (ob->pose) {
		object_pose_tag_update(bmain, ob);
	}
	DEG_relations_tag_update(bmain);
}

void ED_object_constraint_tag_update(Main *bmain, Object *ob, bConstraint *con)
{
	if (ob->pose) {
		BKE_pose_tag_update_constraint_flags(ob->pose);
	}

	object_test_constraint(bmain, ob, con);

	if (ob->type == OB_ARMATURE)
		DEG_id_tag_update(&ob->id, OB_RECALC_DATA | OB_RECALC_OB);
	else
		DEG_id_tag_update(&ob->id, OB_RECALC_OB);

	/* Do Copy-on-Write tag here too, otherwise constraint
	 * influence/mute buttons in UI have no effect
	 */
	DEG_id_tag_update(&ob->id, DEG_TAG_COPY_ON_WRITE);
}

void ED_object_constraint_dependency_tag_update(Main *bmain, Object *ob, bConstraint *con)
{
	ED_object_constraint_tag_update(bmain, ob, con);

	if (ob->pose) {
		object_pose_tag_update(bmain, ob);
	}
	DEG_relations_tag_update(bmain);
}

static int constraint_poll(bContext *C)
{
	PointerRNA ptr = CTX_data_pointer_get_type(C, "constraint", &RNA_Constraint);
	return (ptr.id.data && ptr.data);
}


static int constraint_delete_exec(bContext *C, wmOperator *UNUSED(op))
{
	Main *bmain = CTX_data_main(C);
	PointerRNA ptr = CTX_data_pointer_get_type(C, "constraint", &RNA_Constraint);
	Object *ob = ptr.id.data;
	bConstraint *con = ptr.data;
	ListBase *lb = get_constraint_lb(ob, con, NULL);

	/* free the constraint */
	if (BKE_constraint_remove_ex(lb, ob, con, true)) {
		/* there's no active constraint now, so make sure this is the case */
		BKE_constraints_active_set(&ob->constraints, NULL);
		ED_object_constraint_update(bmain, ob); /* needed to set the flags on posebones correctly */

		/* relatiols */
		DEG_relations_tag_update(CTX_data_main(C));

		/* notifiers */
		WM_event_add_notifier(C, NC_OBJECT | ND_CONSTRAINT | NA_REMOVED, ob);

		return OPERATOR_FINISHED;
	}
	else {
		/* couldn't remove due to some invalid data */
		return OPERATOR_CANCELLED;
	}
}

void CONSTRAINT_OT_delete(wmOperatorType *ot)
{
	/* identifiers */
	ot->name = "Delete Constraint";
	ot->idname = "CONSTRAINT_OT_delete";
	ot->description = "Remove constraint from constraint stack";

	/* callbacks */
	ot->exec = constraint_delete_exec;
	ot->poll = constraint_poll;

	/* flags */
	ot->flag = OPTYPE_REGISTER | OPTYPE_UNDO;
}


static int constraint_move_down_exec(bContext *C, wmOperator *op)
{
	Object *ob = ED_object_active_context(C);
	bConstraint *con = edit_constraint_property_get(op, ob, 0);

	if (con && con->next) {
		ListBase *conlist = get_constraint_lb(ob, con, NULL);
		bConstraint *nextCon = con->next;

		/* insert the nominated constraint after the one that used to be after it */
		BLI_remlink(conlist, con);
		BLI_insertlinkafter(conlist, nextCon, con);

		WM_event_add_notifier(C, NC_OBJECT | ND_CONSTRAINT, ob);

		return OPERATOR_FINISHED;
	}

	return OPERATOR_CANCELLED;
}

static int constraint_move_down_invoke(bContext *C, wmOperator *op, const wmEvent *UNUSED(event))
{
	if (edit_constraint_invoke_properties(C, op))
		return constraint_move_down_exec(C, op);
	else
		return OPERATOR_CANCELLED;
}

void CONSTRAINT_OT_move_down(wmOperatorType *ot)
{
	/* identifiers */
	ot->name = "Move Constraint Down";
	ot->idname = "CONSTRAINT_OT_move_down";
	ot->description = "Move constraint down in constraint stack";

	/* callbacks */
	ot->invoke = constraint_move_down_invoke;
	ot->exec = constraint_move_down_exec;
	ot->poll = edit_constraint_poll;

	/* flags */
	ot->flag = OPTYPE_REGISTER | OPTYPE_UNDO;

	/* properties */
	edit_constraint_properties(ot);
}


static int constraint_move_up_exec(bContext *C, wmOperator *op)
{
	Object *ob = ED_object_active_context(C);
	bConstraint *con = edit_constraint_property_get(op, ob, 0);

	if (con && con->prev) {
		ListBase *conlist = get_constraint_lb(ob, con, NULL);
		bConstraint *prevCon = con->prev;

		/* insert the nominated constraint before the one that used to be before it */
		BLI_remlink(conlist, con);
		BLI_insertlinkbefore(conlist, prevCon, con);

		WM_event_add_notifier(C, NC_OBJECT | ND_CONSTRAINT, ob);

		return OPERATOR_FINISHED;
	}

	return OPERATOR_CANCELLED;
}

static int constraint_move_up_invoke(bContext *C, wmOperator *op, const wmEvent *UNUSED(event))
{
	if (edit_constraint_invoke_properties(C, op))
		return constraint_move_up_exec(C, op);
	else
		return OPERATOR_CANCELLED;
}

void CONSTRAINT_OT_move_up(wmOperatorType *ot)
{
	/* identifiers */
	ot->name = "Move Constraint Up";
	ot->idname = "CONSTRAINT_OT_move_up";
	ot->description = "Move constraint up in constraint stack";

	/* callbacks */
	ot->exec = constraint_move_up_exec;
	ot->invoke = constraint_move_up_invoke;
	ot->poll = edit_constraint_poll;

	/* flags */
	ot->flag = OPTYPE_REGISTER | OPTYPE_UNDO;
	edit_constraint_properties(ot);
}

/***************************** OPERATORS ****************************/

/************************ remove constraint operators *********************/

static int pose_constraints_clear_exec(bContext *C, wmOperator *UNUSED(op))
{
	Main *bmain = CTX_data_main(C);
	Object *ob = BKE_object_pose_armature_get(CTX_data_active_object(C));

	/* free constraints for all selected bones */
	CTX_DATA_BEGIN (C, bPoseChannel *, pchan, selected_pose_bones)
	{
		BKE_constraints_free(&pchan->constraints);
		pchan->constflag &= ~(PCHAN_HAS_IK | PCHAN_HAS_SPLINEIK | PCHAN_HAS_CONST);
	}
	CTX_DATA_END;

	/* force depsgraph to get recalculated since relationships removed */
<<<<<<< HEAD
	DEG_relations_tag_update(bmain);
	
=======
	DAG_relations_tag_update(bmain);

>>>>>>> 44505b38
	/* note, calling BIK_clear_data() isn't needed here */

	/* do updates */
	DEG_id_tag_update(&ob->id, OB_RECALC_DATA);
	WM_event_add_notifier(C, NC_OBJECT | ND_CONSTRAINT | NA_REMOVED, ob);

	return OPERATOR_FINISHED;
}

void POSE_OT_constraints_clear(wmOperatorType *ot)
{
	/* identifiers */
	ot->name = "Clear Pose Constraints";
	ot->idname = "POSE_OT_constraints_clear";
	ot->description = "Clear all the constraints for the selected bones";

	/* callbacks */
	ot->exec = pose_constraints_clear_exec;
	ot->poll = ED_operator_posemode_exclusive; // XXX - do we want to ensure there are selected bones too?
}


static int object_constraints_clear_exec(bContext *C, wmOperator *UNUSED(op))
{
	Main *bmain = CTX_data_main(C);

	/* do freeing */
	CTX_DATA_BEGIN (C, Object *, ob, selected_editable_objects)
	{
		BKE_constraints_free(&ob->constraints);
		DEG_id_tag_update(&ob->id, OB_RECALC_OB);
	}
	CTX_DATA_END;

	/* force depsgraph to get recalculated since relationships removed */
<<<<<<< HEAD
	DEG_relations_tag_update(bmain);
	
=======
	DAG_relations_tag_update(bmain);

>>>>>>> 44505b38
	/* do updates */
	WM_event_add_notifier(C, NC_OBJECT | ND_CONSTRAINT | NA_REMOVED, NULL);

	return OPERATOR_FINISHED;
}

void OBJECT_OT_constraints_clear(wmOperatorType *ot)
{
	/* identifiers */
	ot->name = "Clear Object Constraints";
	ot->idname = "OBJECT_OT_constraints_clear";
	ot->description = "Clear all the constraints for the active Object only";

	/* callbacks */
	ot->exec = object_constraints_clear_exec;
	ot->poll = ED_operator_object_active_editable;
}

/************************ copy all constraints operators *********************/

static int pose_constraint_copy_exec(bContext *C, wmOperator *op)
{
	Main *bmain = CTX_data_main(C);
	bPoseChannel *pchan = CTX_data_active_pose_bone(C);
	ListBase lb;
	CollectionPointerLink *link;

	/* don't do anything if bone doesn't exist or doesn't have any constraints */
	if (ELEM(NULL, pchan, pchan->constraints.first)) {
		BKE_report(op->reports, RPT_ERROR, "No active bone with constraints for copying");
		return OPERATOR_CANCELLED;
	}

	/* copy all constraints from active posebone to all selected posebones */
	CTX_data_selected_pose_bones(C, &lb);
	for (link = lb.first; link; link = link->next) {
		Object *ob = link->ptr.id.data;
		bPoseChannel *chan = link->ptr.data;

		/* if we're not handling the object we're copying from, copy all constraints over */
		if (pchan != chan) {
			BKE_constraints_copy(&chan->constraints, &pchan->constraints, true);
			/* update flags (need to add here, not just copy) */
			chan->constflag |= pchan->constflag;

			BKE_pose_tag_recalc(bmain, ob->pose);
			DEG_id_tag_update((ID *)ob, OB_RECALC_DATA);
		}
	}
	BLI_freelistN(&lb);

	/* force depsgraph to get recalculated since new relationships added */
	DEG_relations_tag_update(bmain);

	WM_event_add_notifier(C, NC_OBJECT | ND_CONSTRAINT, NULL);

	return OPERATOR_FINISHED;
}

void POSE_OT_constraints_copy(wmOperatorType *ot)
{
	/* identifiers */
	ot->name = "Copy Constraints to Selected Bones";
	ot->idname = "POSE_OT_constraints_copy";
	ot->description = "Copy constraints to other selected bones";

	/* api callbacks */
	ot->exec = pose_constraint_copy_exec;
	ot->poll = ED_operator_posemode_exclusive;

	/* flags */
	ot->flag = OPTYPE_REGISTER | OPTYPE_UNDO;
}

static int object_constraint_copy_exec(bContext *C, wmOperator *UNUSED(op))
{
	Main *bmain = CTX_data_main(C);
	Object *obact = ED_object_active_context(C);

	/* copy all constraints from active object to all selected objects */
	CTX_DATA_BEGIN (C, Object *, ob, selected_editable_objects)
	{
		/* if we're not handling the object we're copying from, copy all constraints over */
		if (obact != ob) {
			BKE_constraints_copy(&ob->constraints, &obact->constraints, true);
			DEG_id_tag_update(&ob->id, OB_RECALC_DATA);
		}
	}
	CTX_DATA_END;

	/* force depsgraph to get recalculated since new relationships added */
<<<<<<< HEAD
	DEG_relations_tag_update(bmain);
	
=======
	DAG_relations_tag_update(bmain);

>>>>>>> 44505b38
	/* notifiers for updates */
	WM_event_add_notifier(C, NC_OBJECT | ND_CONSTRAINT | NA_ADDED, NULL);

	return OPERATOR_FINISHED;
}

void OBJECT_OT_constraints_copy(wmOperatorType *ot)
{
	/* identifiers */
	ot->name = "Copy Constraints to Selected Objects";
	ot->idname = "OBJECT_OT_constraints_copy";
	ot->description = "Copy constraints to other selected objects";

	/* api callbacks */
	ot->exec = object_constraint_copy_exec;
	ot->poll = ED_operator_object_active_editable;

	/* flags */
	ot->flag = OPTYPE_REGISTER | OPTYPE_UNDO;
}

/************************ add constraint operators *********************/

/* get the Object and/or PoseChannel to use as target */
static bool get_new_constraint_target(bContext *C, int con_type, Object **tar_ob, bPoseChannel **tar_pchan, bool add)
{
	Object *obact = ED_object_active_context(C);
	bPoseChannel *pchanact = BKE_pose_channel_active(obact);
	bool only_curve = false, only_mesh = false, only_ob = false;
	bool found = false;

	/* clear tar_ob and tar_pchan fields before use
	 *	- assume for now that both always exist...
	 */
	*tar_ob = NULL;
	*tar_pchan = NULL;

	/* check if constraint type doesn't requires a target
	 *	- if so, no need to get any targets
	 */
	switch (con_type) {
		/* no-target constraints --------------------------- */
		/* null constraint - shouldn't even be added! */
		case CONSTRAINT_TYPE_NULL:
		/* limit constraints - no targets needed */
		case CONSTRAINT_TYPE_LOCLIMIT:
		case CONSTRAINT_TYPE_ROTLIMIT:
		case CONSTRAINT_TYPE_SIZELIMIT:
		case CONSTRAINT_TYPE_SAMEVOL:
			return false;

		/* restricted target-type constraints -------------- */
		/* NOTE: for these, we cannot try to add a target object if no valid ones are found, since that doesn't work */
		/* curve-based constraints - set the only_curve and only_ob flags */
		case CONSTRAINT_TYPE_CLAMPTO:
		case CONSTRAINT_TYPE_FOLLOWPATH:
		case CONSTRAINT_TYPE_SPLINEIK:
			only_curve = true;
			only_ob = true;
			add = false;
			break;

		/* mesh only? */
		case CONSTRAINT_TYPE_SHRINKWRAP:
			only_mesh = true;
			only_ob = true;
			add = false;
			break;
<<<<<<< HEAD
=======

		/* object only - add here is ok? */
		case CONSTRAINT_TYPE_RIGIDBODYJOINT:
			only_ob = true;
			break;
>>>>>>> 44505b38
	}

	/* if the active Object is Armature, and we can search for bones, do so... */
	if ((obact->type == OB_ARMATURE) && (only_ob == false)) {
		/* search in list of selected Pose-Channels for target */
		CTX_DATA_BEGIN (C, bPoseChannel *, pchan, selected_pose_bones)
		{
			/* just use the first one that we encounter, as long as it is not the active one */
			if (pchan != pchanact) {
				*tar_ob = obact;
				*tar_pchan = pchan;
				found = true;

				break;
			}
		}
		CTX_DATA_END;
	}

	/* if not yet found, try selected Objects... */
	if (found == false) {
		/* search in selected objects context */
		CTX_DATA_BEGIN (C, Object *, ob, selected_objects)
		{
			/* just use the first object we encounter (that isn't the active object)
			 * and which fulfills the criteria for the object-target that we've got
			 */
			if (ob != obact) {
				/* for armatures in pose mode, look inside the armature for the active bone
				 * so that we set up cross-armature constraints with less effort
				 */
				if ((ob->type == OB_ARMATURE) && (ob->mode & OB_MODE_POSE) &&
				    (!only_curve && !only_mesh))
				{
					/* just use the active bone, and assume that it is visible + usable */
					*tar_ob = ob;
					*tar_pchan = BKE_pose_channel_active(ob);
					found = true;

					break;
				}
				else if (((!only_curve) || (ob->type == OB_CURVE)) &&
				         ((!only_mesh) || (ob->type == OB_MESH)))
				{
					/* set target */
					*tar_ob = ob;
					found = true;

					/* perform some special operations on the target */
					if (only_curve) {
						/* Curve-Path option must be enabled for follow-path constraints to be able to work */
						Curve *cu = (Curve *)ob->data;
						cu->flag |= CU_PATH;
					}

					break;
				}
			}
		}
		CTX_DATA_END;
	}

	/* if still not found, add a new empty to act as a target (if allowed) */
	if ((found == false) && (add)) {
		Main *bmain = CTX_data_main(C);
		Scene *scene = CTX_data_scene(C);
		ViewLayer *view_layer = CTX_data_view_layer(C);
		Base *base = BASACT(view_layer), *newbase = NULL;
		Object *obt;

		/* add new target object */
<<<<<<< HEAD
		obt = BKE_object_add(bmain, scene, view_layer, OB_EMPTY, NULL);
		
=======
		obt = BKE_object_add(bmain, scene, OB_EMPTY, NULL);

>>>>>>> 44505b38
		/* set layers OK */
		newbase = BASACT(view_layer);
		newbase->lay = base->lay;
		obt->lay = newbase->lay;

		/* transform cent to global coords for loc */
		if (pchanact) {
			/* since by default, IK targets the tip of the last bone, use the tip of the active PoseChannel
			 * if adding a target for an IK Constraint
			 */
			if (con_type == CONSTRAINT_TYPE_KINEMATIC)
				mul_v3_m4v3(obt->loc, obact->obmat, pchanact->pose_tail);
			else
				mul_v3_m4v3(obt->loc, obact->obmat, pchanact->pose_head);
		}
		else {
			copy_v3_v3(obt->loc, obact->obmat[3]);
		}

		/* restore, BKE_object_add sets active */
<<<<<<< HEAD
		BASACT(view_layer) = base;
		base->flag |= BASE_SELECTED;
		
=======
		BASACT = base;
		base->flag |= SELECT;

>>>>>>> 44505b38
		/* make our new target the new object */
		*tar_ob = obt;
		found = true;
	}

	/* return whether there's any target */
	return found;
}

/* used by add constraint operators to add the constraint required */
static int constraint_add_exec(bContext *C, wmOperator *op, Object *ob, ListBase *list, int type, const bool setTarget)
{
	Main *bmain = CTX_data_main(C);
	bPoseChannel *pchan;
	bConstraint *con;

	if (list == &ob->constraints) {
		pchan = NULL;
	}
	else {
		pchan = BKE_pose_channel_active(ob);

		/* ensure not to confuse object/pose adding */
		if (pchan == NULL) {
			BKE_report(op->reports, RPT_ERROR, "No active pose bone to add a constraint to");
			return OPERATOR_CANCELLED;
		}
	}
	/* check if constraint to be added is valid for the given constraints stack */
	if (type == CONSTRAINT_TYPE_NULL) {
		return OPERATOR_CANCELLED;
	}
	if ((type == CONSTRAINT_TYPE_KINEMATIC) && ((!pchan) || (list != &pchan->constraints))) {
		BKE_report(op->reports, RPT_ERROR, "IK constraint can only be added to bones");
		return OPERATOR_CANCELLED;
	}
	if ((type == CONSTRAINT_TYPE_SPLINEIK) && ((!pchan) || (list != &pchan->constraints))) {
		BKE_report(op->reports, RPT_ERROR, "Spline IK constraint can only be added to bones");
		return OPERATOR_CANCELLED;
	}

	/* create a new constraint of the type requried, and add it to the active/given constraints list */
	if (pchan)
		con = BKE_constraint_add_for_pose(ob, pchan, NULL, type);
	else
		con = BKE_constraint_add_for_object(ob, NULL, type);

	/* get the first selected object/bone, and make that the target
	 *	- apart from the buttons-window add buttons, we shouldn't add in this way
	 */
	if (setTarget) {
		Object *tar_ob = NULL;
		bPoseChannel *tar_pchan = NULL;

		/* get the target objects, adding them as need be */
		if (get_new_constraint_target(C, type, &tar_ob, &tar_pchan, 1)) {
			/* method of setting target depends on the type of target we've got
			 *	- by default, just set the first target (distinction here is only for multiple-targeted constraints)
			 */
			if (tar_pchan)
				set_constraint_nth_target(con, tar_ob, tar_pchan->name, 0);
			else
				set_constraint_nth_target(con, tar_ob, "", 0);
		}
	}

	/* do type-specific tweaking to the constraint settings  */
	switch (type) {
		case CONSTRAINT_TYPE_PYTHON: /* FIXME: this code is not really valid anymore */
		{
#ifdef WITH_PYTHON
			char *menustr;
			int scriptint = 0;
			/* popup a list of usable scripts */
			menustr = buildmenu_pyconstraints(NULL, &scriptint);
			/* XXX scriptint = pupmenu(menustr); */
			MEM_freeN(menustr);

			/* only add constraint if a script was chosen */
			if (scriptint) {
				/* add constraint */
				validate_pyconstraint_cb(con->data, &scriptint);

				/* make sure target allowance is set correctly */
				BPY_pyconstraint_update(ob, con);
			}
#endif
			break;
		}

		default:
			break;
	}

	/* make sure all settings are valid - similar to above checks, but sometimes can be wrong */
	object_test_constraints(bmain, ob);

	if (pchan)
		BKE_pose_update_constraint_flags(ob->pose);


	/* force depsgraph to get recalculated since new relationships added */
<<<<<<< HEAD
	DEG_relations_tag_update(bmain);
	
=======
	DAG_relations_tag_update(bmain);

>>>>>>> 44505b38
	if ((ob->type == OB_ARMATURE) && (pchan)) {
		BKE_pose_tag_recalc(bmain, ob->pose);  /* sort pose channels */
		if (BKE_constraints_proxylocked_owner(ob, pchan) && ob->adt) {
			/* We need to make use of ugly POSE_ANIMATION_WORKAROUND here too, else anim data are not reloaded
			 * after calling `BKE_pose_rebuild()`, which causes T43872.
			 * XXX Temp hack until new depsgraph hopefully solves this. */
			ob->adt->recalc |= ADT_RECALC_ANIM;
		}
		DEG_id_tag_update(&ob->id, OB_RECALC_DATA | OB_RECALC_OB);
	}
	else
<<<<<<< HEAD
		DEG_id_tag_update(&ob->id, OB_RECALC_OB);
	
=======
		DAG_id_tag_update(&ob->id, OB_RECALC_OB);

>>>>>>> 44505b38
	/* notifiers for updates */
	WM_event_add_notifier(C, NC_OBJECT | ND_CONSTRAINT | NA_ADDED, ob);

	return OPERATOR_FINISHED;
}

/* ------------------ */

/* dummy operator callback */
static int object_constraint_add_exec(bContext *C, wmOperator *op)
{
	Object *ob = ED_object_active_context(C);
	int type = RNA_enum_get(op->ptr, "type");
	short with_targets = 0;

	if (!ob) {
		BKE_report(op->reports, RPT_ERROR, "No active object to add constraint to");
		return OPERATOR_CANCELLED;
	}

	/* hack: set constraint targets from selected objects in context is allowed when
	 *		operator name included 'with_targets', since the menu doesn't allow multiple properties
	 */
	if (strstr(op->idname, "with_targets"))
		with_targets = 1;

	return constraint_add_exec(C, op, ob, &ob->constraints, type, with_targets);
}

/* dummy operator callback */
static int pose_constraint_add_exec(bContext *C, wmOperator *op)
{
	Object *ob = BKE_object_pose_armature_get(ED_object_active_context(C));
	int type = RNA_enum_get(op->ptr, "type");
	short with_targets = 0;

	if (!ob) {
		BKE_report(op->reports, RPT_ERROR, "No active object to add constraint to");
		return OPERATOR_CANCELLED;
	}

	/* hack: set constraint targets from selected objects in context is allowed when
	 *		operator name included 'with_targets', since the menu doesn't allow multiple properties
	 */
	if (strstr(op->idname, "with_targets"))
		with_targets = 1;

	return constraint_add_exec(C, op, ob, get_active_constraints(ob), type, with_targets);
}

/* ------------------ */

void OBJECT_OT_constraint_add(wmOperatorType *ot)
{
	/* identifiers */
	ot->name = "Add Constraint";
	ot->description = "Add a constraint to the active object";
	ot->idname = "OBJECT_OT_constraint_add";

	/* api callbacks */
	ot->invoke = WM_menu_invoke;
	ot->exec = object_constraint_add_exec;
	ot->poll = ED_operator_object_active_editable;

	/* flags */
	ot->flag = OPTYPE_REGISTER | OPTYPE_UNDO;

	/* properties */
	ot->prop = RNA_def_enum(ot->srna, "type", rna_enum_constraint_type_items, 0, "Type", "");
}

void OBJECT_OT_constraint_add_with_targets(wmOperatorType *ot)
{
	/* identifiers */
	ot->name = "Add Constraint (with Targets)";
	ot->description = "Add a constraint to the active object, with target (where applicable) set to the selected Objects/Bones";
	ot->idname = "OBJECT_OT_constraint_add_with_targets";

	/* api callbacks */
	ot->invoke = WM_menu_invoke;
	ot->exec = object_constraint_add_exec;
	ot->poll = ED_operator_object_active_editable;

	/* flags */
	ot->flag = OPTYPE_REGISTER | OPTYPE_UNDO;

	/* properties */
	ot->prop = RNA_def_enum(ot->srna, "type", rna_enum_constraint_type_items, 0, "Type", "");
}

void POSE_OT_constraint_add(wmOperatorType *ot)
{
	/* identifiers */
	ot->name = "Add Constraint";
	ot->description = "Add a constraint to the active bone";
	ot->idname = "POSE_OT_constraint_add";

	/* api callbacks */
	ot->invoke = WM_menu_invoke;
	ot->exec = pose_constraint_add_exec;
	ot->poll = ED_operator_posemode_exclusive;

	/* flags */
	ot->flag = OPTYPE_REGISTER | OPTYPE_UNDO;

	/* properties */
	ot->prop = RNA_def_enum(ot->srna, "type", rna_enum_constraint_type_items, 0, "Type", "");
}

void POSE_OT_constraint_add_with_targets(wmOperatorType *ot)
{
	/* identifiers */
	ot->name = "Add Constraint (with Targets)";
	ot->description = "Add a constraint to the active bone, with target (where applicable) set to the selected Objects/Bones";
	ot->idname = "POSE_OT_constraint_add_with_targets";

	/* api callbacks */
	ot->invoke = WM_menu_invoke;
	ot->exec = pose_constraint_add_exec;
	ot->poll = ED_operator_posemode_exclusive;

	/* flags */
	ot->flag = OPTYPE_REGISTER | OPTYPE_UNDO;

	/* properties */
	ot->prop = RNA_def_enum(ot->srna, "type", rna_enum_constraint_type_items, 0, "Type", "");
}

/************************ IK Constraint operators *********************/
/* NOTE: only for Pose-Channels */
// TODO: should these be here, or back in editors/armature/poseobject.c again?

/* present menu with options + validation for targets to use */
static int pose_ik_add_invoke(bContext *C, wmOperator *op, const wmEvent *UNUSED(event))
{
	Object *ob = BKE_object_pose_armature_get(CTX_data_active_object(C));
	bPoseChannel *pchan = BKE_pose_channel_active(ob);
	bConstraint *con = NULL;

	uiPopupMenu *pup;
	uiLayout *layout;
	Object *tar_ob = NULL;
	bPoseChannel *tar_pchan = NULL;

	/* must have active bone */
	if (ELEM(NULL, ob, pchan)) {
		BKE_report(op->reports, RPT_ERROR, "Must have an active bone to add IK constraint to");
		return OPERATOR_CANCELLED;
	}

	/* bone must not have any constraints already */
	for (con = pchan->constraints.first; con; con = con->next) {
		if (con->type == CONSTRAINT_TYPE_KINEMATIC) break;
	}
	if (con) {
		BKE_report(op->reports, RPT_ERROR, "Bone already has an IK constraint");
		return OPERATOR_CANCELLED;
	}

	/* prepare popup menu to choose targetting options */
	pup = UI_popup_menu_begin(C, IFACE_("Add IK"), ICON_NONE);
	layout = UI_popup_menu_layout(pup);

	/* the type of targets we'll set determines the menu entries to show... */
	if (get_new_constraint_target(C, CONSTRAINT_TYPE_KINEMATIC, &tar_ob, &tar_pchan, 0)) {
		/* bone target, or object target?
		 *	- the only thing that matters is that we want a target...
		 */
		if (tar_pchan)
			uiItemBooleanO(layout, IFACE_("To Active Bone"), ICON_NONE, "POSE_OT_ik_add", "with_targets", 1);
		else
			uiItemBooleanO(layout, IFACE_("To Active Object"), ICON_NONE, "POSE_OT_ik_add", "with_targets", 1);
	}
	else {
		/* we have a choice of adding to a new empty, or not setting any target (targetless IK) */
		uiItemBooleanO(layout, IFACE_("To New Empty Object"), ICON_NONE, "POSE_OT_ik_add", "with_targets", 1);
		uiItemBooleanO(layout, IFACE_("Without Targets"), ICON_NONE, "POSE_OT_ik_add", "with_targets", 0);
	}

	/* finish building the menu, and process it (should result in calling self again) */
	UI_popup_menu_end(C, pup);

	return OPERATOR_INTERFACE;
}

/* call constraint_add_exec() to add the IK constraint */
static int pose_ik_add_exec(bContext *C, wmOperator *op)
{
	Object *ob = CTX_data_active_object(C);
	const bool with_targets = RNA_boolean_get(op->ptr, "with_targets");

	/* add the constraint - all necessary checks should have been done by the invoke() callback already... */
	return constraint_add_exec(C, op, ob, get_active_constraints(ob), CONSTRAINT_TYPE_KINEMATIC, with_targets);
}

void POSE_OT_ik_add(wmOperatorType *ot)
{
	/* identifiers */
	ot->name = "Add IK to Bone";
	ot->description = "Add IK Constraint to the active Bone";
	ot->idname = "POSE_OT_ik_add";

	/* api callbacks */
	ot->invoke = pose_ik_add_invoke;
	ot->exec = pose_ik_add_exec;
	ot->poll = ED_operator_posemode_exclusive;

	/* flags */
	ot->flag = OPTYPE_REGISTER | OPTYPE_UNDO;

	/* properties */
	RNA_def_boolean(ot->srna, "with_targets", 1, "With Targets", "Assign IK Constraint with targets derived from the select bones/objects");
}

/* ------------------ */

/* remove IK constraints from selected bones */
static int pose_ik_clear_exec(bContext *C, wmOperator *UNUSED(op))
{
	Object *ob = BKE_object_pose_armature_get(CTX_data_active_object(C));

	/* only remove IK Constraints */
	CTX_DATA_BEGIN (C, bPoseChannel *, pchan, selected_pose_bones)
	{
		bConstraint *con, *next;

		/* TODO: should we be checking if these contraints were local before we try and remove them? */
		for (con = pchan->constraints.first; con; con = next) {
			next = con->next;
			if (con->type == CONSTRAINT_TYPE_KINEMATIC) {
				BKE_constraint_remove(&pchan->constraints, con);
			}
		}
		pchan->constflag &= ~(PCHAN_HAS_IK | PCHAN_HAS_TARGET);
	}
	CTX_DATA_END;

	/* refresh depsgraph */
	DEG_id_tag_update(&ob->id, OB_RECALC_DATA);

	/* note, notifier might evolve */
	WM_event_add_notifier(C, NC_OBJECT | ND_CONSTRAINT | NA_REMOVED, ob);

	return OPERATOR_FINISHED;
}

void POSE_OT_ik_clear(wmOperatorType *ot)
{
	/* identifiers */
	ot->name = "Remove IK";
	ot->description = "Remove all IK Constraints from selected bones";
	ot->idname = "POSE_OT_ik_clear";

	/* api callbacks */
	ot->exec = pose_ik_clear_exec;
	ot->poll = ED_operator_posemode_exclusive;

	/* flags */
	ot->flag = OPTYPE_REGISTER | OPTYPE_UNDO;
}
<|MERGE_RESOLUTION|>--- conflicted
+++ resolved
@@ -883,13 +883,8 @@
 		BKE_report(op->reports, RPT_ERROR, "Could not find constraint data for Child-Of Set Inverse");
 		return OPERATOR_CANCELLED;
 	}
-<<<<<<< HEAD
-	
+
 	child_get_inverse_matrix(C, scene, ob, con, data->invmat, owner);
-=======
-
-	child_get_inverse_matrix(scene, ob, con, data->invmat, owner);
->>>>>>> 44505b38
 
 	WM_event_add_notifier(C, NC_OBJECT | ND_CONSTRAINT, ob);
 
@@ -1211,17 +1206,10 @@
 
 	object_test_constraints(bmain, ob);
 
-<<<<<<< HEAD
-	if (ob->type == OB_ARMATURE) 
+	if (ob->type == OB_ARMATURE)
 		DEG_id_tag_update(&ob->id, OB_RECALC_DATA | OB_RECALC_OB);
-	else 
+	else
 		DEG_id_tag_update(&ob->id, OB_RECALC_OB);
-=======
-	if (ob->type == OB_ARMATURE)
-		DAG_id_tag_update(&ob->id, OB_RECALC_DATA | OB_RECALC_OB);
-	else
-		DAG_id_tag_update(&ob->id, OB_RECALC_OB);
->>>>>>> 44505b38
 }
 
 static void object_pose_tag_update(Main *bmain, Object *ob)
@@ -1440,13 +1428,8 @@
 	CTX_DATA_END;
 
 	/* force depsgraph to get recalculated since relationships removed */
-<<<<<<< HEAD
 	DEG_relations_tag_update(bmain);
-	
-=======
-	DAG_relations_tag_update(bmain);
-
->>>>>>> 44505b38
+
 	/* note, calling BIK_clear_data() isn't needed here */
 
 	/* do updates */
@@ -1482,13 +1465,8 @@
 	CTX_DATA_END;
 
 	/* force depsgraph to get recalculated since relationships removed */
-<<<<<<< HEAD
 	DEG_relations_tag_update(bmain);
-	
-=======
-	DAG_relations_tag_update(bmain);
-
->>>>>>> 44505b38
+
 	/* do updates */
 	WM_event_add_notifier(C, NC_OBJECT | ND_CONSTRAINT | NA_REMOVED, NULL);
 
@@ -1580,13 +1558,8 @@
 	CTX_DATA_END;
 
 	/* force depsgraph to get recalculated since new relationships added */
-<<<<<<< HEAD
 	DEG_relations_tag_update(bmain);
-	
-=======
-	DAG_relations_tag_update(bmain);
-
->>>>>>> 44505b38
+
 	/* notifiers for updates */
 	WM_event_add_notifier(C, NC_OBJECT | ND_CONSTRAINT | NA_ADDED, NULL);
 
@@ -1655,14 +1628,6 @@
 			only_ob = true;
 			add = false;
 			break;
-<<<<<<< HEAD
-=======
-
-		/* object only - add here is ok? */
-		case CONSTRAINT_TYPE_RIGIDBODYJOINT:
-			only_ob = true;
-			break;
->>>>>>> 44505b38
 	}
 
 	/* if the active Object is Armature, and we can search for bones, do so... */
@@ -1734,13 +1699,8 @@
 		Object *obt;
 
 		/* add new target object */
-<<<<<<< HEAD
 		obt = BKE_object_add(bmain, scene, view_layer, OB_EMPTY, NULL);
-		
-=======
-		obt = BKE_object_add(bmain, scene, OB_EMPTY, NULL);
-
->>>>>>> 44505b38
+
 		/* set layers OK */
 		newbase = BASACT(view_layer);
 		newbase->lay = base->lay;
@@ -1761,15 +1721,9 @@
 		}
 
 		/* restore, BKE_object_add sets active */
-<<<<<<< HEAD
 		BASACT(view_layer) = base;
 		base->flag |= BASE_SELECTED;
-		
-=======
-		BASACT = base;
-		base->flag |= SELECT;
-
->>>>>>> 44505b38
+
 		/* make our new target the new object */
 		*tar_ob = obt;
 		found = true;
@@ -1872,13 +1826,8 @@
 
 
 	/* force depsgraph to get recalculated since new relationships added */
-<<<<<<< HEAD
 	DEG_relations_tag_update(bmain);
-	
-=======
-	DAG_relations_tag_update(bmain);
-
->>>>>>> 44505b38
+
 	if ((ob->type == OB_ARMATURE) && (pchan)) {
 		BKE_pose_tag_recalc(bmain, ob->pose);  /* sort pose channels */
 		if (BKE_constraints_proxylocked_owner(ob, pchan) && ob->adt) {
@@ -1890,13 +1839,8 @@
 		DEG_id_tag_update(&ob->id, OB_RECALC_DATA | OB_RECALC_OB);
 	}
 	else
-<<<<<<< HEAD
 		DEG_id_tag_update(&ob->id, OB_RECALC_OB);
-	
-=======
-		DAG_id_tag_update(&ob->id, OB_RECALC_OB);
-
->>>>>>> 44505b38
+
 	/* notifiers for updates */
 	WM_event_add_notifier(C, NC_OBJECT | ND_CONSTRAINT | NA_ADDED, ob);
 
