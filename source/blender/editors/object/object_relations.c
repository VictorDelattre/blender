/*
 * ***** BEGIN GPL LICENSE BLOCK *****
 *
 * This program is free software; you can redistribute it and/or
 * modify it under the terms of the GNU General Public License
 * as published by the Free Software Foundation; either version 2
 * of the License, or (at your option) any later version.
 *
 * This program is distributed in the hope that it will be useful,
 * but WITHOUT ANY WARRANTY; without even the implied warranty of
 * MERCHANTABILITY or FITNESS FOR A PARTICULAR PURPOSE.  See the
 * GNU General Public License for more details.
 *
 * You should have received a copy of the GNU General Public License
 * along with this program; if not, write to the Free Software Foundation,
 * Inc., 51 Franklin Street, Fifth Floor, Boston, MA 02110-1301, USA.
 *
 * The Original Code is Copyright (C) 2001-2002 by NaN Holding BV.
 * All rights reserved.
 *
 * Contributor(s): Blender Foundation, 2002-2008 full recode
 *
 * ***** END GPL LICENSE BLOCK *****
 */

/** \file blender/editors/object/object_relations.c
 *  \ingroup edobj
 */


#include <stdio.h>
#include <stdlib.h>
#include <string.h>

#include "MEM_guardedalloc.h"

#include "DNA_anim_types.h"
#include "DNA_armature_types.h"
#include "DNA_mesh_types.h"
#include "DNA_constraint_types.h"
#include "DNA_group_types.h"
#include "DNA_lamp_types.h"
#include "DNA_lattice_types.h"
#include "DNA_material_types.h"
#include "DNA_meta_types.h"
#include "DNA_scene_types.h"
#include "DNA_world_types.h"
#include "DNA_object_types.h"
#include "DNA_vfont_types.h"

#include "BLI_math.h"
#include "BLI_listbase.h"
#include "BLI_linklist.h"
#include "BLI_string.h"
#include "BLI_kdtree.h"
#include "BLI_utildefines.h"

#include "BLT_translation.h"

#include "BKE_action.h"
#include "BKE_animsys.h"
#include "BKE_armature.h"
#include "BKE_camera.h"
#include "BKE_context.h"
#include "BKE_constraint.h"
#include "BKE_curve.h"
#include "BKE_depsgraph.h"
#include "BKE_DerivedMesh.h"
#include "BKE_displist.h"
#include "BKE_global.h"
#include "BKE_group.h"
#include "BKE_fcurve.h"
#include "BKE_lamp.h"
#include "BKE_lattice.h"
#include "BKE_library.h"
#include "BKE_library_query.h"
#include "BKE_main.h"
#include "BKE_material.h"
#include "BKE_mball.h"
#include "BKE_mesh.h"
#include "BKE_modifier.h"
#include "BKE_object.h"
#include "BKE_report.h"
#include "BKE_sca.h"
#include "BKE_scene.h"
#include "BKE_speaker.h"
#include "BKE_texture.h"
#include "BKE_editmesh.h"

#include "WM_api.h"
#include "WM_types.h"

#include "UI_interface.h"
#include "UI_resources.h"

#include "RNA_access.h"
#include "RNA_define.h"
#include "RNA_enum_types.h"

#include "ED_armature.h"
#include "ED_curve.h"
#include "ED_keyframing.h"
#include "ED_object.h"
#include "ED_mesh.h"
#include "ED_screen.h"
#include "ED_view3d.h"

#include "object_intern.h"

/*********************** Make Vertex Parent Operator ************************/

static int vertex_parent_set_poll(bContext *C)
{
	return ED_operator_editmesh(C) || ED_operator_editsurfcurve(C) || ED_operator_editlattice(C);
}

static int vertex_parent_set_exec(bContext *C, wmOperator *op)
{
	Main *bmain = CTX_data_main(C);
	Scene *scene = CTX_data_scene(C);
	Object *obedit = CTX_data_edit_object(C);
	BMVert *eve;
	BMIter iter;
	Curve *cu;
	Nurb *nu;
	BezTriple *bezt;
	BPoint *bp;
	Object *par;
	int a, v1 = 0, v2 = 0, v3 = 0, v4 = 0, nr = 1;

	/* we need 1 to 3 selected vertices */

	if (obedit->type == OB_MESH) {
		Mesh *me = obedit->data;
		BMEditMesh *em;

		EDBM_mesh_load(obedit);
		EDBM_mesh_make(scene->toolsettings, obedit, true);

		DAG_id_tag_update(obedit->data, 0);

		em = me->edit_btmesh;

		EDBM_mesh_normals_update(em);
		BKE_editmesh_tessface_calc(em);

		/* derivedMesh might be needed for solving parenting,
		 * so re-create it here */
		makeDerivedMesh(scene, obedit, em, CD_MASK_BAREMESH | CD_MASK_ORIGINDEX, false);

		BM_ITER_MESH (eve, &iter, em->bm, BM_VERTS_OF_MESH) {
			if (BM_elem_flag_test(eve, BM_ELEM_SELECT)) {
				if (v1 == 0) v1 = nr;
				else if (v2 == 0) v2 = nr;
				else if (v3 == 0) v3 = nr;
				else if (v4 == 0) v4 = nr;
				else break;
			}
			nr++;
		}
	}
	else if (ELEM(obedit->type, OB_SURF, OB_CURVE)) {
		ListBase *editnurb = object_editcurve_get(obedit);

		cu = obedit->data;

		nu = editnurb->first;
		while (nu) {
			if (nu->type == CU_BEZIER) {
				bezt = nu->bezt;
				a = nu->pntsu;
				while (a--) {
					if (BEZT_ISSEL_ANY_HIDDENHANDLES(cu, bezt)) {
						if (v1 == 0) v1 = nr;
						else if (v2 == 0) v2 = nr;
						else if (v3 == 0) v3 = nr;
						else if (v4 == 0) v4 = nr;
						else break;
					}
					nr++;
					bezt++;
				}
			}
			else {
				bp = nu->bp;
				a = nu->pntsu * nu->pntsv;
				while (a--) {
					if (bp->f1 & SELECT) {
						if (v1 == 0) v1 = nr;
						else if (v2 == 0) v2 = nr;
						else if (v3 == 0) v3 = nr;
						else if (v4 == 0) v4 = nr;
						else break;
					}
					nr++;
					bp++;
				}
			}
			nu = nu->next;
		}
	}
	else if (obedit->type == OB_LATTICE) {
		Lattice *lt = obedit->data;

		a = lt->editlatt->latt->pntsu * lt->editlatt->latt->pntsv * lt->editlatt->latt->pntsw;
		bp = lt->editlatt->latt->def;
		while (a--) {
			if (bp->f1 & SELECT) {
				if (v1 == 0) v1 = nr;
				else if (v2 == 0) v2 = nr;
				else if (v3 == 0) v3 = nr;
				else if (v4 == 0) v4 = nr;
				else break;
			}
			nr++;
			bp++;
		}
	}

	if (v4 || !((v1 && v2 == 0 && v3 == 0) || (v1 && v2 && v3))) {
		BKE_report(op->reports, RPT_ERROR, "Select either 1 or 3 vertices to parent to");
		return OPERATOR_CANCELLED;
	}

	CTX_DATA_BEGIN (C, Object *, ob, selected_editable_objects)
	{
		if (ob != obedit) {
			DAG_id_tag_update(&ob->id, OB_RECALC_OB | OB_RECALC_DATA | OB_RECALC_TIME);
			par = obedit->parent;

			if (BKE_object_parent_loop_check(par, ob)) {
				BKE_report(op->reports, RPT_ERROR, "Loop in parents");
			}
			else {
				Object workob;

				ob->parent = BASACT->object;
				if (v3) {
					ob->partype = PARVERT3;
					ob->par1 = v1 - 1;
					ob->par2 = v2 - 1;
					ob->par3 = v3 - 1;

					/* inverse parent matrix */
					BKE_object_workob_calc_parent(scene, ob, &workob);
					invert_m4_m4(ob->parentinv, workob.obmat);
				}
				else {
					ob->partype = PARVERT1;
					ob->par1 = v1 - 1;

					/* inverse parent matrix */
					BKE_object_workob_calc_parent(scene, ob, &workob);
					invert_m4_m4(ob->parentinv, workob.obmat);
				}
			}
		}
	}
	CTX_DATA_END;

	DAG_relations_tag_update(bmain);

	WM_event_add_notifier(C, NC_OBJECT, NULL);

	return OPERATOR_FINISHED;
}

void OBJECT_OT_vertex_parent_set(wmOperatorType *ot)
{
	/* identifiers */
	ot->name = "Make Vertex Parent";
	ot->description = "Parent selected objects to the selected vertices";
	ot->idname = "OBJECT_OT_vertex_parent_set";

	/* api callbacks */
	ot->invoke = WM_operator_confirm;
	ot->poll = vertex_parent_set_poll;
	ot->exec = vertex_parent_set_exec;

	/* flags */
	ot->flag = OPTYPE_REGISTER | OPTYPE_UNDO;
}

/********************** Make Proxy Operator *************************/

/* set the object to proxify */
static int make_proxy_invoke(bContext *C, wmOperator *op, const wmEvent *event)
{
	Scene *scene = CTX_data_scene(C);
	Object *ob = ED_object_active_context(C);

	/* sanity checks */
	if (!scene || ID_IS_LINKED_DATABLOCK(scene) || !ob)
		return OPERATOR_CANCELLED;

	/* Get object to work on - use a menu if we need to... */
	if (ob->dup_group && ID_IS_LINKED_DATABLOCK(ob->dup_group)) {
		/* gives menu with list of objects in group */
		/* proxy_group_objects_menu(C, op, ob, ob->dup_group); */
		WM_enum_search_invoke(C, op, event);
		return OPERATOR_CANCELLED;
	}
	else if (ID_IS_LINKED_DATABLOCK(ob)) {
		uiPopupMenu *pup = UI_popup_menu_begin(C, IFACE_("OK?"), ICON_QUESTION);
		uiLayout *layout = UI_popup_menu_layout(pup);

		/* create operator menu item with relevant properties filled in */
		uiItemFullO_ptr(layout, op->type, op->type->name, ICON_NONE, NULL,
		                WM_OP_EXEC_REGION_WIN, UI_ITEM_O_RETURN_PROPS);

		/* present the menu and be done... */
		UI_popup_menu_end(C, pup);

		/* this invoke just calls another instance of this operator... */
		return OPERATOR_INTERFACE;
	}
	else {
		/* error.. cannot continue */
		BKE_report(op->reports, RPT_ERROR, "Can only make proxy for a referenced object or group");
		return OPERATOR_CANCELLED;
	}

}

static int make_proxy_exec(bContext *C, wmOperator *op)
{
	Main *bmain = CTX_data_main(C);
	Object *ob, *gob = ED_object_active_context(C);
	GroupObject *go;
	Scene *scene = CTX_data_scene(C);

	if (gob->dup_group != NULL) {
		go = BLI_findlink(&gob->dup_group->gobject, RNA_enum_get(op->ptr, "object"));
		ob = go->ob;
	}
	else {
		ob = gob;
		gob = NULL;
	}

	if (ob) {
		Object *newob;
		Base *newbase, *oldbase = BASACT;
		char name[MAX_ID_NAME + 4];

		BLI_snprintf(name, sizeof(name), "%s_proxy", ((ID *)(gob ? gob : ob))->name + 2);

		/* Add new object for the proxy */
		newob = BKE_object_add(bmain, scene, OB_EMPTY, name);

		/* set layers OK */
		newbase = BASACT;    /* BKE_object_add sets active... */
		newbase->lay = oldbase->lay;
		newob->lay = newbase->lay;

		/* remove base, leave user count of object, it gets linked in BKE_object_make_proxy */
		if (gob == NULL) {
			BKE_scene_base_unlink(scene, oldbase);
			MEM_freeN(oldbase);
		}

		BKE_object_make_proxy(newob, ob, gob);

		/* depsgraph flushes are needed for the new data */
		DAG_relations_tag_update(bmain);
		DAG_id_tag_update(&newob->id, OB_RECALC_OB | OB_RECALC_DATA | OB_RECALC_TIME);
		WM_event_add_notifier(C, NC_OBJECT | ND_DRAW, newob);
	}
	else {
		BKE_report(op->reports, RPT_ERROR, "No object to make proxy for");
		return OPERATOR_CANCELLED;
	}

	return OPERATOR_FINISHED;
}

/* Generic itemf's for operators that take library args */
static EnumPropertyItem *proxy_group_object_itemf(bContext *C, PointerRNA *UNUSED(ptr),
                                                  PropertyRNA *UNUSED(prop), bool *r_free)
{
	EnumPropertyItem item_tmp = {0}, *item = NULL;
	int totitem = 0;
	int i = 0;
	Object *ob = ED_object_active_context(C);
	GroupObject *go;

	if (!ob || !ob->dup_group)
		return DummyRNA_DEFAULT_items;

	/* find the object to affect */
	for (go = ob->dup_group->gobject.first; go; go = go->next) {
		item_tmp.identifier = item_tmp.name = go->ob->id.name + 2;
		item_tmp.value = i++;
		RNA_enum_item_add(&item, &totitem, &item_tmp);
	}

	RNA_enum_item_end(&item, &totitem);
	*r_free = true;

	return item;
}

void OBJECT_OT_proxy_make(wmOperatorType *ot)
{
	PropertyRNA *prop;

	/* identifiers */
	ot->name = "Make Proxy";
	ot->idname = "OBJECT_OT_proxy_make";
	ot->description = "Add empty object to become local replacement data of a library-linked object";

	/* callbacks */
	ot->invoke = make_proxy_invoke;
	ot->exec = make_proxy_exec;
	ot->poll = ED_operator_object_active;

	/* flags */
	ot->flag = OPTYPE_REGISTER | OPTYPE_UNDO;

	/* properties */
	/* XXX, relies on hard coded ID at the moment */
	prop = RNA_def_enum(ot->srna, "object", DummyRNA_DEFAULT_items, 0, "Proxy Object",
	                    "Name of lib-linked/grouped object to make a proxy for");
	RNA_def_enum_funcs(prop, proxy_group_object_itemf);
	RNA_def_property_flag(prop, PROP_ENUM_NO_TRANSLATE);
	ot->prop = prop;
}

/********************** Clear Parent Operator ******************* */

typedef enum eObClearParentTypes {
	CLEAR_PARENT_ALL = 0,
	CLEAR_PARENT_KEEP_TRANSFORM,
	CLEAR_PARENT_INVERSE
} eObClearParentTypes;

EnumPropertyItem prop_clear_parent_types[] = {
	{CLEAR_PARENT_ALL, "CLEAR", 0, "Clear Parent",
	 "Completely clear the parenting relationship, including involved modifiers if any"},
	{CLEAR_PARENT_KEEP_TRANSFORM, "CLEAR_KEEP_TRANSFORM", 0, "Clear and Keep Transformation",
	 "As 'Clear Parent', but keep the current visual transformations of the object"},
	{CLEAR_PARENT_INVERSE, "CLEAR_INVERSE", 0, "Clear Parent Inverse",
	 "Reset the transform corrections applied to the parenting relationship, does not remove parenting itself"},
	{0, NULL, 0, NULL, NULL}
};

/* Helper for ED_object_parent_clear() - Remove deform-modifiers associated with parent */
static void object_remove_parent_deform_modifiers(Object *ob, const Object *par)
{
	if (ELEM(par->type, OB_ARMATURE, OB_LATTICE, OB_CURVE)) {
		ModifierData *md, *mdn;

		/* assume that we only need to remove the first instance of matching deform modifier here */
		for (md = ob->modifiers.first; md; md = mdn) {
			bool free = false;

			mdn = md->next;

			/* need to match types (modifier + parent) and references */
			if ((md->type == eModifierType_Armature) && (par->type == OB_ARMATURE)) {
				ArmatureModifierData *amd = (ArmatureModifierData *)md;
				if (amd->object == par) {
					free = true;
				}
			}
			else if ((md->type == eModifierType_Lattice) && (par->type == OB_LATTICE)) {
				LatticeModifierData *lmd = (LatticeModifierData *)md;
				if (lmd->object == par) {
					free = true;
				}
			}
			else if ((md->type == eModifierType_Curve) && (par->type == OB_CURVE)) {
				CurveModifierData *cmd = (CurveModifierData *)md;
				if (cmd->object == par) {
					free = true;
				}
			}

			/* free modifier if match */
			if (free) {
				BLI_remlink(&ob->modifiers, md);
				modifier_free(md);
			}
		}
	}
}

void ED_object_parent_clear(Object *ob, const int type)
{
	if (ob->parent == NULL)
		return;

	switch (type) {
		case CLEAR_PARENT_ALL:
		{
			/* for deformers, remove corresponding modifiers to prevent a large number of modifiers building up */
			object_remove_parent_deform_modifiers(ob, ob->parent);

			/* clear parenting relationship completely */
			ob->parent = NULL;
			break;
		}
		case CLEAR_PARENT_KEEP_TRANSFORM:
		{
			/* remove parent, and apply the parented transform result as object's local transforms */
			ob->parent = NULL;
			BKE_object_apply_mat4(ob, ob->obmat, true, false);
			break;
		}
		case CLEAR_PARENT_INVERSE:
		{
			/* object stays parented, but the parent inverse (i.e. offset from parent to retain binding state)
			 * is cleared. In other words: nothing to do here! */
			break;
		}
	}

	/* Always clear parentinv matrix for sake of consistency, see T41950. */
	unit_m4(ob->parentinv);

	DAG_id_tag_update(&ob->id, OB_RECALC_OB | OB_RECALC_DATA | OB_RECALC_TIME);
}

/* note, poll should check for editable scene */
static int parent_clear_exec(bContext *C, wmOperator *op)
{
	Main *bmain = CTX_data_main(C);
	const int type = RNA_enum_get(op->ptr, "type");

	CTX_DATA_BEGIN (C, Object *, ob, selected_editable_objects)
	{
		ED_object_parent_clear(ob, type);
	}
	CTX_DATA_END;

	DAG_relations_tag_update(bmain);
	WM_event_add_notifier(C, NC_OBJECT | ND_TRANSFORM, NULL);
	WM_event_add_notifier(C, NC_OBJECT | ND_PARENT, NULL);
	return OPERATOR_FINISHED;
}

void OBJECT_OT_parent_clear(wmOperatorType *ot)
{
	/* identifiers */
	ot->name = "Clear Parent";
	ot->description = "Clear the object's parenting";
	ot->idname = "OBJECT_OT_parent_clear";

	/* api callbacks */
	ot->invoke = WM_menu_invoke;
	ot->exec = parent_clear_exec;

	ot->poll = ED_operator_object_active_editable;

	/* flags */
	ot->flag = OPTYPE_REGISTER | OPTYPE_UNDO;

	ot->prop = RNA_def_enum(ot->srna, "type", prop_clear_parent_types, CLEAR_PARENT_ALL, "Type", "");
}

/* ******************** Make Parent Operator *********************** */

void ED_object_parent(Object *ob, Object *par, const int type, const char *substr)
{
	/* Always clear parentinv matrix for sake of consistency, see T41950. */
	unit_m4(ob->parentinv);

	if (!par || BKE_object_parent_loop_check(par, ob)) {
		ob->parent = NULL;
		ob->partype = PAROBJECT;
		ob->parsubstr[0] = 0;
		return;
	}

	/* Other partypes are deprecated, do not use here! */
	BLI_assert(ELEM(type & PARTYPE, PAROBJECT, PARSKEL, PARVERT1, PARVERT3, PARBONE));

	/* this could use some more checks */

	ob->parent = par;
	ob->partype &= ~PARTYPE;
	ob->partype |= type;
	BLI_strncpy(ob->parsubstr, substr, sizeof(ob->parsubstr));
}

/* Operator Property */
EnumPropertyItem prop_make_parent_types[] = {
	{PAR_OBJECT, "OBJECT", 0, "Object", ""},
	{PAR_ARMATURE, "ARMATURE", 0, "Armature Deform", ""},
	{PAR_ARMATURE_NAME, "ARMATURE_NAME", 0, "   With Empty Groups", ""},
	{PAR_ARMATURE_AUTO, "ARMATURE_AUTO", 0, "   With Automatic Weights", ""},
	{PAR_ARMATURE_ENVELOPE, "ARMATURE_ENVELOPE", 0, "   With Envelope Weights", ""},
	{PAR_BONE, "BONE", 0, "Bone", ""},
	{PAR_BONE_RELATIVE, "BONE_RELATIVE", 0, "Bone Relative", ""},
	{PAR_CURVE, "CURVE", 0, "Curve Deform", ""},
	{PAR_FOLLOW, "FOLLOW", 0, "Follow Path", ""},
	{PAR_PATH_CONST, "PATH_CONST", 0, "Path Constraint", ""},
	{PAR_LATTICE, "LATTICE", 0, "Lattice Deform", ""},
	{PAR_VERTEX, "VERTEX", 0, "Vertex", ""},
	{PAR_VERTEX_TRI, "VERTEX_TRI", 0, "Vertex (Triangle)", ""},
	{0, NULL, 0, NULL, NULL}
};

bool ED_object_parent_set(ReportList *reports, Main *bmain, Scene *scene, Object *ob, Object *par,
                          int partype, const bool xmirror, const bool keep_transform, const int vert_par[3])
{
	bPoseChannel *pchan = NULL;
	const bool pararm = ELEM(partype, PAR_ARMATURE, PAR_ARMATURE_NAME, PAR_ARMATURE_ENVELOPE, PAR_ARMATURE_AUTO);

	DAG_id_tag_update(&par->id, OB_RECALC_OB);

	/* preconditions */
	if (partype == PAR_FOLLOW || partype == PAR_PATH_CONST) {
		if (par->type != OB_CURVE)
			return 0;
		else {
			Curve *cu = par->data;

			if ((cu->flag & CU_PATH) == 0) {
				cu->flag |= CU_PATH | CU_FOLLOW;
				BKE_displist_make_curveTypes(scene, par, 0);  /* force creation of path data */
			}
			else {
				cu->flag |= CU_FOLLOW;
			}

			/* if follow, add F-Curve for ctime (i.e. "eval_time") so that path-follow works */
			if (partype == PAR_FOLLOW) {
				/* get or create F-Curve */
				bAction *act = verify_adt_action(&cu->id, 1);
				FCurve *fcu = verify_fcurve(act, NULL, NULL, "eval_time", 0, 1);

				/* setup dummy 'generator' modifier here to get 1-1 correspondence still working */
				if (!fcu->bezt && !fcu->fpt && !fcu->modifiers.first)
					add_fmodifier(&fcu->modifiers, FMODIFIER_TYPE_GENERATOR);
			}

			/* fall back on regular parenting now (for follow only) */
			if (partype == PAR_FOLLOW)
				partype = PAR_OBJECT;
		}
	}
	else if (ELEM(partype, PAR_BONE, PAR_BONE_RELATIVE)) {
		pchan = BKE_pose_channel_active(par);

		if (pchan == NULL) {
			BKE_report(reports, RPT_ERROR, "No active bone");
			return false;
		}
	}

	if (ob != par) {
		if (BKE_object_parent_loop_check(par, ob)) {
			BKE_report(reports, RPT_ERROR, "Loop in parents");
			return false;
		}
		else {
			Object workob;

			/* apply transformation of previous parenting */
			if (keep_transform) {
				/* was removed because of bug [#23577],
				 * but this can be handy in some cases too [#32616], so make optional */
				BKE_object_apply_mat4(ob, ob->obmat, false, false);
			}

			/* set the parent (except for follow-path constraint option) */
			if (partype != PAR_PATH_CONST) {
				ob->parent = par;
				/* Always clear parentinv matrix for sake of consistency, see T41950. */
				unit_m4(ob->parentinv);
			}

			/* handle types */
			if (pchan)
				BLI_strncpy(ob->parsubstr, pchan->name, sizeof(ob->parsubstr));
			else
				ob->parsubstr[0] = 0;

			if (partype == PAR_PATH_CONST) {
				/* don't do anything here, since this is not technically "parenting" */
			}
			else if (ELEM(partype, PAR_CURVE, PAR_LATTICE) || (pararm)) {
				/* partype is now set to PAROBJECT so that invisible 'virtual' modifiers don't need to be created
				 * NOTE: the old (2.4x) method was to set ob->partype = PARSKEL, creating the virtual modifiers
				 */
				ob->partype = PAROBJECT;  /* note, dna define, not operator property */
				/* ob->partype = PARSKEL; */  /* note, dna define, not operator property */

				/* BUT, to keep the deforms, we need a modifier, and then we need to set the object that it uses
				 * - We need to ensure that the modifier we're adding doesn't already exist, so we check this by
				 *   assuming that the parent is selected too...
				 */
				/* XXX currently this should only happen for meshes, curves, surfaces,
				 * and lattices - this stuff isn't available for metas yet */
				if (ELEM(ob->type, OB_MESH, OB_CURVE, OB_SURF, OB_FONT, OB_LATTICE)) {
					ModifierData *md;

					switch (partype) {
						case PAR_CURVE: /* curve deform */
							if (modifiers_isDeformedByCurve(ob) != par) {
								md = ED_object_modifier_add(reports, bmain, scene, ob, NULL, eModifierType_Curve);
								if (md) {
									((CurveModifierData *)md)->object = par;
								}
								if (par->curve_cache && par->curve_cache->path == NULL) {
									DAG_id_tag_update(&par->id, OB_RECALC_DATA);
								}
							}
							break;
						case PAR_LATTICE: /* lattice deform */
							if (modifiers_isDeformedByLattice(ob) != par) {
								md = ED_object_modifier_add(reports, bmain, scene, ob, NULL, eModifierType_Lattice);
								if (md) {
									((LatticeModifierData *)md)->object = par;
								}
							}
							break;
						default: /* armature deform */
							if (modifiers_isDeformedByArmature(ob) != par) {
								md = ED_object_modifier_add(reports, bmain, scene, ob, NULL, eModifierType_Armature);
								if (md) {
									((ArmatureModifierData *)md)->object = par;
								}
							}
							break;
					}
				}
			}
			else if (partype == PAR_BONE) {
				ob->partype = PARBONE;  /* note, dna define, not operator property */
				if (pchan->bone)
					pchan->bone->flag &= ~BONE_RELATIVE_PARENTING;
			}
			else if (partype == PAR_BONE_RELATIVE) {
				ob->partype = PARBONE;  /* note, dna define, not operator property */
				if (pchan->bone)
					pchan->bone->flag |= BONE_RELATIVE_PARENTING;
			}
			else if (partype == PAR_VERTEX) {
				ob->partype = PARVERT1;
				ob->par1 = vert_par[0];
			}
			else if (partype == PAR_VERTEX_TRI) {
				ob->partype = PARVERT3;
				copy_v3_v3_int(&ob->par1, vert_par);
			}
			else {
				ob->partype = PAROBJECT;  /* note, dna define, not operator property */
			}

			/* constraint */
			if (partype == PAR_PATH_CONST) {
				bConstraint *con;
				bFollowPathConstraint *data;
				float cmat[4][4], vec[3];

				con = BKE_constraint_add_for_object(ob, "AutoPath", CONSTRAINT_TYPE_FOLLOWPATH);

				data = con->data;
				data->tar = par;

				BKE_constraint_target_matrix_get(scene, con, 0, CONSTRAINT_OBTYPE_OBJECT, NULL, cmat, scene->r.cfra);
				sub_v3_v3v3(vec, ob->obmat[3], cmat[3]);

				copy_v3_v3(ob->loc, vec);
			}
			else if (pararm && (ob->type == OB_MESH) && (par->type == OB_ARMATURE)) {
				if (partype == PAR_ARMATURE_NAME)
					create_vgroups_from_armature(reports, scene, ob, par, ARM_GROUPS_NAME, false);
				else if (partype == PAR_ARMATURE_ENVELOPE)
					create_vgroups_from_armature(reports, scene, ob, par, ARM_GROUPS_ENVELOPE, xmirror);
				else if (partype == PAR_ARMATURE_AUTO) {
					WM_cursor_wait(1);
					create_vgroups_from_armature(reports, scene, ob, par, ARM_GROUPS_AUTO, xmirror);
					WM_cursor_wait(0);
				}
				/* get corrected inverse */
				ob->partype = PAROBJECT;
				BKE_object_workob_calc_parent(scene, ob, &workob);

				invert_m4_m4(ob->parentinv, workob.obmat);
			}
			else {
				/* calculate inverse parent matrix */
				BKE_object_workob_calc_parent(scene, ob, &workob);
				invert_m4_m4(ob->parentinv, workob.obmat);
			}

			DAG_id_tag_update(&ob->id, OB_RECALC_OB | OB_RECALC_DATA);
		}
	}

	return true;
}



static void parent_set_vert_find(KDTree *tree, Object *child, int vert_par[3], bool is_tri)
{
	const float *co_find = child->obmat[3];
	if (is_tri) {
		KDTreeNearest nearest[3];
		int tot;

		tot = BLI_kdtree_find_nearest_n(tree, co_find, nearest, 3);
		BLI_assert(tot == 3);
		UNUSED_VARS(tot);

		vert_par[0] = nearest[0].index;
		vert_par[1] = nearest[1].index;
		vert_par[2] = nearest[2].index;

		BLI_assert(min_iii(UNPACK3(vert_par)) >= 0);
	}
	else {
		vert_par[0] = BLI_kdtree_find_nearest(tree, co_find, NULL);
		BLI_assert(vert_par[0] >= 0);
		vert_par[1] = 0;
		vert_par[2] = 0;
	}
}

static int parent_set_exec(bContext *C, wmOperator *op)
{
	Main *bmain = CTX_data_main(C);
	Scene *scene = CTX_data_scene(C);
	Object *par = ED_object_active_context(C);
	int partype = RNA_enum_get(op->ptr, "type");
	const bool xmirror = RNA_boolean_get(op->ptr, "xmirror");
	const bool keep_transform = RNA_boolean_get(op->ptr, "keep_transform");
	bool ok = true;

	/* vertex parent (kdtree) */
	const bool is_vert_par = ELEM(partype, PAR_VERTEX, PAR_VERTEX_TRI);
	const bool is_tri = partype == PAR_VERTEX_TRI;
	int tree_tot;
	struct KDTree *tree = NULL;
	int vert_par[3] = {0, 0, 0};
	const int *vert_par_p = is_vert_par ? vert_par : NULL;


	if (is_vert_par) {
		tree = BKE_object_as_kdtree(par, &tree_tot);
		BLI_assert(tree != NULL);

		if (tree_tot < (is_tri ? 3 : 1)) {
			BKE_report(op->reports, RPT_ERROR, "Not enough vertices for vertex-parent");
			ok = false;
		}
	}

	if (ok) {
		/* Non vertex-parent */
		CTX_DATA_BEGIN (C, Object *, ob, selected_editable_objects)
		{
			if (is_vert_par) {
				parent_set_vert_find(tree, ob, vert_par, is_tri);
			}

			if (!ED_object_parent_set(op->reports, bmain, scene, ob, par, partype, xmirror, keep_transform, vert_par_p)) {
				ok = false;
				break;
			}
		}
		CTX_DATA_END;
	}

	if (is_vert_par) {
		BLI_kdtree_free(tree);
	}

	if (!ok)
		return OPERATOR_CANCELLED;

	DAG_relations_tag_update(bmain);
	WM_event_add_notifier(C, NC_OBJECT | ND_TRANSFORM, NULL);
	WM_event_add_notifier(C, NC_OBJECT | ND_PARENT, NULL);

	return OPERATOR_FINISHED;
}


static int parent_set_invoke(bContext *C, wmOperator *UNUSED(op), const wmEvent *UNUSED(event))
{
	Object *ob = ED_object_active_context(C);
	uiPopupMenu *pup = UI_popup_menu_begin(C, IFACE_("Set Parent To"), ICON_NONE);
	uiLayout *layout = UI_popup_menu_layout(pup);

	wmOperatorType *ot = WM_operatortype_find("OBJECT_OT_parent_set", true);
	PointerRNA opptr;

#if 0
	uiItemEnumO_ptr(layout, ot, NULL, 0, "type", PAR_OBJECT);
#else
	opptr = uiItemFullO_ptr(layout, ot, IFACE_("Object"), ICON_NONE, NULL, WM_OP_EXEC_DEFAULT, UI_ITEM_O_RETURN_PROPS);
	RNA_enum_set(&opptr, "type", PAR_OBJECT);
	RNA_boolean_set(&opptr, "keep_transform", false);

	opptr = uiItemFullO_ptr(layout, ot, IFACE_("Object (Keep Transform)"), ICON_NONE, NULL, WM_OP_EXEC_DEFAULT,
	                        UI_ITEM_O_RETURN_PROPS);
	RNA_enum_set(&opptr, "type", PAR_OBJECT);
	RNA_boolean_set(&opptr, "keep_transform", true);
#endif
	/* ob becomes parent, make the associated menus */
	if (ob->type == OB_ARMATURE) {
		uiItemEnumO_ptr(layout, ot, NULL, 0, "type", PAR_ARMATURE);
		uiItemEnumO_ptr(layout, ot, NULL, 0, "type", PAR_ARMATURE_NAME);
		uiItemEnumO_ptr(layout, ot, NULL, 0, "type", PAR_ARMATURE_ENVELOPE);
		uiItemEnumO_ptr(layout, ot, NULL, 0, "type", PAR_ARMATURE_AUTO);
		uiItemEnumO_ptr(layout, ot, NULL, 0, "type", PAR_BONE);
		uiItemEnumO_ptr(layout, ot, NULL, 0, "type", PAR_BONE_RELATIVE);
	}
	else if (ob->type == OB_CURVE) {
		uiItemEnumO_ptr(layout, ot, NULL, 0, "type", PAR_CURVE);
		uiItemEnumO_ptr(layout, ot, NULL, 0, "type", PAR_FOLLOW);
		uiItemEnumO_ptr(layout, ot, NULL, 0, "type", PAR_PATH_CONST);
	}
	else if (ob->type == OB_LATTICE) {
		uiItemEnumO_ptr(layout, ot, NULL, 0, "type", PAR_LATTICE);
	}

	/* vertex parenting */
	if (OB_TYPE_SUPPORT_PARVERT(ob->type)) {
		uiItemEnumO_ptr(layout, ot, NULL, 0, "type", PAR_VERTEX);
		uiItemEnumO_ptr(layout, ot, NULL, 0, "type", PAR_VERTEX_TRI);
	}

	UI_popup_menu_end(C, pup);

	return OPERATOR_INTERFACE;
}

static bool parent_set_draw_check_prop(PointerRNA *ptr, PropertyRNA *prop)
{
	const char *prop_id = RNA_property_identifier(prop);
	const int type = RNA_enum_get(ptr, "type");

	/* Only show XMirror for PAR_ARMATURE_ENVELOPE and PAR_ARMATURE_AUTO! */
	if (STREQ(prop_id, "xmirror")) {
		if (ELEM(type, PAR_ARMATURE_ENVELOPE, PAR_ARMATURE_AUTO))
			return true;
		else
			return false;
	}

	return true;
}

static void parent_set_ui(bContext *C, wmOperator *op)
{
	uiLayout *layout = op->layout;
	wmWindowManager *wm = CTX_wm_manager(C);
	PointerRNA ptr;

	RNA_pointer_create(&wm->id, op->type->srna, op->properties, &ptr);

	/* Main auto-draw call. */
	uiDefAutoButsRNA(layout, &ptr, parent_set_draw_check_prop, '\0');
}

void OBJECT_OT_parent_set(wmOperatorType *ot)
{
	/* identifiers */
	ot->name = "Make Parent";
	ot->description = "Set the object's parenting";
	ot->idname = "OBJECT_OT_parent_set";

	/* api callbacks */
	ot->invoke = parent_set_invoke;
	ot->exec = parent_set_exec;
	ot->poll = ED_operator_object_active;
	ot->ui = parent_set_ui;

	/* flags */
	ot->flag = OPTYPE_REGISTER | OPTYPE_UNDO;

	ot->prop = RNA_def_enum(ot->srna, "type", prop_make_parent_types, 0, "Type", "");
	RNA_def_boolean(ot->srna, "xmirror", false, "X Mirror",
	                "Apply weights symmetrically along X axis, for Envelope/Automatic vertex groups creation");
	RNA_def_boolean(ot->srna, "keep_transform", false, "Keep Transform",
	                "Apply transformation before parenting");
}

/* ************ Make Parent Without Inverse Operator ******************* */

static int parent_noinv_set_exec(bContext *C, wmOperator *op)
{
	Main *bmain = CTX_data_main(C);
	Object *par = ED_object_active_context(C);

	DAG_id_tag_update(&par->id, OB_RECALC_OB);

	/* context iterator */
	CTX_DATA_BEGIN (C, Object *, ob, selected_editable_objects)
	{
		if (ob != par) {
			if (BKE_object_parent_loop_check(par, ob)) {
				BKE_report(op->reports, RPT_ERROR, "Loop in parents");
			}
			else {
				/* clear inverse matrix and also the object location */
				unit_m4(ob->parentinv);
				memset(ob->loc, 0, 3 * sizeof(float));

				/* set recalc flags */
				DAG_id_tag_update(&ob->id, OB_RECALC_OB | OB_RECALC_DATA);

				/* set parenting type for object - object only... */
				ob->parent = par;
				ob->partype = PAROBJECT; /* note, dna define, not operator property */
			}
		}
	}
	CTX_DATA_END;

	DAG_relations_tag_update(bmain);
	WM_event_add_notifier(C, NC_OBJECT | ND_TRANSFORM, NULL);

	return OPERATOR_FINISHED;
}

void OBJECT_OT_parent_no_inverse_set(wmOperatorType *ot)
{
	/* identifiers */
	ot->name = "Make Parent without Inverse";
	ot->description = "Set the object's parenting without setting the inverse parent correction";
	ot->idname = "OBJECT_OT_parent_no_inverse_set";

	/* api callbacks */
	ot->invoke = WM_operator_confirm;
	ot->exec = parent_noinv_set_exec;
	ot->poll = ED_operator_object_active_editable;

	/* flags */
	ot->flag = OPTYPE_REGISTER | OPTYPE_UNDO;
}

/************************ Clear Slow Parent Operator *********************/

static int object_slow_parent_clear_exec(bContext *C, wmOperator *UNUSED(op))
{
	Scene *scene = CTX_data_scene(C);

	CTX_DATA_BEGIN (C, Object *, ob, selected_editable_objects)
	{
		if (ob->parent) {
			if (ob->partype & PARSLOW) {
				ob->partype -= PARSLOW;
				BKE_object_where_is_calc(scene, ob);
				ob->partype |= PARSLOW;
				DAG_id_tag_update(&ob->id, OB_RECALC_OB);
			}
		}
	}
	CTX_DATA_END;

	WM_event_add_notifier(C, NC_SCENE, scene);

	return OPERATOR_FINISHED;
}

void OBJECT_OT_slow_parent_clear(wmOperatorType *ot)
{
	/* identifiers */
	ot->name = "Clear Slow Parent";
	ot->description = "Clear the object's slow parent";
	ot->idname = "OBJECT_OT_slow_parent_clear";

	/* api callbacks */
	ot->invoke = WM_operator_confirm;
	ot->exec = object_slow_parent_clear_exec;
	ot->poll = ED_operator_view3d_active;

	/* flags */
	ot->flag = OPTYPE_REGISTER | OPTYPE_UNDO;
}

/********************** Make Slow Parent Operator *********************/

static int object_slow_parent_set_exec(bContext *C, wmOperator *UNUSED(op))
{
	Scene *scene = CTX_data_scene(C);

	CTX_DATA_BEGIN (C, Object *, ob, selected_editable_objects)
	{
		if (ob->parent)
			ob->partype |= PARSLOW;

		DAG_id_tag_update(&ob->id, OB_RECALC_OB);
	}
	CTX_DATA_END;

	WM_event_add_notifier(C, NC_SCENE, scene);

	return OPERATOR_FINISHED;
}

void OBJECT_OT_slow_parent_set(wmOperatorType *ot)
{
	/* identifiers */
	ot->name = "Set Slow Parent";
	ot->description = "Set the object's slow parent";
	ot->idname = "OBJECT_OT_slow_parent_set";

	/* api callbacks */
	ot->invoke = WM_operator_confirm;
	ot->exec = object_slow_parent_set_exec;
	ot->poll = ED_operator_view3d_active;

	/* flags */
	ot->flag = OPTYPE_REGISTER | OPTYPE_UNDO;
}

/* ******************** Clear Track Operator ******************* */

enum {
	CLEAR_TRACK                = 1,
	CLEAR_TRACK_KEEP_TRANSFORM = 2,
};

static EnumPropertyItem prop_clear_track_types[] = {
	{CLEAR_TRACK, "CLEAR", 0, "Clear Track", ""},
	{CLEAR_TRACK_KEEP_TRANSFORM, "CLEAR_KEEP_TRANSFORM", 0, "Clear and Keep Transformation (Clear Track)", ""},
	{0, NULL, 0, NULL, NULL}
};

/* note, poll should check for editable scene */
static int object_track_clear_exec(bContext *C, wmOperator *op)
{
	Main *bmain = CTX_data_main(C);
	const int type = RNA_enum_get(op->ptr, "type");

	if (CTX_data_edit_object(C)) {
		BKE_report(op->reports, RPT_ERROR, "Operation cannot be performed in edit mode");
		return OPERATOR_CANCELLED;
	}
	CTX_DATA_BEGIN (C, Object *, ob, selected_editable_objects)
	{
		bConstraint *con, *pcon;

		/* remove track-object for old track */
		ob->track = NULL;
		DAG_id_tag_update(&ob->id, OB_RECALC_OB | OB_RECALC_DATA | OB_RECALC_TIME);

		/* also remove all tracking constraints */
		for (con = ob->constraints.last; con; con = pcon) {
			pcon = con->prev;
			if (ELEM(con->type, CONSTRAINT_TYPE_TRACKTO, CONSTRAINT_TYPE_LOCKTRACK, CONSTRAINT_TYPE_DAMPTRACK))
				BKE_constraint_remove(&ob->constraints, con);
		}

		if (type == CLEAR_TRACK_KEEP_TRANSFORM)
			BKE_object_apply_mat4(ob, ob->obmat, true, true);
	}
	CTX_DATA_END;

	DAG_relations_tag_update(bmain);
	WM_event_add_notifier(C, NC_OBJECT | ND_TRANSFORM, NULL);

	return OPERATOR_FINISHED;
}

void OBJECT_OT_track_clear(wmOperatorType *ot)
{
	/* identifiers */
	ot->name = "Clear Track";
	ot->description = "Clear tracking constraint or flag from object";
	ot->idname = "OBJECT_OT_track_clear";

	/* api callbacks */
	ot->invoke = WM_menu_invoke;
	ot->exec = object_track_clear_exec;

	ot->poll = ED_operator_objectmode;

	/* flags */
	ot->flag = OPTYPE_REGISTER | OPTYPE_UNDO;

	ot->prop = RNA_def_enum(ot->srna, "type", prop_clear_track_types, 0, "Type", "");
}

/************************** Make Track Operator *****************************/

enum {
	CREATE_TRACK_DAMPTRACK = 1,
	CREATE_TRACK_TRACKTO   = 2,
	CREATE_TRACK_LOCKTRACK = 3,
};

static EnumPropertyItem prop_make_track_types[] = {
	{CREATE_TRACK_DAMPTRACK, "DAMPTRACK", 0, "Damped Track Constraint", ""},
	{CREATE_TRACK_TRACKTO, "TRACKTO", 0, "Track To Constraint", ""},
	{CREATE_TRACK_LOCKTRACK, "LOCKTRACK", 0, "Lock Track Constraint", ""},
	{0, NULL, 0, NULL, NULL}
};

static int track_set_exec(bContext *C, wmOperator *op)
{
	Main *bmain = CTX_data_main(C);
	Object *obact = ED_object_active_context(C);

	const int type = RNA_enum_get(op->ptr, "type");

	switch (type) {
		case CREATE_TRACK_DAMPTRACK:
		{
			bConstraint *con;
			bDampTrackConstraint *data;

			CTX_DATA_BEGIN (C, Object *, ob, selected_editable_objects)
			{
				if (ob != obact) {
					con = BKE_constraint_add_for_object(ob, "AutoTrack", CONSTRAINT_TYPE_DAMPTRACK);

					data = con->data;
					data->tar = obact;
					DAG_id_tag_update(&ob->id, OB_RECALC_OB | OB_RECALC_DATA | OB_RECALC_TIME);

					/* Lamp, Camera and Speaker track differently by default */
					if (ELEM(ob->type, OB_LAMP, OB_CAMERA, OB_SPEAKER)) {
						data->trackflag = TRACK_nZ;
					}
				}
			}
			CTX_DATA_END;
			break;
		}
		case CREATE_TRACK_TRACKTO:
		{
			bConstraint *con;
			bTrackToConstraint *data;

			CTX_DATA_BEGIN (C, Object *, ob, selected_editable_objects)
			{
				if (ob != obact) {
					con = BKE_constraint_add_for_object(ob, "AutoTrack", CONSTRAINT_TYPE_TRACKTO);

					data = con->data;
					data->tar = obact;
					DAG_id_tag_update(&ob->id, OB_RECALC_OB | OB_RECALC_DATA | OB_RECALC_TIME);

					/* Lamp, Camera and Speaker track differently by default */
					if (ELEM(ob->type, OB_LAMP, OB_CAMERA, OB_SPEAKER)) {
						data->reserved1 = TRACK_nZ;
						data->reserved2 = UP_Y;
					}
				}
			}
			CTX_DATA_END;
			break;
		}
		case CREATE_TRACK_LOCKTRACK:
		{
			bConstraint *con;
			bLockTrackConstraint *data;

			CTX_DATA_BEGIN (C, Object *, ob, selected_editable_objects)
			{
				if (ob != obact) {
					con = BKE_constraint_add_for_object(ob, "AutoTrack", CONSTRAINT_TYPE_LOCKTRACK);

					data = con->data;
					data->tar = obact;
					DAG_id_tag_update(&ob->id, OB_RECALC_OB | OB_RECALC_DATA | OB_RECALC_TIME);

					/* Lamp, Camera and Speaker track differently by default */
					if (ELEM(ob->type, OB_LAMP, OB_CAMERA, OB_SPEAKER)) {
						data->trackflag = TRACK_nZ;
						data->lockflag = LOCK_Y;
					}
				}
			}
			CTX_DATA_END;
			break;
		}
	}

	DAG_relations_tag_update(bmain);
	WM_event_add_notifier(C, NC_OBJECT | ND_TRANSFORM, NULL);

	return OPERATOR_FINISHED;
}

void OBJECT_OT_track_set(wmOperatorType *ot)
{
	/* identifiers */
	ot->name = "Make Track";
	ot->description = "Make the object track another object, using various methods/constraints";
	ot->idname = "OBJECT_OT_track_set";

	/* api callbacks */
	ot->invoke = WM_menu_invoke;
	ot->exec = track_set_exec;

	ot->poll = ED_operator_objectmode;

	/* flags */
	ot->flag = OPTYPE_REGISTER | OPTYPE_UNDO;

	/* properties */
	ot->prop = RNA_def_enum(ot->srna, "type", prop_make_track_types, 0, "Type", "");
}

/************************** Move to Layer Operator *****************************/

static unsigned int move_to_layer_init(bContext *C, wmOperator *op)
{
	int values[20], a;
	unsigned int lay = 0;

	if (!RNA_struct_property_is_set(op->ptr, "layers")) {
		/* note: layers are set in bases, library objects work for this */
		CTX_DATA_BEGIN (C, Base *, base, selected_bases)
		{
			lay |= base->lay;
		}
		CTX_DATA_END;

		for (a = 0; a < 20; a++)
			values[a] = (lay & (1 << a)) != 0;

		RNA_boolean_set_array(op->ptr, "layers", values);
	}
	else {
		RNA_boolean_get_array(op->ptr, "layers", values);

		for (a = 0; a < 20; a++)
			if (values[a])
				lay |= (1 << a);
	}

	return lay;
}

static int move_to_layer_invoke(bContext *C, wmOperator *op, const wmEvent *event)
{
	View3D *v3d = CTX_wm_view3d(C);
	if (v3d && v3d->localvd) {
		return WM_operator_confirm_message(C, op, "Move out of Local View");
	}
	else {
		move_to_layer_init(C, op);
		return WM_operator_props_popup(C, op, event);
	}
}

static int move_to_layer_exec(bContext *C, wmOperator *op)
{
	Main *bmain = CTX_data_main(C);
	Scene *scene = CTX_data_scene(C);
	View3D *v3d = CTX_wm_view3d(C);
	unsigned int lay, local;
	/* bool is_lamp = false; */ /* UNUSED */

	lay = move_to_layer_init(C, op);
	lay &= 0xFFFFFF;

	if (lay == 0) return OPERATOR_CANCELLED;

	if (v3d && v3d->localvd) {
		/* now we can move out of localview. */
		/* note: layers are set in bases, library objects work for this */
		CTX_DATA_BEGIN (C, Base *, base, selected_bases)
		{
			lay = base->lay & ~v3d->lay;
			base->lay = lay;
			base->object->lay = lay;
			base->object->flag &= ~SELECT;
			base->flag &= ~SELECT;
			/* if (base->object->type == OB_LAMP) is_lamp = true; */
		}
		CTX_DATA_END;
	}
	else {
		/* normal non localview operation */
		/* note: layers are set in bases, library objects work for this */
		CTX_DATA_BEGIN (C, Base *, base, selected_bases)
		{
			/* upper byte is used for local view */
			local = base->lay & 0xFF000000;
			base->lay = lay + local;
			base->object->lay = lay;
			/* if (base->object->type == OB_LAMP) is_lamp = true; */
		}
		CTX_DATA_END;
	}

	/* warning, active object may be hidden now */

	WM_event_add_notifier(C, NC_OBJECT | ND_DRAW, scene);
	WM_event_add_notifier(C, NC_SCENE | ND_LAYER_CONTENT, scene);

	DAG_relations_tag_update(bmain);

	return OPERATOR_FINISHED;
}

void OBJECT_OT_move_to_layer(wmOperatorType *ot)
{
	/* identifiers */
	ot->name = "Move to Layer";
	ot->description = "Move the object to different layers";
	ot->idname = "OBJECT_OT_move_to_layer";

	/* api callbacks */
	ot->invoke = move_to_layer_invoke;
	ot->exec = move_to_layer_exec;
	ot->poll = ED_operator_objectmode;

	/* flags */
	ot->flag = OPTYPE_REGISTER | OPTYPE_UNDO;

	/* properties */
	RNA_def_boolean_layer_member(ot->srna, "layers", 20, NULL, "Layer", "");
}

/************************** Link to Scene Operator *****************************/

#if 0
static void link_to_scene(Main *UNUSED(bmain), unsigned short UNUSED(nr))
{
	Scene *sce = (Scene *) BLI_findlink(&bmain->scene, G.curscreen->scenenr - 1);
	Base *base, *nbase;

	if (sce == NULL) return;
	if (sce->id.lib) return;

	for (base = FIRSTBASE; base; base = base->next) {
		if (TESTBASE(v3d, base)) {
			nbase = MEM_mallocN(sizeof(Base), "newbase");
			*nbase = *base;
			BLI_addhead(&(sce->base), nbase);
			id_us_plus((ID *)base->object);
		}
	}
}
#endif

Base *ED_object_scene_link(Scene *scene, Object *ob)
{
	Base *base;

	if (BKE_scene_base_find(scene, ob)) {
		return NULL;
	}

	base = BKE_scene_base_add(scene, ob);
	id_us_plus(&ob->id);

	return base;
}

static int make_links_scene_exec(bContext *C, wmOperator *op)
{
	Scene *scene_to = BLI_findlink(&CTX_data_main(C)->scene, RNA_enum_get(op->ptr, "scene"));

	if (scene_to == NULL) {
		BKE_report(op->reports, RPT_ERROR, "Could not find scene");
		return OPERATOR_CANCELLED;
	}

	if (scene_to == CTX_data_scene(C)) {
		BKE_report(op->reports, RPT_ERROR, "Cannot link objects into the same scene");
		return OPERATOR_CANCELLED;
	}

	if (ID_IS_LINKED_DATABLOCK(scene_to)) {
		BKE_report(op->reports, RPT_ERROR, "Cannot link objects into a linked scene");
		return OPERATOR_CANCELLED;
	}

	CTX_DATA_BEGIN (C, Base *, base, selected_bases)
	{
		ED_object_scene_link(scene_to, base->object);
	}
	CTX_DATA_END;

	/* redraw the 3D view because the object center points are colored differently */
	WM_event_add_notifier(C, NC_OBJECT | ND_DRAW, NULL);

	/* one day multiple scenes will be visible, then we should have some update function for them */
	return OPERATOR_FINISHED;
}

enum {
	MAKE_LINKS_OBDATA     = 1,
	MAKE_LINKS_MATERIALS  = 2,
	MAKE_LINKS_ANIMDATA   = 3,
	MAKE_LINKS_GROUP      = 4,
	MAKE_LINKS_DUPLIGROUP = 5,
	MAKE_LINKS_MODIFIERS  = 6,
	MAKE_LINKS_FONTS      = 7,
};

/* Return true if make link data is allowed, false otherwise */
static bool allow_make_links_data(const int type, Object *ob_src, Object *ob_dst)
{
	switch (type) {
		case MAKE_LINKS_OBDATA:
			if (ob_src->type == ob_dst->type && ob_src->type != OB_EMPTY) {
				return true;
			}
			break;
		case MAKE_LINKS_MATERIALS:
			if (OB_TYPE_SUPPORT_MATERIAL(ob_src->type) && OB_TYPE_SUPPORT_MATERIAL(ob_dst->type)) {
				return true;
			}
			break;
		case MAKE_LINKS_ANIMDATA:
		case MAKE_LINKS_GROUP:
		case MAKE_LINKS_DUPLIGROUP:
			return true;
		case MAKE_LINKS_MODIFIERS:
			if (!ELEM(OB_EMPTY, ob_src->type, ob_dst->type)) {
				return true;
			}
			break;
		case MAKE_LINKS_FONTS:
			if ((ob_src->data != ob_dst->data) && (ob_src->type == OB_FONT) && (ob_dst->type == OB_FONT)) {
				return true;
			}
			break;
	}
	return false;
}

static int make_links_data_exec(bContext *C, wmOperator *op)
{
	Main *bmain = CTX_data_main(C);
	Scene *scene = CTX_data_scene(C);
	const int type = RNA_enum_get(op->ptr, "type");
	Object *ob_src;
	ID *obdata_id;
	int a;

	/* group */
	LinkNode *ob_groups = NULL;
	bool is_cycle = false;
	bool is_lib = false;

	ob_src = ED_object_active_context(C);

	/* avoid searching all groups in source object each time */
	if (type == MAKE_LINKS_GROUP) {
		ob_groups = BKE_object_groups(ob_src);
	}

	CTX_DATA_BEGIN (C, Base *, base_dst, selected_editable_bases)
	{
		Object *ob_dst = base_dst->object;

		if (ob_src != ob_dst) {
			if (allow_make_links_data(type, ob_src, ob_dst)) {
				obdata_id = ob_dst->data;

				switch (type) {
					case MAKE_LINKS_OBDATA: /* obdata */
						id_us_min(obdata_id);

						obdata_id = ob_src->data;
						id_us_plus(obdata_id);
						ob_dst->data = obdata_id;

						/* if amount of material indices changed: */
						test_object_materials(ob_dst, ob_dst->data);

						DAG_id_tag_update(&ob_dst->id, OB_RECALC_DATA);
						break;
					case MAKE_LINKS_MATERIALS:
						/* new approach, using functions from kernel */
						for (a = 0; a < ob_src->totcol; a++) {
							Material *ma = give_current_material(ob_src, a + 1);
							assign_material(ob_dst, ma, a + 1, BKE_MAT_ASSIGN_USERPREF); /* also works with ma==NULL */
						}
						DAG_id_tag_update(&ob_dst->id, 0);
						break;
					case MAKE_LINKS_ANIMDATA:
						BKE_animdata_copy_id((ID *)ob_dst, (ID *)ob_src, false);
						if (ob_dst->data && ob_src->data) {
							if (ID_IS_LINKED_DATABLOCK(obdata_id)) {
								is_lib = true;
								break;
							}
							BKE_animdata_copy_id((ID *)ob_dst->data, (ID *)ob_src->data, false);
						}
						DAG_id_tag_update(&ob_dst->id, OB_RECALC_OB | OB_RECALC_DATA | OB_RECALC_TIME);
						break;
					case MAKE_LINKS_GROUP:
					{
						LinkNode *group_node;

						/* first clear groups */
						BKE_object_groups_clear(scene, base_dst, ob_dst);

						/* now add in the groups from the link nodes */
						for (group_node = ob_groups; group_node; group_node = group_node->next) {
							if (ob_dst->dup_group != group_node->link) {
								BKE_group_object_add(group_node->link, ob_dst, scene, base_dst);
							}
							else {
								is_cycle = true;
							}
						}
						break;
					}
					case MAKE_LINKS_DUPLIGROUP:
						ob_dst->dup_group = ob_src->dup_group;
						if (ob_dst->dup_group) {
							id_lib_extern(&ob_dst->dup_group->id);
							ob_dst->transflag |= OB_DUPLIGROUP;
						}
						break;
					case MAKE_LINKS_MODIFIERS:
						BKE_object_link_modifiers(ob_dst, ob_src);
						DAG_id_tag_update(&ob_dst->id, OB_RECALC_OB | OB_RECALC_DATA | OB_RECALC_TIME);
						break;
					case MAKE_LINKS_FONTS:
					{
						Curve *cu_src = ob_src->data;
						Curve *cu_dst = ob_dst->data;

						if (ID_IS_LINKED_DATABLOCK(obdata_id)) {
							is_lib = true;
							break;
						}

						if (cu_dst->vfont)
							id_us_min(&cu_dst->vfont->id);
						cu_dst->vfont = cu_src->vfont;
						id_us_plus((ID *)cu_dst->vfont);
						if (cu_dst->vfontb)
							id_us_min(&cu_dst->vfontb->id);
						cu_dst->vfontb = cu_src->vfontb;
						id_us_plus((ID *)cu_dst->vfontb);
						if (cu_dst->vfonti)
							id_us_min(&cu_dst->vfonti->id);
						cu_dst->vfonti = cu_src->vfonti;
						id_us_plus((ID *)cu_dst->vfonti);
						if (cu_dst->vfontbi)
							id_us_min(&cu_dst->vfontbi->id);
						cu_dst->vfontbi = cu_src->vfontbi;
						id_us_plus((ID *)cu_dst->vfontbi);

						DAG_id_tag_update(&ob_dst->id, OB_RECALC_OB | OB_RECALC_DATA | OB_RECALC_TIME);
						break;
					}
				}
			}
		}
	}
	CTX_DATA_END;

	if (type == MAKE_LINKS_GROUP) {
		if (ob_groups) {
			BLI_linklist_free(ob_groups, NULL);
		}

		if (is_cycle) {
			BKE_report(op->reports, RPT_WARNING, "Skipped some groups because of cycle detected");
		}
	}

	if (is_lib) {
		BKE_report(op->reports, RPT_WARNING, "Skipped editing library object data");
	}

	DAG_relations_tag_update(bmain);
	WM_event_add_notifier(C, NC_SPACE | ND_SPACE_VIEW3D, CTX_wm_view3d(C));
	WM_event_add_notifier(C, NC_ANIMATION | ND_NLA_ACTCHANGE, CTX_wm_view3d(C));
	WM_event_add_notifier(C, NC_OBJECT, NULL);

	return OPERATOR_FINISHED;
}


void OBJECT_OT_make_links_scene(wmOperatorType *ot)
{
	PropertyRNA *prop;

	/* identifiers */
	ot->name = "Link Objects to Scene";
	ot->description = "Link selection to another scene";
	ot->idname = "OBJECT_OT_make_links_scene";

	/* api callbacks */
	ot->invoke = WM_enum_search_invoke;
	ot->exec = make_links_scene_exec;
	/* better not run the poll check */

	/* flags */
	ot->flag = OPTYPE_REGISTER | OPTYPE_UNDO;

	/* properties */
	prop = RNA_def_enum(ot->srna, "scene", DummyRNA_NULL_items, 0, "Scene", "");
	RNA_def_enum_funcs(prop, RNA_scene_local_itemf);
	RNA_def_property_flag(prop, PROP_ENUM_NO_TRANSLATE);
	ot->prop = prop;
}

void OBJECT_OT_make_links_data(wmOperatorType *ot)
{
	static EnumPropertyItem make_links_items[] = {
		{MAKE_LINKS_OBDATA,     "OBDATA", 0, "Object Data", ""},
		{MAKE_LINKS_MATERIALS,  "MATERIAL", 0, "Materials", ""},
		{MAKE_LINKS_ANIMDATA,   "ANIMATION", 0, "Animation Data", ""},
		{MAKE_LINKS_GROUP,      "GROUPS", 0, "Group", ""},
		{MAKE_LINKS_DUPLIGROUP, "DUPLIGROUP", 0, "DupliGroup", ""},
		{MAKE_LINKS_MODIFIERS,  "MODIFIERS", 0, "Modifiers", ""},
		{MAKE_LINKS_FONTS,      "FONTS", 0, "Fonts", ""},
		{0, NULL, 0, NULL, NULL}};

	/* identifiers */
	ot->name = "Link Data";
	ot->description = "Apply active object links to other selected objects";
	ot->idname = "OBJECT_OT_make_links_data";

	/* api callbacks */
	ot->exec = make_links_data_exec;
	ot->poll = ED_operator_object_active;

	/* flags */
	ot->flag = OPTYPE_REGISTER | OPTYPE_UNDO;

	/* properties */
	ot->prop = RNA_def_enum(ot->srna, "type", make_links_items, 0, "Type", "");
}


/**************************** Make Single User ********************************/

static void single_object_users(Main *bmain, Scene *scene, View3D *v3d, const int flag, const bool copy_groups)
{
	Base *base;
	Object *ob, *obn;
	Group *group, *groupn;
	GroupObject *go;

	clear_sca_new_poins();  /* sensor/contr/act */

	/* newid may still have some trash from Outliner tree building,
	 * so clear that first to avoid errors [#26002] */
	for (ob = bmain->object.first; ob; ob = ob->id.next)
		ob->id.newid = NULL;

	/* duplicate (must set newid) */
	for (base = FIRSTBASE; base; base = base->next) {
		ob = base->object;

		if ((base->flag & flag) == flag) {
			if (!ID_IS_LINKED_DATABLOCK(ob) && ob->id.us > 1) {
				/* base gets copy of object */
				obn = BKE_object_copy(bmain, ob);
				base->object = obn;

				if (copy_groups) {
					if (ob->flag & OB_FROMGROUP) {
						obn->flag |= OB_FROMGROUP;
					}
				}
				else {
					/* copy already clears */
				}
				base->flag = obn->flag;

				id_us_min(&ob->id);
			}
		}
	}

	/* duplicate groups that consist entirely of duplicated objects */
	for (group = bmain->group.first; group; group = group->id.next) {
		group->id.newid = NULL;

		if (copy_groups && group->gobject.first) {
			bool all_duplicated = true;

			for (go = group->gobject.first; go; go = go->next) {
				if (!(go->ob && (go->ob->id.newid))) {
					all_duplicated = false;
					break;
				}
			}

			if (all_duplicated) {
				groupn = BKE_group_copy(bmain, group);

				for (go = groupn->gobject.first; go; go = go->next)
					go->ob = (Object *)go->ob->id.newid;
			}
		}
	}

	/* group pointers in scene */
	BKE_scene_groups_relink(scene);

	ID_NEW(scene->camera);
	if (v3d) ID_NEW(v3d->camera);

	/* object and group pointers */
	for (base = FIRSTBASE; base; base = base->next) {
		BKE_libblock_relink(&base->object->id);
	}

	set_sca_new_poins();
}

/* not an especially efficient function, only added so the single user
 * button can be functional.*/
void ED_object_single_user(Main *bmain, Scene *scene, Object *ob)
{
	Base *base;
	const bool copy_groups = false;

	for (base = FIRSTBASE; base; base = base->next) {
		if (base->object == ob) base->flag |=  OB_DONE;
		else base->flag &= ~OB_DONE;
	}

	single_object_users(bmain, scene, NULL, OB_DONE, copy_groups);
}

static void new_id_matar(Main *bmain, Material **matar, const int totcol)
{
	ID *id;
	int a;

	for (a = 0; a < totcol; a++) {
		id = (ID *)matar[a];
		if (id && !ID_IS_LINKED_DATABLOCK(id)) {
			if (id->newid) {
				matar[a] = (Material *)id->newid;
				id_us_plus(id->newid);
				id_us_min(id);
			}
			else if (id->us > 1) {
				matar[a] = BKE_material_copy(bmain, matar[a]);
				id_us_min(id);
				id->newid = (ID *)matar[a];
			}
		}
	}
}

static void single_obdata_users(Main *bmain, Scene *scene, const int flag)
{
	Object *ob;
	Lamp *la;
	Curve *cu;
	/* Camera *cam; */
	Base *base;
	Mesh *me;
	Lattice *lat;
	ID *id;
	int a;

	for (base = FIRSTBASE; base; base = base->next) {
		ob = base->object;
		if (!ID_IS_LINKED_DATABLOCK(ob) && (base->flag & flag) == flag) {
			id = ob->data;

			if (id && id->us > 1 && !ID_IS_LINKED_DATABLOCK(id)) {
				DAG_id_tag_update(&ob->id, OB_RECALC_DATA);

				switch (ob->type) {
					case OB_LAMP:
						ob->data = la = BKE_lamp_copy(bmain, ob->data);
						for (a = 0; a < MAX_MTEX; a++) {
							if (la->mtex[a]) {
								ID_NEW(la->mtex[a]->object);
							}
						}
						break;
					case OB_CAMERA:
						ob->data = BKE_camera_copy(bmain, ob->data);
						break;
					case OB_MESH:
						ob->data = me = BKE_mesh_copy(bmain, ob->data);
						if (me->key)
							BKE_animdata_copy_id_action((ID *)me->key);
						break;
					case OB_MBALL:
						ob->data = BKE_mball_copy(bmain, ob->data);
						break;
					case OB_CURVE:
					case OB_SURF:
					case OB_FONT:
						ob->data = cu = BKE_curve_copy(bmain, ob->data);
						ID_NEW(cu->bevobj);
						ID_NEW(cu->taperobj);
						if (cu->key)
							BKE_animdata_copy_id_action((ID *)cu->key);
						break;
					case OB_LATTICE:
						ob->data = lat = BKE_lattice_copy(bmain, ob->data);
						if (lat->key)
							BKE_animdata_copy_id_action((ID *)lat->key);
						break;
					case OB_ARMATURE:
						DAG_id_tag_update(&ob->id, OB_RECALC_DATA);
						ob->data = BKE_armature_copy(bmain, ob->data);
						BKE_pose_rebuild(ob, ob->data);
						break;
					case OB_SPEAKER:
						ob->data = BKE_speaker_copy(bmain, ob->data);
						break;
					default:
						if (G.debug & G_DEBUG)
							printf("ERROR %s: can't copy %s\n", __func__, id->name);
						return;
				}

				/* Copy animation data after object data became local,
				 * otherwise old and new object data will share the same
				 * AnimData structure, which is not what we want.
				 *                                             (sergey)
				 */
				BKE_animdata_copy_id_action((ID *)ob->data);

				id_us_min(id);
				id->newid = ob->data;
			}
		}
	}

	me = bmain->mesh.first;
	while (me) {
		ID_NEW(me->texcomesh);
		me = me->id.next;
	}
}

static void single_object_action_users(Scene *scene, const int flag)
{
	Object *ob;
	Base *base;

	for (base = FIRSTBASE; base; base = base->next) {
		ob = base->object;
		if (!ID_IS_LINKED_DATABLOCK(ob) && (flag == 0 || (base->flag & SELECT)) ) {
			DAG_id_tag_update(&ob->id, OB_RECALC_DATA);
			BKE_animdata_copy_id_action(&ob->id);
		}
	}
}

static void single_mat_users(Main *bmain, Scene *scene, const int flag, const bool do_textures)
{
	Object *ob;
	Base *base;
	Material *ma, *man;
	Tex *tex;
	int a, b;

	for (base = FIRSTBASE; base; base = base->next) {
		ob = base->object;
		if (!ID_IS_LINKED_DATABLOCK(ob) && (flag == 0 || (base->flag & SELECT)) ) {
			for (a = 1; a <= ob->totcol; a++) {
				ma = give_current_material(ob, a);
				if (ma) {
					/* do not test for LIB_TAG_NEW: this functions guaranteed delivers single_users! */

					if (ma->id.us > 1) {
						man = BKE_material_copy(bmain, ma);
						BKE_animdata_copy_id_action(&man->id);

						man->id.us = 0;
						assign_material(ob, man, a, BKE_MAT_ASSIGN_USERPREF);

						if (do_textures) {
							for (b = 0; b < MAX_MTEX; b++) {
								if (ma->mtex[b] && (tex = ma->mtex[b]->tex)) {
									if (tex->id.us > 1) {
										id_us_min(&tex->id);
										tex = BKE_texture_copy(bmain, tex);
										BKE_animdata_copy_id_action(&tex->id);
										man->mtex[b]->tex = tex;
									}
								}
							}
						}
					}
				}
			}
		}
	}
}

static void do_single_tex_user(Main *bmain, Tex **from)
{
	Tex *tex, *texn;

	tex = *from;
	if (tex == NULL) return;

	if (tex->id.newid) {
		*from = (Tex *)tex->id.newid;
		id_us_plus(tex->id.newid);
		id_us_min(&tex->id);
	}
	else if (tex->id.us > 1) {
		texn = BKE_texture_copy(bmain, tex);
		BKE_animdata_copy_id_action(&texn->id);
		tex->id.newid = (ID *)texn;
		id_us_min(&tex->id);
		*from = texn;
	}
}

static void single_tex_users_expand(Main *bmain)
{
	/* only when 'parent' blocks are LIB_TAG_NEW */
	Material *ma;
	Lamp *la;
	World *wo;
	int b;

	for (ma = bmain->mat.first; ma; ma = ma->id.next) {
		if (ma->id.tag & LIB_TAG_NEW) {
			for (b = 0; b < MAX_MTEX; b++) {
				if (ma->mtex[b] && ma->mtex[b]->tex) {
					do_single_tex_user(bmain, &(ma->mtex[b]->tex));
				}
			}
		}
	}

	for (la = bmain->lamp.first; la; la = la->id.next) {
		if (la->id.tag & LIB_TAG_NEW) {
			for (b = 0; b < MAX_MTEX; b++) {
				if (la->mtex[b] && la->mtex[b]->tex) {
					do_single_tex_user(bmain, &(la->mtex[b]->tex));
				}
			}
		}
	}

	for (wo = bmain->world.first; wo; wo = wo->id.next) {
		if (wo->id.tag & LIB_TAG_NEW) {
			for (b = 0; b < MAX_MTEX; b++) {
				if (wo->mtex[b] && wo->mtex[b]->tex) {
					do_single_tex_user(bmain, &(wo->mtex[b]->tex));
				}
			}
		}
	}
}

static void single_mat_users_expand(Main *bmain)
{
	/* only when 'parent' blocks are LIB_TAG_NEW */
	Object *ob;
	Mesh *me;
	Curve *cu;
	MetaBall *mb;
	Material *ma;
	int a;

	for (ob = bmain->object.first; ob; ob = ob->id.next)
		if (ob->id.tag & LIB_TAG_NEW)
			new_id_matar(bmain, ob->mat, ob->totcol);

	for (me = bmain->mesh.first; me; me = me->id.next)
		if (me->id.tag & LIB_TAG_NEW)
			new_id_matar(bmain, me->mat, me->totcol);

	for (cu = bmain->curve.first; cu; cu = cu->id.next)
		if (cu->id.tag & LIB_TAG_NEW)
			new_id_matar(bmain, cu->mat, cu->totcol);

	for (mb = bmain->mball.first; mb; mb = mb->id.next)
		if (mb->id.tag & LIB_TAG_NEW)
			new_id_matar(bmain, mb->mat, mb->totcol);

	/* material imats  */
	for (ma = bmain->mat.first; ma; ma = ma->id.next)
		if (ma->id.tag & LIB_TAG_NEW)
			for (a = 0; a < MAX_MTEX; a++)
				if (ma->mtex[a])
					ID_NEW(ma->mtex[a]->object);
}

/* used for copying scenes */
void ED_object_single_users(Main *bmain, Scene *scene, const bool full, const bool copy_groups)
{
	single_object_users(bmain, scene, NULL, 0, copy_groups);

	if (full) {
		single_obdata_users(bmain, scene, 0);
		single_object_action_users(scene, 0);
		single_mat_users_expand(bmain);
		single_tex_users_expand(bmain);
	}

	BKE_main_id_clear_newpoins(bmain);
}

/******************************* Make Local ***********************************/

/* helper for below, ma was checked to be not NULL */
static void make_local_makelocalmaterial(Material *ma)
{
	AnimData *adt;
	int b;

	id_make_local(G.main, &ma->id, false, false);

	for (b = 0; b < MAX_MTEX; b++)
		if (ma->mtex[b] && ma->mtex[b]->tex)
			id_make_local(G.main, &ma->mtex[b]->tex->id, false, false);

	adt = BKE_animdata_from_id(&ma->id);
	if (adt) BKE_animdata_make_local(adt);

	/* nodetree? XXX */
}

enum {
	MAKE_LOCAL_SELECT_OB              = 1,
	MAKE_LOCAL_SELECT_OBDATA          = 2,
	MAKE_LOCAL_SELECT_OBDATA_MATERIAL = 3,
	MAKE_LOCAL_ALL                    = 4,
};

static int tag_localizable_looper(
        void *UNUSED(user_data), ID *UNUSED(self_id), ID **id_pointer, const int UNUSED(cd_flag))
{
	if (*id_pointer) {
		(*id_pointer)->tag &= ~LIB_TAG_DOIT;
	}

	return IDWALK_RET_NOP;
}

static void tag_localizable_objects(bContext *C, const int mode)
{
	Main *bmain = CTX_data_main(C);

	BKE_main_id_tag_all(bmain, LIB_TAG_DOIT, false);

	/* Set LIB_TAG_DOIT flag for all selected objects, so next we can check whether
	 * object is gonna to become local or not.
	 */
	CTX_DATA_BEGIN (C, Object *, object, selected_objects)
	{
		object->id.tag |= LIB_TAG_DOIT;

		/* If data is also gonna to become local, mark data we're interested in
		 * as gonna-to-be-local.
		 */
		if (mode == MAKE_LOCAL_SELECT_OBDATA && object->data) {
			ID *data_id = (ID *) object->data;
			data_id->tag |= LIB_TAG_DOIT;
		}
	}
	CTX_DATA_END;

	/* Also forbid making objects local if other library objects are using
	 * them for modifiers or constraints.
	 */
	for (Object *object = bmain->object.first; object; object = object->id.next) {
		if ((object->id.tag & LIB_TAG_DOIT) == 0) {
			BKE_library_foreach_ID_link(&object->id, tag_localizable_looper, NULL, IDWALK_READONLY);
		}
		if (object->data) {
			ID *data_id = (ID *) object->data;
			if ((data_id->tag & LIB_TAG_DOIT) == 0) {
				BKE_library_foreach_ID_link(data_id, tag_localizable_looper, NULL, IDWALK_READONLY);
			}
		}
	}

	/* TODO(sergey): Drivers targets? */
}

/**
 * Instance indirectly referenced zero user objects,
 * otherwise they're lost on reload, see T40595.
 */
static bool make_local_all__instance_indirect_unused(Main *bmain, Scene *scene)
{
	Object *ob;
	bool changed = false;

	for (ob = bmain->object.first; ob; ob = ob->id.next) {
		if (ID_IS_LINKED_DATABLOCK(ob) && (ob->id.us == 0)) {
			Base *base;

			id_us_plus(&ob->id);

			base = BKE_scene_base_add(scene, ob);
			base->flag |= SELECT;
			base->object->flag = base->flag;
			DAG_id_tag_update(&ob->id, OB_RECALC_OB | OB_RECALC_DATA | OB_RECALC_TIME);

			changed = true;
		}
	}

	return changed;
}

static int make_local_exec(bContext *C, wmOperator *op)
{
	Main *bmain = CTX_data_main(C);
	Scene *scene = CTX_data_scene(C);
	AnimData *adt;
	Material *ma, ***matarar;
	Lamp *la;
	ID *id;
	const int mode = RNA_enum_get(op->ptr, "type");
	int a, b;

	if (mode == MAKE_LOCAL_ALL) {
		/* de-select so the user can differentiate newly instanced from existing objects */
		BKE_scene_base_deselect_all(scene);

		if (make_local_all__instance_indirect_unused(bmain, scene)) {
			BKE_report(op->reports, RPT_INFO,
			           "Orphan library objects added to the current scene to avoid loss");
		}

		BKE_library_make_local(bmain, NULL, false, false); /* NULL is all libs */
		WM_event_add_notifier(C, NC_WINDOW, NULL);
		return OPERATOR_FINISHED;
	}

	tag_localizable_objects(C, mode);
	BKE_main_id_clear_newpoins(bmain);

	CTX_DATA_BEGIN (C, Object *, ob, selected_objects)
	{
		if ((ob->id.tag & LIB_TAG_DOIT) == 0) {
			continue;
		}

		if (ob->id.lib)
			id_make_local(bmain, &ob->id, false, false);
	}
	CTX_DATA_END;

	/* maybe object pointers */
	CTX_DATA_BEGIN (C, Object *, ob, selected_objects)
	{
		if (ob->id.lib == NULL) {
			ID_NEW(ob->parent);
		}
	}
	CTX_DATA_END;

	CTX_DATA_BEGIN (C, Object *, ob, selected_objects)
	{
		if ((ob->id.tag & LIB_TAG_DOIT) == 0) {
			continue;
		}

		id = ob->data;

		if (id && (ELEM(mode, MAKE_LOCAL_SELECT_OBDATA, MAKE_LOCAL_SELECT_OBDATA_MATERIAL))) {
			id_make_local(bmain, id, false, false);
			adt = BKE_animdata_from_id(id);
			if (adt) BKE_animdata_make_local(adt);

			/* tag indirect data direct */
			matarar = give_matarar(ob);
			if (matarar) {
				for (a = 0; a < ob->totcol; a++) {
					ma = (*matarar)[a];
					if (ma)
						id_lib_extern(&ma->id);
				}
			}
		}

<<<<<<< HEAD
=======
		for (psys = ob->particlesystem.first; psys; psys = psys->next)
			id_make_local(bmain, &psys->part->id, false, false);

>>>>>>> 9946cca1
		adt = BKE_animdata_from_id(&ob->id);
		if (adt) BKE_animdata_make_local(adt);
	}
	CTX_DATA_END;

	if (mode == MAKE_LOCAL_SELECT_OBDATA_MATERIAL) {
		CTX_DATA_BEGIN (C, Object *, ob, selected_objects)
		{
			if ((ob->id.tag & LIB_TAG_DOIT) == 0) {
				continue;
			}

			if (ob->type == OB_LAMP) {
				la = ob->data;

				for (b = 0; b < MAX_MTEX; b++)
					if (la->mtex[b] && la->mtex[b]->tex)
						id_make_local(bmain, &la->mtex[b]->tex->id, false, false);
			}
			else {
				for (a = 0; a < ob->totcol; a++) {
					ma = ob->mat[a];
					if (ma)
						make_local_makelocalmaterial(ma);
				}

				matarar = (Material ***)give_matarar(ob);
				if (matarar) {
					for (a = 0; a < ob->totcol; a++) {
						ma = (*matarar)[a];
						if (ma)
							make_local_makelocalmaterial(ma);
					}
				}
			}
		}
		CTX_DATA_END;
	}

	WM_event_add_notifier(C, NC_WINDOW, NULL);

	return OPERATOR_FINISHED;
}

void OBJECT_OT_make_local(wmOperatorType *ot)
{
	static EnumPropertyItem type_items[] = {
		{MAKE_LOCAL_SELECT_OB, "SELECT_OBJECT", 0, "Selected Objects", ""},
		{MAKE_LOCAL_SELECT_OBDATA, "SELECT_OBDATA", 0, "Selected Objects and Data", ""},
		{MAKE_LOCAL_SELECT_OBDATA_MATERIAL, "SELECT_OBDATA_MATERIAL", 0, "Selected Objects, Data and Materials", ""},
		{MAKE_LOCAL_ALL, "ALL", 0, "All", ""},
		{0, NULL, 0, NULL, NULL}
	};

	/* identifiers */
	ot->name = "Make Local";
	ot->description = "Make library linked datablocks local to this file";
	ot->idname = "OBJECT_OT_make_local";

	/* api callbacks */
	ot->invoke = WM_menu_invoke;
	ot->exec = make_local_exec;
	ot->poll = ED_operator_objectmode;

	/* flags */
	ot->flag = OPTYPE_REGISTER | OPTYPE_UNDO;

	/* properties */
	ot->prop = RNA_def_enum(ot->srna, "type", type_items, 0, "Type", "");
}

enum {
	MAKE_SINGLE_USER_ALL      = 1,
	MAKE_SINGLE_USER_SELECTED = 2,
};

static int make_single_user_exec(bContext *C, wmOperator *op)
{
	Main *bmain = CTX_data_main(C);
	Scene *scene = CTX_data_scene(C);
	View3D *v3d = CTX_wm_view3d(C); /* ok if this is NULL */
	const int flag = (RNA_enum_get(op->ptr, "type") == MAKE_SINGLE_USER_SELECTED) ? SELECT : 0;
	const bool copy_groups = false;
	bool update_deps = false;

	BKE_main_id_clear_newpoins(bmain);

	if (RNA_boolean_get(op->ptr, "object")) {
		single_object_users(bmain, scene, v3d, flag, copy_groups);

		/* needed since object relationships may have changed */
		update_deps = true;
	}

	if (RNA_boolean_get(op->ptr, "obdata")) {
		single_obdata_users(bmain, scene, flag);
	}

	if (RNA_boolean_get(op->ptr, "material")) {
		single_mat_users(bmain, scene, flag, RNA_boolean_get(op->ptr, "texture"));
	}

#if 0 /* can't do this separate from materials */
	if (RNA_boolean_get(op->ptr, "texture"))
		single_mat_users(scene, flag, true);
#endif
	if (RNA_boolean_get(op->ptr, "animation")) {
		single_object_action_users(scene, flag);
	}

	/* TODO(sergey): This should not be needed, however some tool still could rely
	 *               on the fact, that id->newid is kept NULL by default.
	 *               Need to make sure all the guys are learing newid before they're
	 *               using it, not after.
	 */
	BKE_main_id_clear_newpoins(bmain);

	WM_event_add_notifier(C, NC_WINDOW, NULL);

	if (update_deps) {
		DAG_relations_tag_update(bmain);
	}

	return OPERATOR_FINISHED;
}

void OBJECT_OT_make_single_user(wmOperatorType *ot)
{
	static EnumPropertyItem type_items[] = {
		{MAKE_SINGLE_USER_SELECTED, "SELECTED_OBJECTS", 0, "Selected Objects", ""},
		{MAKE_SINGLE_USER_ALL, "ALL", 0, "All", ""},
		{0, NULL, 0, NULL, NULL}};

	/* identifiers */
	ot->name = "Make Single User";
	ot->description = "Make linked data local to each object";
	ot->idname = "OBJECT_OT_make_single_user";

	/* api callbacks */
	ot->invoke = WM_menu_invoke;
	ot->exec = make_single_user_exec;
	ot->poll = ED_operator_objectmode;

	/* flags */
	ot->flag = OPTYPE_REGISTER | OPTYPE_UNDO;

	/* properties */
	ot->prop = RNA_def_enum(ot->srna, "type", type_items, MAKE_SINGLE_USER_SELECTED, "Type", "");

	RNA_def_boolean(ot->srna, "object", 0, "Object", "Make single user objects");
	RNA_def_boolean(ot->srna, "obdata", 0, "Object Data", "Make single user object data");
	RNA_def_boolean(ot->srna, "material", 0, "Materials", "Make materials local to each datablock");
	RNA_def_boolean(ot->srna, "texture", 0, "Textures",
	                "Make textures local to each material (needs 'Materials' to be set too)");
	RNA_def_boolean(ot->srna, "animation", 0, "Object Animation", "Make animation data local to each object");
}

static int drop_named_material_invoke(bContext *C, wmOperator *op, const wmEvent *event)
{
	Base *base = ED_view3d_give_base_under_cursor(C, event->mval);
	Material *ma;
	char name[MAX_ID_NAME - 2];

	RNA_string_get(op->ptr, "name", name);
	ma = (Material *)BKE_libblock_find_name(ID_MA, name);
	if (base == NULL || ma == NULL)
		return OPERATOR_CANCELLED;

	assign_material(base->object, ma, 1, BKE_MAT_ASSIGN_USERPREF);

	DAG_id_tag_update(&base->object->id, OB_RECALC_OB);

	WM_event_add_notifier(C, NC_OBJECT | ND_OB_SHADING, base->object);
	WM_event_add_notifier(C, NC_SPACE | ND_SPACE_VIEW3D, CTX_wm_view3d(C));
	WM_event_add_notifier(C, NC_MATERIAL | ND_SHADING_LINKS, ma);

	return OPERATOR_FINISHED;
}

/* used for dropbox */
/* assigns to object under cursor, only first material slot */
void OBJECT_OT_drop_named_material(wmOperatorType *ot)
{
	/* identifiers */
	ot->name = "Drop Named Material on Object";
	ot->description = "";
	ot->idname = "OBJECT_OT_drop_named_material";

	/* api callbacks */
	ot->invoke = drop_named_material_invoke;
	ot->poll = ED_operator_objectmode;

	/* flags */
	ot->flag = OPTYPE_UNDO | OPTYPE_INTERNAL;

	/* properties */
	RNA_def_string(ot->srna, "name", "Material", MAX_ID_NAME - 2, "Name", "Material name to assign");
}

static int object_unlink_data_exec(bContext *C, wmOperator *op)
{
	ID *id;
	PropertyPointerRNA pprop;

	UI_context_active_but_prop_get_templateID(C, &pprop.ptr, &pprop.prop);

	if (pprop.prop == NULL) {
		BKE_report(op->reports, RPT_ERROR, "Incorrect context for running object data unlink");
		return OPERATOR_CANCELLED;
	}

	id = pprop.ptr.id.data;

	if (GS(id->name) == ID_OB) {
		Object *ob = (Object *)id;
		if (ob->data) {
			ID *id_data = ob->data;

			if (GS(id_data->name) == ID_IM) {
				id_us_min(id_data);
				ob->data = NULL;
			}
			else {
				BKE_report(op->reports, RPT_ERROR, "Can't unlink this object data");
				return OPERATOR_CANCELLED;
			}
		}
	}

	RNA_property_update(C, &pprop.ptr, pprop.prop);

	return OPERATOR_FINISHED;
}

/**
 * \note Only for empty-image objects, this operator is needed
 */
void OBJECT_OT_unlink_data(wmOperatorType *ot)
{
	/* identifiers */
	ot->name = "Unlink";
	ot->idname = "OBJECT_OT_unlink_data";
	ot->description = "";

	/* api callbacks */
	ot->exec = object_unlink_data_exec;

	/* flags */
	ot->flag = OPTYPE_INTERNAL;
}<|MERGE_RESOLUTION|>--- conflicted
+++ resolved
@@ -2272,12 +2272,6 @@
 			}
 		}
 
-<<<<<<< HEAD
-=======
-		for (psys = ob->particlesystem.first; psys; psys = psys->next)
-			id_make_local(bmain, &psys->part->id, false, false);
-
->>>>>>> 9946cca1
 		adt = BKE_animdata_from_id(&ob->id);
 		if (adt) BKE_animdata_make_local(adt);
 	}
