--- conflicted
+++ resolved
@@ -409,41 +409,8 @@
 
 static int buttons_context_path_texture(const bContext *C, ButsContextPath *path, ButsContextTexture *ct)
 {
-<<<<<<< HEAD
 	PointerRNA *ptr = &path->ptr[path->len - 1];
 	ID *id;
-=======
-	if (ct) {
-		/* new shading system */
-		PointerRNA *ptr = &path->ptr[path->len - 1];
-		ID *id;
-
-		/* if we already have a (pinned) texture, we're done */
-		if (RNA_struct_is_a(ptr->type, &RNA_Texture))
-			return 1;
-
-		if (!ct->user)
-			return 0;
-
-		id = ct->user->id;
-
-		if (id) {
-			if (GS(id->name) == ID_BR)
-				buttons_context_path_brush(path);
-			else if (GS(id->name) == ID_MA)
-				buttons_context_path_material(path, false, true);
-			else if (GS(id->name) == ID_WO)
-				buttons_context_path_world(path);
-			else if (GS(id->name) == ID_LA)
-				buttons_context_path_data(path, OB_LAMP);
-			else if (GS(id->name) == ID_PA)
-				buttons_context_path_particle(path);
-			else if (GS(id->name) == ID_OB)
-				buttons_context_path_object(path);
-			else if (GS(id->name) == ID_LS)
-				buttons_context_path_linestyle(path);
-		}
->>>>>>> 44505b38
 
 	if (!ct)
 		return 0;
@@ -454,7 +421,7 @@
 
 	if (!ct->user)
 		return 0;
-	
+
 	id = ct->user->id;
 
 	if (id) {
