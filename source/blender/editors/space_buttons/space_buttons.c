--- conflicted
+++ resolved
@@ -201,11 +201,8 @@
 		ED_region_panels(C, ar, vertical, "bone");
 	else if(sbuts->mainb == BCONTEXT_MODIFIER)
 		ED_region_panels(C, ar, vertical, "modifier");
-<<<<<<< HEAD
-=======
 	else if (sbuts->mainb == BCONTEXT_CONSTRAINT)
 		ED_region_panels(C, ar, vertical, "constraint");
->>>>>>> db27ab91
 
     sbuts->re_align= 0;
 	sbuts->mainbo= sbuts->mainb;
@@ -378,10 +375,6 @@
 	art->regionid = RGN_TYPE_WINDOW;
 	art->init= buttons_main_area_init;
 	art->draw= buttons_main_area_draw;
-<<<<<<< HEAD
-	art->listener= buttons_area_listener;
-=======
->>>>>>> db27ab91
 	art->keymapflag= ED_KEYMAP_UI|ED_KEYMAP_FRAMES;
 	BLI_addhead(&st->regiontypes, art);
 
