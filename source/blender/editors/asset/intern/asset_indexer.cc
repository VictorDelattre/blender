--- conflicted
+++ resolved
@@ -417,13 +417,8 @@
     asset_data->license = BLI_strdupn(license.data(), license.size());
   }
 
-<<<<<<< HEAD
-  const StringRef catalog_name = entry.get_catalog_name();
-  catalog_name.copy(asset_data->catalog_simple_name);
-=======
   const StringRefNull catalog_name = entry.get_catalog_name();
   STRNCPY_UTF8(asset_data->catalog_simple_name, catalog_name.c_str());
->>>>>>> d54a1b03
 
   asset_data->catalog_id = entry.get_catalog_id();
 
