--- conflicted
+++ resolved
@@ -242,30 +242,8 @@
 	/* only for region 3D window */
 	keymap = WM_keymap_find(keyconf, "3D View", SPACE_VIEW3D, 0);
 
-<<<<<<< HEAD
 	WM_keymap_verify_item(keymap, "VIEW3D_OT_cursor3d", ACTIONMOUSE, KM_CLICK, 0, 0);
-	
-=======
-	/* Shift+LMB behavior first, so it has priority over KM_ANY item below. */
-	kmi = WM_keymap_add_item(keymap, "VIEW3D_OT_manipulator", LEFTMOUSE, KM_PRESS, KM_SHIFT, 0);
-	RNA_boolean_set(kmi->ptr, "release_confirm", true);
-	RNA_boolean_set(kmi->ptr, "use_planar_constraint", true);
-	RNA_boolean_set(kmi->ptr, "use_accurate", false);
-
-	kmi = WM_keymap_add_item(keymap, "VIEW3D_OT_manipulator", LEFTMOUSE, KM_PRESS, KM_SHIFT, 0);
-	RNA_boolean_set(kmi->ptr, "release_confirm", true);
-	RNA_boolean_set(kmi->ptr, "use_planar_constraint", false);
-	RNA_boolean_set(kmi->ptr, "use_accurate", true);
-
-	/* Using KM_ANY here to allow holding modifiers before starting to transform. */
-	kmi = WM_keymap_add_item(keymap, "VIEW3D_OT_manipulator", LEFTMOUSE, KM_PRESS, KM_ANY, 0);
-	RNA_boolean_set(kmi->ptr, "release_confirm", true);
-	RNA_boolean_set(kmi->ptr, "use_planar_constraint", false);
-	RNA_boolean_set(kmi->ptr, "use_accurate", false);
-
-	WM_keymap_verify_item(keymap, "VIEW3D_OT_cursor3d", ACTIONMOUSE, KM_PRESS, 0, 0);
-
->>>>>>> 44505b38
+
 	WM_keymap_verify_item(keymap, "VIEW3D_OT_rotate", MIDDLEMOUSE, KM_PRESS, 0, 0);
 	WM_keymap_verify_item(keymap, "VIEW3D_OT_move", MIDDLEMOUSE, KM_PRESS, KM_SHIFT, 0);
 	WM_keymap_verify_item(keymap, "VIEW3D_OT_zoom", MIDDLEMOUSE, KM_PRESS, KM_CTRL, 0);
@@ -379,13 +357,7 @@
 	kmi = WM_keymap_add_item(keymap, "VIEW3D_OT_viewnumpad", PAD7, KM_PRESS, KM_SHIFT | KM_CTRL, 0);
 	RNA_enum_set(kmi->ptr, "type", RV3D_VIEW_BOTTOM);
 	RNA_boolean_set(kmi->ptr, "align_active", true);
-<<<<<<< HEAD
-	
-=======
-
-	WM_keymap_add_item(keymap, "VIEW3D_OT_localview", PADSLASHKEY, KM_PRESS, 0, 0);
-
->>>>>>> 44505b38
+
 #ifdef WITH_INPUT_NDOF
 	/* note: positioned here so keymaps show keyboard keys if assigned */
 	/* 3D mouse */
@@ -417,22 +389,6 @@
 	RNA_boolean_set(kmi->ptr, "align_active", true);
 #endif /* WITH_INPUT_NDOF */
 
-<<<<<<< HEAD
-=======
-	/* layers, shift + alt are properties set in invoke() */
-	RNA_int_set(WM_keymap_add_item(keymap, "VIEW3D_OT_layers", ACCENTGRAVEKEY, KM_PRESS, 0, 0)->ptr, "nr", 0);
-	RNA_int_set(WM_keymap_add_item(keymap, "VIEW3D_OT_layers", ONEKEY, KM_PRESS, KM_ANY, 0)->ptr, "nr", 1);
-	RNA_int_set(WM_keymap_add_item(keymap, "VIEW3D_OT_layers", TWOKEY, KM_PRESS, KM_ANY, 0)->ptr, "nr", 2);
-	RNA_int_set(WM_keymap_add_item(keymap, "VIEW3D_OT_layers", THREEKEY, KM_PRESS, KM_ANY, 0)->ptr, "nr", 3);
-	RNA_int_set(WM_keymap_add_item(keymap, "VIEW3D_OT_layers", FOURKEY, KM_PRESS, KM_ANY, 0)->ptr, "nr", 4);
-	RNA_int_set(WM_keymap_add_item(keymap, "VIEW3D_OT_layers", FIVEKEY, KM_PRESS, KM_ANY, 0)->ptr, "nr", 5);
-	RNA_int_set(WM_keymap_add_item(keymap, "VIEW3D_OT_layers", SIXKEY, KM_PRESS, KM_ANY, 0)->ptr, "nr", 6);
-	RNA_int_set(WM_keymap_add_item(keymap, "VIEW3D_OT_layers", SEVENKEY, KM_PRESS, KM_ANY, 0)->ptr, "nr", 7);
-	RNA_int_set(WM_keymap_add_item(keymap, "VIEW3D_OT_layers", EIGHTKEY, KM_PRESS, KM_ANY, 0)->ptr, "nr", 8);
-	RNA_int_set(WM_keymap_add_item(keymap, "VIEW3D_OT_layers", NINEKEY, KM_PRESS, KM_ANY, 0)->ptr, "nr", 9);
-	RNA_int_set(WM_keymap_add_item(keymap, "VIEW3D_OT_layers", ZEROKEY, KM_PRESS, KM_ANY, 0)->ptr, "nr", 10);
-
->>>>>>> 44505b38
 	/* drawtype */
 	kmi = WM_keymap_add_item(keymap, "WM_OT_context_toggle_enum", ZKEY, KM_PRESS, KM_ALT, 0);
 	RNA_string_set(kmi->ptr, "data_path", "space_data.shading.type");
