--- conflicted
+++ resolved
@@ -241,15 +241,10 @@
 	wmOperatorType *ot;
 	wmOperatorTypeMacro *otmacro;
 	
-<<<<<<< HEAD
-	ot = WM_operatortype_append_macro("GRAPH_OT_duplicate_move", "Duplicate", OPTYPE_UNDO|OPTYPE_REGISTER);
-=======
 	ot = WM_operatortype_append_macro("GRAPH_OT_duplicate_move", "Duplicate",
 	                                  "Make a copy of all selected keyframes and move them",
 	                                  OPTYPE_UNDO | OPTYPE_REGISTER);
->>>>>>> e6a02281
 	if (ot) {
-		ot->description = "Make a copy of all selected keyframes and move them";
 		WM_operatortype_macro_define(ot, "GRAPH_OT_duplicate");
 		otmacro = WM_operatortype_macro_define(ot, "TRANSFORM_OT_transform");
 		RNA_enum_set(otmacro->ptr, "mode", TFM_TIME_DUPLICATE);
