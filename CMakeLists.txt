# -*- mode: cmake; indent-tabs-mode: t; -*-
# $Id$
# ***** BEGIN GPL LICENSE BLOCK *****
#
# This program is free software; you can redistribute it and/or
# modify it under the terms of the GNU General Public License
# as published by the Free Software Foundation; either version 2
# of the License, or (at your option) any later version.
#
# This program is distributed in the hope that it will be useful,
# but WITHOUT ANY WARRANTY; without even the implied warranty of
# MERCHANTABILITY or FITNESS FOR A PARTICULAR PURPOSE.  See the
# GNU General Public License for more details.
#
# You should have received a copy of the GNU General Public License
# along with this program; if not, write to the Free Software Foundation,
# Inc., 51 Franklin Street, Fifth Floor, Boston, MA 02110-1301, USA.
#
# The Original Code is Copyright (C) 2006, Blender Foundation
# All rights reserved.
#
# The Original Code is: all of this file.
#
# Contributor(s): Jacques Beaurain.
#
# ***** END GPL LICENSE BLOCK *****

#-----------------------------------------------------------------------------
# We don't allow in-source builds. This causes no end of troubles because 
# all out-of-source builds will use the CMakeCache.txt file there and even 
# build the libs and objects in it.

if(${CMAKE_SOURCE_DIR} STREQUAL ${CMAKE_BINARY_DIR})
	if(NOT DEFINED WITH_IN_SOURCE_BUILD)
		message(FATAL_ERROR
			"CMake generation for blender is not allowed within the source directory!"
			"\n Remove the CMakeCache.txt file and try again from another folder, e.g.:"
			"\n "
			"\n rm CMakeCache.txt"
			"\n cd .."
			"\n mkdir cmake-make"
			"\n cd cmake-make"
			"\n cmake ../blender"
			"\n "
			"\n Alternately define WITH_IN_SOURCE_BUILD to force this option (not recommended!)"
		)
	endif()
endif()

cmake_minimum_required(VERSION 2.8)

if(NOT EXECUTABLE_OUTPUT_PATH)
	set(FIRST_RUN "TRUE")
endif()

# this starts out unset
list(APPEND CMAKE_MODULE_PATH "${CMAKE_SOURCE_DIR}/build_files/cmake/Modules")

# avoid having empty buildtype
set(CMAKE_BUILD_TYPE_INIT "Release")

# quiet output for Makefiles, 'make -s' helps too
# set_property(GLOBAL PROPERTY RULE_MESSAGES OFF)

#-----------------------------------------------------------------------------
# Set policy

# see "cmake --help-policy CMP0003"
# So library linking is more sane
cmake_policy(SET CMP0003 NEW)

# So BUILDINFO and BLENDERPATH strings are automatically quoted
cmake_policy(SET CMP0005 NEW)

# So syntax problems are errors
cmake_policy(SET CMP0010 NEW)

# Input directories must have CMakeLists.txt
cmake_policy(SET CMP0014 NEW)

#-----------------------------------------------------------------------------
# Load some macros.
include(build_files/cmake/macros.cmake)


#-----------------------------------------------------------------------------
# Initialize project.

blender_project_hack_pre()

project(Blender)

blender_project_hack_post()

enable_testing()

#-----------------------------------------------------------------------------
# Redirect output files

set(EXECUTABLE_OUTPUT_PATH ${CMAKE_BINARY_DIR}/bin CACHE INTERNAL "" FORCE )
set(LIBRARY_OUTPUT_PATH ${CMAKE_BINARY_DIR}/lib CACHE INTERNAL "" FORCE )
set(INCLUDE_OUTPUT_PATH ${CMAKE_BINARY_DIR}/include CACHE INTERNAL "" FORCE )

#-----------------------------------------------------------------------------
# Set default config options

get_blender_version()

# Blender internal features
option(WITH_BLENDER "Build blender (disable to build only the blender player)" ON)
mark_as_advanced(WITH_BLENDER)

option(WITH_INTERNATIONAL "Enable I18N (International fonts and text)" ON)

option(WITH_PYTHON        "Enable Embedded Python API  (only disable for development)" ON)
option(WITH_PYTHON_SECURITY "Disables execution of scripts within blend files by default (recommend to leave off)" OFF)
mark_as_advanced(WITH_PYTHON)  # dont want people disabling this unless they really know what they are doing.
mark_as_advanced(WITH_PYTHON_SECURITY)  # some distrobutions see this as a security issue, rather than have them patch it, make a build option.

option(WITH_PYTHON_SAFETY "Enable internal API error checking to track invalid data to prevent crash on access (at the expense of some effeciency, only enable for development)." OFF)
option(WITH_PYTHON_MODULE "Enable building as a python module (experemental, only enable for development)" OFF)
option(WITH_BUILDINFO     "Include extra build details (only disable for development & faster builds)" ON)
option(WITH_IK_ITASC      "Enable ITASC IK solver (only disable for development & for incompatible C++ compilers)" ON)
option(WITH_FFTW3         "Enable FFTW3 support (Used for smoke and audio effects)" OFF)
option(WITH_BULLET        "Enable Bullet (Physics Engine)" ON)
option(WITH_GAMEENGINE    "Enable Game Engine" ON)
option(WITH_PLAYER        "Build Player" OFF)

# GHOST Windowing Library Options
option(WITH_GHOST_DEBUG   "Enable debugging output for the GHOST library" OFF)
mark_as_advanced(WITH_GHOST_DEBUG)

option(WITH_GHOST_SDL    "Enable building blender against SDL for windowing rather then the native APIs" OFF)
mark_as_advanced(WITH_GHOST_SDL)

# Misc...
option(WITH_HEADLESS      "Build without graphical support (renderfarm, server mode only)" OFF)
mark_as_advanced(WITH_HEADLESS)

option(WITH_AUDASPACE    "Build with blenders audio library (only disable if you know what you're doing!)" ON)
mark_as_advanced(WITH_AUDASPACE)


# (unix defaults to OpenMP On)
if(UNIX AND NOT APPLE)
	option(WITH_OPENMP        "Enable OpenMP (has to be supported by the compiler)" ON)
else()
	option(WITH_OPENMP        "Enable OpenMP (has to be supported by the compiler)" OFF)
endif()

if(UNIX AND NOT APPLE)
	option(WITH_X11_XINPUT "Enable X11 Xinput (tablet support)"	ON)
	option(WITH_BUILTIN_GLEW "Use GLEW OpenGL wrapper library bundled with blender" ON)
else()
	# not an option for other OS's
	set(WITH_BUILTIN_GLEW ON)
endif()

# Modifiers
option(WITH_MOD_FLUID        	"Enable Elbeem Modifier (Fluid Simulation)" ON)
option(WITH_MOD_SMOKE        	"Enable Smoke Modifier (Smoke Simulation)" ON)
option(WITH_MOD_DECIMATE       	"Enable Decimate Modifier" ON)
option(WITH_MOD_BOOLEAN        	"Enable Boolean Modifier" ON)
option(WITH_MOD_CLOTH_ELTOPO   	"Enable Experemental cloth solver" OFF)
mark_as_advanced(WITH_MOD_CLOTH_ELTOPO)

# Image format support
option(WITH_IMAGE_OPENEXR       "Enable OpenEXR Support (http://www.openexr.com)" ON)
option(WITH_IMAGE_OPENJPEG      "Enable OpenJpeg Support (http://www.openjpeg.org)" ON)
option(WITH_IMAGE_TIFF          "Enable LibTIFF Support" ON)
option(WITH_IMAGE_DDS           "Enable DDS Image Support" ON)
option(WITH_IMAGE_CINEON        "Enable CINEON and DPX Image Support" ON)
option(WITH_IMAGE_HDR           "Enable HDR Image Support" ON)
option(WITH_IMAGE_REDCODE       "Enable RedCode Image Support" OFF)
option(WITH_IMAGE_FRAMESERVER   "Enable image FrameServer Support for rendering" ON)

# Audio/Video format support
option(WITH_CODEC_FFMPEG        "Enable FFMPeg Support (http://ffmpeg.org)" OFF)
option(WITH_CODEC_SNDFILE       "Enable libsndfile Support (http://www.mega-nerd.com/libsndfile)" OFF)
if(APPLE OR (WIN32 AND NOT UNIX))
	option(WITH_CODEC_QUICKTIME     "Enable Quicktime Support" OFF)
endif()

# 3D format support
# disable opencollada on non-apple unix because opencollada has no package for debian
option(WITH_OPENCOLLADA		"Enable OpenCollada Support (http://www.opencollada.org)"	OFF)

# Sound output
option(WITH_SDL           "Enable SDL for sound and joystick support" ON)
option(WITH_OPENAL        "Enable OpenAL Support (http://www.openal.org)" ON)
option(WITH_JACK          "Enable Jack Support (http://www.jackaudio.org)" OFF)
option(WITH_SAMPLERATE    "Enable samplerate conversion" ON)

# Compression
option(WITH_LZO           "Enable fast LZO compression (used for pointcache)" ON)
option(WITH_LZMA          "Enable best LZMA compression, (used for pointcache)" ON)

# Misc
option(WITH_INPUT_NDOF "Enable NDOF input devices (SpaceNavigator and friends)" ON)
option(WITH_RAYOPTIMIZATION	"Enable use of SIMD (SSE) optimizations for the raytracer" ON) 
if(UNIX AND NOT APPLE)
	option(WITH_INSTALL_PORTABLE "Install redistributeable runtime, otherwise install into CMAKE_INSTALL_PREFIX" ON)
endif()
option(WITH_PYTHON_INSTALL       "Copy system python into the blender install folder" ON)
option(WITH_API_INSTALL     "Copy API header files into the blender install folder" ON)

# Cycles
option(WITH_CYCLES			"Enable Cycles Render Engine" ON)
OPTION(WITH_CYCLES_OSL		"Build with Open Shading Language support" OFF)
OPTION(WITH_CYCLES_CUDA		"Build with CUDA support" OFF)
OPTION(WITH_CYCLES_OPENCL	"Build with OpenCL support (not working)" OFF)
OPTION(WITH_CYCLES_BLENDER	"Build Blender Python extension" ON)
OPTION(WITH_CYCLES_PARTIO	"Build with Partio point cloud support (unfinished)" OFF)
OPTION(WITH_CYCLES_NETWORK	"Build with network rendering support (unfinished)" OFF)
OPTION(WITH_CYCLES_MULTI	"Build with network rendering support (unfinished)" OFF)
OPTION(WITH_CYCLES_TEST		"Build cycles test application" OFF)

# disable for now, but plan to support on all platforms eventually
option(WITH_MEM_JEMALLOC   "Enable malloc replacement (http://www.canonware.com/jemalloc)" OFF)
mark_as_advanced(WITH_MEM_JEMALLOC)

# Debug
option(WITH_CXX_GUARDEDALLOC "Enable GuardedAlloc for C++ memory allocation tracking (only enable for development)" OFF)
mark_as_advanced(WITH_CXX_GUARDEDALLOC)

option(WITH_ASSERT_ABORT "Call abort() when raising an assertion through BLI_assert()" OFF)
mark_as_advanced(WITH_ASSERT_ABORT)

if(APPLE)
	if(NOT CMAKE_OSX_ARCHITECTURES)
		set(CMAKE_OSX_ARCHITECTURES x86_64 CACHE STRING
		"Choose the architecture you want to build Blender for: i386, x86_64 or ppc"
		FORCE)
	endif()
	if(NOT CMAKE_OSX_DEPLOYMENT_TARGET)
		set(CMAKE_OSX_DEPLOYMENT_TARGET 10.5 CACHE STRING
		"Choose the minimum OSX version required: 10.4 or 10.5"
		FORCE)
	endif()
	option(WITH_COCOA	  "Use Cocoa framework instead of deprecated Carbon" ON)
	option(USE_QTKIT	  "Use QtKit instead of Carbon quicktime (needed for having partial quicktime for 64bit)" OFF)
	option(WITH_LIBS10.5  "Use 10.5 libs (needed for 64bit builds)" OFF)
endif()

#-----------------------------------------------------------------------------
# Check for conflicting/unsupported configurations

if(NOT WITH_BLENDER AND NOT WITH_PLAYER)
	message(FATAL_ERROR "At least one of WITH_BLENDER or WITH_PLAYER must be enabled, nothing to do!")
endif()

if(NOT WITH_GAMEENGINE AND WITH_PLAYER)
	message(FATAL_ERROR "WITH_PLAYER requires WITH_GAMEENGINE")
endif()

if(NOT WITH_AUDASPACE AND (WITH_OPENAL OR WITH_SDL OR WITH_JACK))
	message(FATAL_ERROR "WITH_OPENAL/WITH_SDL/WITH_JACK/WITH_CODEC_FFMPEG require WITH_AUDASPACE")
endif()

if(NOT WITH_SDL AND WITH_GHOST_SDL)
	message(FATAL_ERROR "WITH_GHOST_SDL requires WITH_SDL to be ON")
endif()

if(NOT WITH_IMAGE_OPENJPEG AND WITH_IMAGE_REDCODE)
	message(FATAL_ERROR "WITH_IMAGE_REDCODE requires WITH_IMAGE_OPENJPEG")
endif()

# python module, needs some different options
if(WITH_PYTHON_MODULE AND WITH_PLAYER)
	message(FATAL_ERROR "WITH_PYTHON_MODULE requires WITH_PLAYER to be OFF")
endif()

if(WITH_PYTHON_MODULE AND WITH_PYTHON_INSTALL)
	message(FATAL_ERROR "WITH_PYTHON_MODULE requires WITH_PYTHON_INSTALL to be OFF")
endif()

if(WITH_CODEC_QUICKTIME AND MINGW)
	message(FATAL_ERROR "MINGW requires WITH_CODEC_QUICKTIME to be OFF "
						"because it is currently unsupported, remove this "
						"line if youre a developer who wants to add support.")
endif()

# may as well build python module without a UI
if(WITH_PYTHON_MODULE)
	set(WITH_HEADLESS ON)
endif()

TEST_SSE_SUPPORT()

<<<<<<< HEAD
# XXX hack
if(WITH_CYCLES)
	set(WITH_OPENIMAGEIO ON)
	set(WITH_BOOST ON)
endif()

if(WITH_OPENIMAGEIO)
	set(WITH_BOOST ON)
=======
# don't store paths to libs for portable distrobution
if(WITH_INSTALL_PORTABLE)
	set(CMAKE_SKIP_BUILD_RPATH TRUE)
>>>>>>> f9bffb3c
endif()

#-----------------------------------------------------------------------------
# Initialize un-cached vars, avoid unused warning

# linux only, not cached
set(WITH_BINRELOC OFF)

# MAXOSX only, set to avoid uninitialized 
set(EXETYPE)

# C/C++ flags
set(PLATFORM_CFLAGS)

# these are added to later on.
set(C_WARNINGS)
set(CXX_WARNINGS)

# libraries to link the binary with passed to target_link_libraries()
# known as LLIBS to scons
set(PLATFORM_LINKLIBS)

# Added to linker flags in setup_liblinks
# - CMAKE_EXE_LINKER_FLAGS
# - CMAKE_EXE_LINKER_FLAGS_DEBUG
set(PLATFORM_LINKFLAGS)
set(PLATFORM_LINKFLAGS_DEBUG)


# disabled for now, not supported
# option(WITH_WEBPLUGIN     "Enable Web Plugin (Unix only)" OFF)

# For alternate Python locations the commandline can be used to override detected/default cache settings, e.g:
# On Unix: 
#   cmake ../blender \
#         -D PYTHON_VERSION=3.2 \
#         -D PYTHON_INCLUDE_DIR=/opt/py32/include/python3.2d \
#         -D PYTHON_LIBRARY=/opt/py32/lib/libpython3.2d.so
#
# On Macs: 
#   cmake ../blender \
#         -D PYTHON_INCLUDE_DIR=/System/Library/Frameworks/Python.framework/Versions/3.2/include/python3.2 \
#         -D PYTHON_LIBPATH=/System/Library/Frameworks/Python.framework/Versions/3.2/lib/python3.2/config \
#         -G Xcode
#
# When changing any of this remember to update the notes in doc/build_systems/cmake.txt

#-----------------------------------------------------------------------------
#Platform specifics

if(UNIX AND NOT APPLE)
	
	# needed for ubuntu 11.04
	if(EXISTS "/usr/lib/x86_64-linux-gnu")
		set(CMAKE_LIBRARY_PATH "/usr/lib/x86_64-linux-gnu;${CMAKE_LIBRARY_PATH}")
	endif()

	find_package(JPEG REQUIRED)
	find_package(PNG REQUIRED)
	find_package(ZLIB REQUIRED)
	find_package(Freetype REQUIRED)

	if(WITH_PYTHON)
		# No way to set py32. remove for now.
		# find_package(PythonLibs)

		# Use our own instead, since wothout py is such a rare case,
		# require this package
		find_package(PythonLibsUnix REQUIRED)
	endif()


	if(WITH_IMAGE_OPENEXR)
		find_package(OpenEXR)  # our own module
		if(NOT OPENEXR_FOUND)
			set(WITH_IMAGE_OPENEXR OFF)
		endif()
	endif()

	if(WITH_IMAGE_OPENJPEG)
		find_package(OpenJPEG)
		if(NOT OPENJPEG_FOUND)
			set(WITH_IMAGE_OPENJPEG OFF)
		endif()
	endif()

	if(WITH_IMAGE_TIFF)
		find_package(TIFF)
		if(NOT TIFF_FOUND)
			set(WITH_IMAGE_TIFF OFF)
		endif()
	endif()

	# Audio IO
	if(WITH_OPENAL)
		find_package(OpenAL)
		if(NOT OPENAL_FOUND)
			set(WITH_OPENAL OFF)
		endif()
	endif()

	if(WITH_SDL)
		find_package(SDL)
		mark_as_advanced(SDLMAIN_LIBRARY)
		mark_as_advanced(SDL_INCLUDE_DIR)
		mark_as_advanced(SDL_LIBRARY)
		mark_as_advanced(SDL_LIBRARY_TEMP)
		# unset(SDLMAIN_LIBRARY CACHE)
		if(NOT SDL_FOUND)
			set(WITH_SDL OFF)
		endif()
	endif()

	if(WITH_JACK)
		find_package(Jack)
		if(NOT JACK_FOUND)
			set(WITH_JACK OFF)
		endif()
	endif()

	# Codecs
	if(WITH_CODEC_SNDFILE)
		find_package(SndFile)
		if(NOT SNDFILE_FOUND)
			set(WITH_CODEC_SNDFILE OFF)
		endif()
	endif()

	if(WITH_CODEC_FFMPEG)
		set(FFMPEG /usr CACHE PATH "FFMPEG Directory")
		mark_as_advanced(FFMPEG)
		set(FFMPEG_INCLUDE_DIRS ${FFMPEG}/include)
		set(FFMPEG_LIBRARIES avformat avcodec avutil avdevice swscale CACHE STRING "FFMPEG Libraries")
		mark_as_advanced(FFMPEG_LIBRARIES)
		set(FFMPEG_LIBPATH ${FFMPEG}/lib)
		set(CMAKE_CXX_FLAGS "${CMAKE_CXX_FLAGS} -D__STDC_CONSTANT_MACROS")
	endif()

	if(WITH_INTERNATIONAL)
		find_library(INTL_LIBRARY
			NAMES intl
			PATHS
			/sw/lib
		)

		find_library(ICONV_LIBRARY
			NAMES iconv
			PATHS
			/sw/lib
		)
		mark_as_advanced(ICONV_LIBRARY)
		mark_as_advanced(INTL_LIBRARY)

		if(INTL_LIBRARY AND ICONV_LIBRARY)
			set(GETTEXT_LIB ${INTL_LIBRARY} ${ICONV_LIBRARY})
		endif()
	endif()

	if(WITH_FFTW3)
		find_package(Fftw3)
		if(NOT FFTW3_FOUND)
			set(WITH_FFTW3 OFF)
		endif()
	endif()

	if(WITH_SAMPLERATE)
		find_package(Samplerate)
		if(NOT SAMPLERATE_FOUND)
			set(WITH_SAMPLERATE OFF)
		endif()
	endif()

	if(WITH_OPENCOLLADA)
		set(OPENCOLLADA /usr/local/opencollada CACHE PATH "OpenCollada Directory")
		mark_as_advanced(OPENCOLLADA)
		set(OPENCOLLADA_LIBPATH ${OPENCOLLADA}/lib)
		set(OPENCOLLADA_LIBRARIES OpenCOLLADAStreamWriter OpenCOLLADASaxFrameworkLoader OpenCOLLADAFramework OpenCOLLADABaseUtils GeneratedSaxParser UTF MathMLSolver pcre ftoa buffer xml2)
		set(OPENCOLLADA_INCLUDE_DIR ${OPENCOLLADA})

		set(PCRE /usr CACHE PATH "PCRE Directory")
		mark_as_advanced(PCRE)
		set(PCRE_LIBPATH ${PCRE}/lib)
		set(PCRE_LIB pcre)

		set(EXPAT /usr CACHE PATH "Expat Directory")
		mark_as_advanced(EXPAT)
		set(EXPAT_LIBPATH ${EXPAT}/lib)
		set(EXPAT_LIB expat)
	endif()

	if(WITH_MEM_JEMALLOC)
		find_package(JeMalloc)
		if(NOT JEMALLOC_FOUND)
			set(WITH_MEM_JEMALLOC OFF)
		endif()
	endif()

	if (WITH_INPUT_NDOF)
		find_package(Spacenav)
		if(NOT SPACENAV_FOUND)
			set(WITH_INPUT_NDOF OFF)
		endif()

		# use generic names within blenders buildsystem.
		if(SPACENAV_FOUND)
			set(NDOF_INCLUDE_DIRS ${SPACENAV_INCLUDE_DIRS})
			set(NDOF_LIBRARIES ${SPACENAV_LIBRARIES})
		endif()
	endif()

	if(WITH_BOOST)
		if(CYCLES_BOOST)
			set(BOOST ${CYCLES_BOOST} CACHE PATH "Boost Directory")
			unset(CYCLES_BOOST CACHE)
		else()
			set(BOOST "/usr" CACHE PATH "Boost Directory")
		endif()

		set(BOOST_ROOT ${BOOST})
		set(Boost_USE_MULTITHREADED ON)
		find_package(Boost 1.34 REQUIRED COMPONENTS filesystem regex system thread)

		set(BOOST_INCLUDE_DIR ${Boost_INCLUDE_DIRS})
		set(BOOST_LIBRARIES ${Boost_LIBRARIES})
		set(BOOST_LIBPATH ${Boost_LIBRARY_DIRS})
		set(BOOST_DEFINITIONS "-DBOOST_ALL_NO_LIB")
	endif()

	if(WITH_OPENIMAGEIO)
		if(CYCLES_OIIO)
			set(OPENIMAGEIO ${CYCLES_OIIO} CACHE PATH "OpenImageIO Directory")
			unset(CYCLES_OIIO CACHE)
		else()
			set(OPENIMAGEIO "/usr" CACHE PATH "OpenImageIO Directory")
		endif()

		set(OPENIMAGEIO_INCLUDE_DIR ${OPENIMAGEIO}/include)
		set(OPENIMAGEIO_LIBRARY OpenImageIO)
		set(OPENIMAGEIO_LIBPATH ${OPENIMAGEIO}/lib)
		set(OPENIMAGEIO_DEFINITIONS)
	endif()

	# OpenSuse needs lutil, ArchLinux not, for now keep, can avoid by using --as-needed
	set(PLATFORM_LINKLIBS "-lutil -lc -lm -lpthread -lstdc++")

	if((NOT WITH_HEADLESS) AND (NOT WITH_GHOST_SDL))
		find_package(X11 REQUIRED)
		find_path(X11_XF86keysym_INCLUDE_PATH X11/XF86keysym.h ${X11_INC_SEARCH_PATH})
		mark_as_advanced(X11_XF86keysym_INCLUDE_PATH)

		list(APPEND PLATFORM_LINKLIBS ${X11_X11_LIB})

		if(WITH_X11_XINPUT)
			list(APPEND PLATFORM_LINKLIBS ${X11_Xinput_LIB})
		endif()
	endif()

	if(CMAKE_SYSTEM_NAME MATCHES "Linux")
		if(NOT WITH_PYTHON_MODULE)
			# BSD's dont use libdl.so
			list(APPEND PLATFORM_LINKLIBS -ldl)
			# binreloc is linux only
			set(BINRELOC_INCLUDE_DIRS ${CMAKE_SOURCE_DIR}/extern/binreloc/include)
			set(WITH_BINRELOC ON)
		endif()
	endif()

	set(PLATFORM_LINKFLAGS "-pthread")

	set(CMAKE_C_FLAGS "${CMAKE_C_FLAGS} -D_LARGEFILE_SOURCE -D_FILE_OFFSET_BITS=64 -D_LARGEFILE64_SOURCE")
	set(CMAKE_CXX_FLAGS "${CMAKE_CXX_FLAGS} -D_LARGEFILE_SOURCE -D_FILE_OFFSET_BITS=64 -D_LARGEFILE64_SOURCE")

	# GNU Compiler
	if(CMAKE_COMPILER_IS_GNUCC)
		set(PLATFORM_CFLAGS "-pipe -fPIC -funsigned-char -fno-strict-aliasing")
	# CLang is the same as GCC for now.
	elseif(CMAKE_CXX_COMPILER_ID MATCHES "Clang")
		set(PLATFORM_CFLAGS "-pipe -fPIC -funsigned-char -fno-strict-aliasing")
	# Intel C++ Compiler
	elseif(CMAKE_C_COMPILER_ID MATCHES "Intel")
		# think these next two are broken
		find_program(XIAR xiar) 
		if(XIAR) 
			set(CMAKE_AR "${XIAR}")
		endif() 
		mark_as_advanced(XIAR)

		find_program(XILD xild) 
		if(XILD) 
			set(CMAKE_LINKER "${XILD}")
		endif() 
		mark_as_advanced(XILD)

		set(CMAKE_C_FLAGS "${CMAKE_C_FLAGS} -fp-model precise -prec_div -parallel")
		set(CMAKE_CXX_FLAGS "${CMAKE_CXX_FLAGS} -fp-model precise -prec_div -parallel")

		# set(PLATFORM_CFLAGS "${PLATFORM_CFLAGS} -diag-enable sc3")
		set(PLATFORM_CFLAGS "-pipe -fPIC -funsigned-char -fno-strict-aliasing")
		set(PLATFORM_LINKFLAGS "${PLATFORM_LINKFLAGS} -static-intel")
	endif()

elseif(WIN32)

	# this file is included anyway when building under Windows with cl.exe
	#  include(${CMAKE_ROOT}/Modules/Platform/Windows-cl.cmake)

	set(LIBDIR ${CMAKE_SOURCE_DIR}/../lib/windows)

	# Setup 64bit and 64bit windows systems
	if(CMAKE_CL_64)
		message("64 bit compiler detected.")
		set(LIBDIR ${CMAKE_SOURCE_DIR}/../lib/win64)
	endif()
	
	add_definitions(-DWIN32)

	if(WITH_INTERNATIONAL)
		set(ICONV ${LIBDIR}/iconv)
		set(ICONV_INCLUDE_DIRS ${ICONV}/include)
		set(ICONV_LIBRARIES iconv)
		set(ICONV_LIBPATH ${ICONV}/lib)
	endif()

	if(WITH_SAMPLERATE)
		set(SAMPLERATE ${LIBDIR}/samplerate)
		set(SAMPLERATE_INCLUDE_DIRS ${SAMPLERATE}/include)
		set(SAMPLERATE_LIBRARIES libsamplerate)
		set(SAMPLERATE_LIBPATH ${SAMPLERATE}/lib)
	endif()

	set(PNG "${LIBDIR}/png")
	set(PNG_INCLUDE_DIR "${PNG}/include")
	set(PNG_LIBPATH ${PNG}/lib) # not cmake defined

	set(JPEG "${LIBDIR}/jpeg")
	set(JPEG_INCLUDE_DIR "${JPEG}/include")
	set(JPEG_LIBPATH ${JPEG}/lib) # not cmake defined

	set(WINTAB_INC ${LIBDIR}/wintab/include) 

	if(WITH_OPENAL)
		set(OPENAL ${LIBDIR}/openal)
		set(OPENAL_INCLUDE_DIR ${OPENAL}/include)
		set(OPENAL_LIBRARY wrap_oal)
		set(OPENAL_LIBPATH ${OPENAL}/lib)
	endif()

	if(WITH_CODEC_SNDFILE)
		set(SNDFILE ${LIBDIR}/sndfile)
		set(SNDFILE_INCLUDE_DIRS ${SNDFILE}/include)
		set(SNDFILE_LIBRARIES libsndfile-1)
		set(SNDFILE_LIBPATH ${SNDFILE}/lib) # TODO, deprecate
	endif()

	if(WITH_SDL)
		set(SDL ${LIBDIR}/sdl)
		set(SDL_INCLUDE_DIR ${SDL}/include)
		set(SDL_LIBRARY SDL)
		set(SDL_LIBPATH ${SDL}/lib)
	endif()

	if(WITH_CODEC_QUICKTIME)
		set(QUICKTIME ${LIBDIR}/QTDevWin)
		set(QUICKTIME_INCLUDE_DIRS ${QUICKTIME}/CIncludes)
		set(QUICKTIME_LIBRARIES qtmlClient)
		set(QUICKTIME_LIBPATH ${QUICKTIME}/Libraries)
	endif()

	if(WITH_RAYOPTIMIZATION AND SUPPORT_SSE_BUILD)
		add_definitions(-D__SSE__ -D__MMX__)
	endif()

	if(MSVC)
		if(CMAKE_CL_64)
			set(PLATFORM_LINKLIBS ws2_32 vfw32 winmm kernel32 user32 gdi32 comdlg32 advapi32 shfolder shell32 ole32 oleaut32 uuid)
		else()
			set(PLATFORM_LINKLIBS ws2_32 vfw32 winmm kernel32 user32 gdi32 comdlg32 advapi32 shfolder shell32 ole32 oleaut32 uuid)
		endif()

		add_definitions(/D_CRT_NONSTDC_NO_DEPRECATE /D_CRT_SECURE_NO_DEPRECATE /D_SCL_SECURE_NO_DEPRECATE /D_CONSOLE /D_LIB)

		set(CMAKE_CXX_FLAGS "/nologo /J /W0 /Gd /wd4018 /wd4244 /wd4305 /wd4800 /wd4065 /wd4267 /we4013" CACHE STRING "MSVC MT C++ flags " FORCE)
		set(CMAKE_C_FLAGS   "/nologo /J /W0 /Gd /wd4018 /wd4244 /wd4305 /wd4800 /wd4065 /wd4267 /we4013 /EHsc" CACHE STRING "MSVC MT C++ flags " FORCE)

		if(CMAKE_CL_64)
			set(CMAKE_CXX_FLAGS_DEBUG "/D_DEBUG /Od /Gm /EHsc /RTC1 /MTd /W3 /nologo /Zi /J" CACHE STRING "MSVC MT flags " FORCE)
		else()
			set(CMAKE_CXX_FLAGS_DEBUG "/D_DEBUG /Od /Gm /EHsc /RTC1 /MTd /W3 /nologo /ZI /J" CACHE STRING "MSVC MT flags " FORCE)
		endif()
		set(CMAKE_CXX_FLAGS_RELEASE "/O2 /Ob2 /DNDEBUG /EHsc /MT /W3 /nologo /J" CACHE STRING "MSVC MT flags " FORCE)
		set(CMAKE_CXX_FLAGS_MINSIZEREL "/O1 /Ob1 /DNDEBUG /EHsc /MT /W3 /nologo /J" CACHE STRING "MSVC MT flags " FORCE)
		set(CMAKE_CXX_FLAGS_RELWITHDEBINFO "/O2 /Ob1 /DNDEBUG /EHsc /MT /W3 /nologo /Zi /J" CACHE STRING "MSVC MT flags " FORCE)
		if(CMAKE_CL_64)
			set(CMAKE_C_FLAGS_DEBUG "/D_DEBUG /Od /Gm /EHsc /RTC1 /MTd /W3 /nologo /Zi /J" CACHE STRING "MSVC MT flags " FORCE)
		else()
			set(CMAKE_C_FLAGS_DEBUG "/D_DEBUG /Od /Gm /EHsc /RTC1 /MTd /W3 /nologo /ZI /J" CACHE STRING "MSVC MT flags " FORCE)
		endif()
		set(CMAKE_C_FLAGS_RELEASE "/O2 /Ob2 /DNDEBUG /EHsc /MT /W3 /nologo /J" CACHE STRING "MSVC MT flags " FORCE)
		set(CMAKE_C_FLAGS_MINSIZEREL "/O1 /Ob1 /DNDEBUG /EHsc /MT /W3 /nologo /J" CACHE STRING "MSVC MT flags " FORCE)
		set(CMAKE_C_FLAGS_RELWITHDEBINFO "/O2 /Ob1 /DNDEBUG /EHsc /MT /W3 /nologo /Zi /J" CACHE STRING "MSVC MT flags " FORCE)

		if(WITH_INTERNATIONAL)
			set(GETTEXT ${LIBDIR}/gettext)
			set(GETTEXT_INC ${GETTEXT}/include)
			set(GETTEXT_LIBPATH ${GETTEXT}/lib)
			if(CMAKE_CL_64)
				set(GETTEXT_LIB gettext)
			else()
				set(GETTEXT_LIB gnu_gettext)
			endif()
		endif()

		if(CMAKE_CL_64)
			set(PNG_LIBRARIES libpng)
		else()
			set(PNG_LIBRARIES libpng_st)
		endif()
		set(JPEG_LIBRARIES libjpeg)

		set(ZLIB_INCLUDE_DIRS ${LIBDIR}/zlib/include)
		if(CMAKE_CL_64)
			set(ZLIB_LIBRARIES ${LIBDIR}/zlib/lib/libz.lib)
		else()
			set(ZLIB_LIBRARIES ${LIBDIR}/zlib/lib/zlib.lib)
		endif()

		set(PTHREADS_INCLUDE_DIRS ${LIBDIR}/pthreads/include)
		set(PTHREADS_LIBRARIES ${LIBDIR}/pthreads/lib/pthreadVC2.lib)

		set(FREETYPE ${LIBDIR}/freetype)
		set(FREETYPE_INCLUDE_DIRS
			${LIBDIR}/freetype/include
			${LIBDIR}/freetype/include/freetype2
		)
		set(FREETYPE_LIBRARY ${LIBDIR}/freetype/lib/freetype2ST.lib)

		if(WITH_FFTW3)
			set(FFTW3 ${LIBDIR}/fftw3)
			set(FFTW3_LIBRARIES libfftw)
			set(FFTW3_INCLUDE_DIRS ${FFTW3}/include)
			set(FFTW3_LIBPATH ${FFTW3}/lib)
		endif()

		if(WITH_OPENCOLLADA)
			set(OPENCOLLADA_INCLUDE_DIR
				${LIBDIR}/opencollada/include
			)
			set(OPENCOLLADA_LIBRARIES
				${LIBDIR}/opencollada/lib/OpenCOLLADASaxFrameworkLoader.lib
				${LIBDIR}/opencollada/lib/OpenCOLLADAFramework.lib
				${LIBDIR}/opencollada/lib/OpenCOLLADABaseUtils.lib
				${LIBDIR}/opencollada/lib/OpenCOLLADAStreamWriter.lib
				${LIBDIR}/opencollada/lib/MathMLSolver.lib
				${LIBDIR}/opencollada/lib/GeneratedSaxParser.lib
				${LIBDIR}/opencollada/lib/xml2.lib
				${LIBDIR}/opencollada/lib/buffer.lib
				${LIBDIR}/opencollada/lib/ftoa.lib
				${LIBDIR}/opencollada/lib/UTF.lib
			)
			set(PCRE_LIB
				${LIBDIR}/opencollada/lib/pcre.lib
			)
		endif()

		if(WITH_CODEC_FFMPEG)
			set(FFMPEG_INCLUDE_DIRS
				${LIBDIR}/ffmpeg/include
				${LIBDIR}/ffmpeg/include/msvc
			)
			set(FFMPEG_LIBRARIES
				${LIBDIR}/ffmpeg/lib/avcodec-53.lib
				${LIBDIR}/ffmpeg/lib/avformat-53.lib
				${LIBDIR}/ffmpeg/lib/avdevice-53.lib
				${LIBDIR}/ffmpeg/lib/avutil-51.lib
				${LIBDIR}/ffmpeg/lib/swscale-2.lib
			)
		endif()

		if(WITH_IMAGE_OPENEXR)
			if(MSVC90)
				set(MSVC_LIB _vs2008)
				set(MSVC_INC)
			elseif(MSVC10)
				set(MSVC_LIB _vs2010)
				set(MSVC_INC _vs2010)
			else()
				set(MSVC_LIB msvc)
				set(MSVC_INC)
			endif()
			set(OPENEXR ${LIBDIR}/openexr)
			set(OPENEXR_LIBPATH ${OPENEXR}/lib${MSVC_LIB})
			set(OPENEXR_LIBRARIES
				${OPENEXR_LIBPATH}/Iex.lib
				${OPENEXR_LIBPATH}/Half.lib
				${OPENEXR_LIBPATH}/IlmImf.lib
				${OPENEXR_LIBPATH}/Imath.lib
				${OPENEXR_LIBPATH}/IlmThread.lib
			)
			set(OPENEXR_INCUDE ${OPENEXR}/include${MSVC_INC})
			set(OPENEXR_INCLUDE_DIRS
				${OPENEXR_INCUDE}
			        ${OPENEXR_INCUDE}/IlmImf
				${OPENEXR_INCUDE}/Iex
				${OPENEXR_INCUDE}/Imath
			)
			unset(OPENEXR_INCUDE)
			unset(OPENEXR_LIBPATH)
		endif()

		if(WITH_IMAGE_TIFF)
			set(TIFF_LIBRARY ${LIBDIR}/tiff/lib/libtiff.lib)
			set(TIFF_INCLUDE_DIR ${LIBDIR}/tiff/include)
		endif()

		if(WITH_JACK)
			set(JACK_INCLUDE_DIRS
				${LIBDIR}/jack/include/jack
				${LIBDIR}/jack/include
			)
			set(JACK_LIBRARIES ${LIBDIR}/jack/lib/libjack.lib)
		endif()

		if(WITH_PYTHON)
			# normally cached but not since we include them with blender
			set(PYTHON_VERSION 3.2) # CACHE STRING)
			set(PYTHON_INCLUDE_DIR "${LIBDIR}/python/include/python${PYTHON_VERSION}") # CACHE PATH)
			set(PYTHON_LIBRARY "${LIBDIR}/python/lib/python32.lib") #CACHE FILEPATH)

			# uncached vars
			set(PYTHON_INCLUDE_DIRS "${PYTHON_INCLUDE_DIR}")
			set(PYTHON_LIBRARIES  "${PYTHON_LIBRARY}")
		endif()

		if(WITH_BOOST)
			set(BOOST ${LIBDIR}/boost)
			set(BOOST_INCLUDE_DIR ${BOOST}/include)
			set(BOOST_POSTFIX "vc90-mt-s-1_46_1.lib")
			set(BOOST_DEBUG_POSTFIX "vc90-mt-sgd-1_46_1.lib")
			set(BOOST_LIBRARIES
				optimized libboost_date_time-${BOOST_POSTFIX} libboost_filesystem-${BOOST_POSTFIX}
				libboost_regex-${BOOST_POSTFIX} libboost_system-${BOOST_POSTFIX} libboost_thread-${BOOST_POSTFIX}
				debug libboost_date_time-${BOOST_DEBUG_POSTFIX} libboost_filesystem-${BOOST_DEBUG_POSTFIX}
				libboost_regex-${BOOST_DEBUG_POSTFIX} libboost_system-${BOOST_DEBUG_POSTFIX} libboost_thread-${BOOST_DEBUG_POSTFIX})
			set(BOOST_LIBPATH ${BOOST}/lib)
			set(BOOST_DEFINITIONS "-DBOOST_ALL_NO_LIB")
		endif()
			
		if(WITH_OPENIMAGEIO)
			set(OPENIMAGEIO ${LIBDIR}/openimageio)
			set(OPENIMAGEIO_INCLUDE_DIR ${OPENIMAGEIO}/include)
			set(OPENIMAGEIO_LIBRARY OpenImageIO)
			set(OPENIMAGEIO_LIBPATH ${OPENIMAGEIO}/lib)
			set(OPENIMAGEIO_DEFINITIONS)
		endif()

		set(PLATFORM_LINKFLAGS "/SUBSYSTEM:CONSOLE /STACK:2097152 /INCREMENTAL:NO /NODEFAULTLIB:msvcrt.lib /NODEFAULTLIB:msvcmrt.lib /NODEFAULTLIB:msvcurt.lib /NODEFAULTLIB:msvcrtd.lib")

		# MSVC only, Mingw doesnt need
		if(CMAKE_CL_64)
			set(PLATFORM_LINKFLAGS "/MACHINE:X64 /OPT:NOREF ${PLATFORM_LINKFLAGS}")
		else()
			set(PLATFORM_LINKFLAGS "/MACHINE:IX86 /LARGEADDRESSAWARE ${PLATFORM_LINKFLAGS}")
		endif()

		set(PLATFORM_LINKFLAGS_DEBUG "/NODEFAULTLIB:libcmt.lib /NODEFAULTLIB:libc.lib")

	else()
		# keep GCC spesific stuff here
		if(CMAKE_COMPILER_IS_GNUCC)
			set(PLATFORM_LINKLIBS "-lshell32 -lshfolder -lgdi32 -lmsvcrt -lwinmm -lmingw32 -lm -lws2_32 -lz -lstdc++ -lole32 -luuid")
			set(PLATFORM_CFLAGS "-pipe -funsigned-char -fno-strict-aliasing")

			add_definitions(-D_LARGEFILE_SOURCE -D_FILE_OFFSET_BITS=64 -D_LARGEFILE64_SOURCE)
		endif()

		add_definitions(-DFREE_WINDOWS)

		set(CMAKE_CXX_FLAGS_DEBUG "${CMAKE_CXX_FLAGS_DEBUG} -D_DEBUG")
		set(CMAKE_C_FLAGS_DEBUG "${CMAKE_C_FLAGS_DEBUG} -D_DEBUG")

		if(WITH_INTERNATIONAL)
			set(GETTEXT ${LIBDIR}/gcc/gettext)
			set(GETTEXT_INC ${GETTEXT}/include)
			set(GETTEXT_LIBPATH ${GETTEXT}/lib)
			set(GETTEXT_LIB intl)
		endif()

		set(JPEG_LIBRARIES libjpeg)
		set(PNG_LIBRARIES png)

		set(ZLIB ${LIBDIR}/zlib)
		set(ZLIB_INCLUDE_DIRS ${ZLIB}/include)
		set(ZLIB_LIBPATH ${ZLIB}/lib)
		set(ZLIB_LIBRARIES z)

		set(PTHREADS ${LIBDIR}/pthreads)
		set(PTHREADS_INCLUDE_DIRS ${PTHREADS}/include)
		set(PTHREADS_LIBPATH ${PTHREADS}/lib)
		set(PTHREADS_LIBRARIES pthreadGC2)
		
		set(FREETYPE ${LIBDIR}/gcc/freetype)
		set(FREETYPE_INCLUDE_DIRS ${FREETYPE}/include ${FREETYPE}/include/freetype2)
		set(FREETYPE_LIBPATH ${FREETYPE}/lib)
		set(FREETYPE_LIBRARY freetype)

		if(WITH_FFTW3)
			set(FFTW3 ${LIBDIR}/gcc/fftw3)
			set(FFTW3_LIBRARIES fftw3)
			set(FFTW3_INCLUDE_DIRS ${FFTW3}/include)
			set(FFTW3_LIBPATH ${FFTW3}/lib)
		endif()

		if(WITH_OPENCOLLADA)
			set(OPENCOLLADA ${LIBDIR}/gcc/opencollada)
			set(OPENCOLLADA_INCLUDE_DIR ${OPENCOLLADA}/include)
			set(OPENCOLLADA_LIBPATH ${OPENCOLLADA}/lib ${OPENCOLLADA}/lib)
			set(OPENCOLLADA_LIBRARIES OpenCOLLADAStreamWriter OpenCOLLADASaxFrameworkLoader OpenCOLLADAFramework OpenCOLLADABaseUtils GeneratedSaxParser UTF MathMLSolver expat pcre buffer ftoa)
			set(PCRE_LIB pcre)
		endif()
		
		if(WITH_CODEC_FFMPEG)
			set(FFMPEG ${LIBDIR}/ffmpeg)
			set(FFMPEG_INCLUDE_DIRS ${FFMPEG}/include ${FFMPEG}/include)
			set(FFMPEG_LIBRARIES avcodec-53 avformat-53 avdevice-53 avutil-51 swscale-2)
			set(FFMPEG_LIBPATH ${FFMPEG}/lib)
		endif()

		if(WITH_IMAGE_OPENEXR)
			set(OPENEXR ${LIBDIR}/gcc/openexr)
			set(OPENEXR_INCLUDE_DIRS ${OPENEXR}/include/OpenEXR)
			set(OPENEXR_LIBRARIES Half IlmImf Imath IlmThread Iex)
			set(OPENEXR_LIBPATH ${OPENEXR}/lib)
		endif()

		if(WITH_IMAGE_TIFF)
			set(TIFF ${LIBDIR}/gcc/tiff)
			set(TIFF_LIBRARY tiff)
			set(TIFF_INCLUDE_DIR ${TIFF}/include)
			set(TIFF_LIBPATH ${TIFF}/lib)
		endif()

		if(WITH_JACK)
			set(JACK ${LIBDIR}/jack)
			set(JACK_INCLUDE_DIRS ${JACK}/include/jack ${JACK}/include)
			set(JACK_LIBRARIES jack)
			set(JACK_LIBPATH ${JACK}/lib)
			
			# TODO, gives linking errors, force off
			set(WITH_JACK OFF)
		endif()

		if(WITH_PYTHON)
			# normally cached but not since we include them with blender
			set(PYTHON_VERSION 3.2) #  CACHE STRING)
			set(PYTHON_INCLUDE_DIR "${LIBDIR}/python/include/python${PYTHON_VERSION}")  # CACHE PATH)
			set(PYTHON_LIBRARY "${LIBDIR}/python/lib/python32mw.lib")  # CACHE FILEPATH)

			# uncached vars
			set(PYTHON_INCLUDE_DIRS "${PYTHON_INCLUDE_DIR}")
			set(PYTHON_LIBRARIES  "${PYTHON_LIBRARY}")
		endif()

		set(PLATFORM_LINKFLAGS "--stack,2097152")

	endif()

	# used in many places so include globally, like OpenGL
	blender_include_dirs("${PTHREADS_INCLUDE_DIRS}")

elseif(APPLE)

	if (${CMAKE_OSX_DEPLOYMENT_TARGET} STREQUAL "10.5")
		set(WITH_LIBS10.5 ON CACHE BOOL "Use 10.5 libs" FORCE)
	endif()

	if(WITH_LIBS10.5)
		set(LIBDIR ${CMAKE_SOURCE_DIR}/../lib/darwin-9.x.universal)
	else()
		if(CMAKE_OSX_ARCHITECTURES MATCHES i386)
			set(LIBDIR ${CMAKE_SOURCE_DIR}/../lib/darwin-8.x.i386)
		else()
			set(LIBDIR ${CMAKE_SOURCE_DIR}/../lib/darwin-8.0.0-powerpc)
		endif()
	endif()
	

	if(WITH_OPENAL)
		find_package(OpenAL)
		if(OPENAL_FOUND)
			set(WITH_OPENAL ON)
			set(OPENAL_INCLUDE_DIR "${LIBDIR}/openal/include")
		else()
			set(WITH_OPENAL OFF)
		endif()
	endif()

	if(WITH_JACK)
		set(JACK /usr)
		set(JACK_INCLUDE_DIRS ${JACK}/include/jack)
		set(JACK_LIBRARIES jack)
		set(JACK_LIBPATH ${JACK}/lib)
	endif()

	if(WITH_CODEC_SNDFILE)
		set(SNDFILE ${LIBDIR}/sndfile)
		set(SNDFILE_INCLUDE_DIRS ${SNDFILE}/include)
		set(SNDFILE_LIBRARIES sndfile FLAC ogg vorbis vorbisenc)
		set(SNDFILE_LIBPATH ${SNDFILE}/lib ${FFMPEG}/lib)  # TODO, deprecate
	endif()

	if(WITH_PYTHON)
		# we use precompiled libraries for py 3.2 and up by default

		# normally cached but not since we include them with blender
                set(PYTHON_VERSION 3.2)
		set(PYTHON_INCLUDE_DIR "${LIBDIR}/python/include/python${PYTHON_VERSION}")
		# set(PYTHON_BINARY "${LIBDIR}/python/bin/python${PYTHON_VERSION}") # not used yet
		set(PYTHON_LIBRARY python${PYTHON_VERSION})
		set(PYTHON_LIBPATH "${LIBDIR}/python/lib/python${PYTHON_VERSION}")
		# set(PYTHON_LINKFLAGS "-u _PyMac_Error")  # won't  build with this enabled

		# uncached vars
		set(PYTHON_INCLUDE_DIRS "${PYTHON_INCLUDE_DIR}")
		set(PYTHON_LIBRARIES  "${PYTHON_LIBRARY}")
	endif()

	if(WITH_INTERNATIONAL)
		set(GETTEXT ${LIBDIR}/gettext)
		set(GETTEXT_INC "${GETTEXT}/include")
		set(GETTEXT_LIB intl iconv)
		set(GETTEXT_LIBPATH ${GETTEXT}/lib)
	endif()

	if(WITH_FFTW3)
		set(FFTW3 ${LIBDIR}/fftw3)
		set(FFTW3_INCLUDE_DIRS ${FFTW3}/include)
		set(FFTW3_LIBRARIES fftw3)
		set(FFTW3_LIBPATH ${FFTW3}/lib)
	endif()

	set(PNG_LIBRARIES png)
	set(JPEG_LIBRARIES jpeg)

	set(ZLIB /usr)
	set(ZLIB_INCLUDE_DIRS "${ZLIB}/include")
	set(ZLIB_LIBRARIES z bz2)

	set(FREETYPE ${LIBDIR}/freetype)
	set(FREETYPE_INCLUDE_DIRS ${FREETYPE}/include ${FREETYPE}/include/freetype2)
	set(FREETYPE_LIBPATH ${FREETYPE}/lib)
	set(FREETYPE_LIBRARY freetype)

	if(WITH_IMAGE_OPENEXR)
		set(OPENEXR ${LIBDIR}/openexr)
		set(OPENEXR_INCLUDE_DIRS ${OPENEXR}/include/OpenEXR)
		set(OPENEXR_LIBRARIES Iex Half IlmImf Imath IlmThread)
		set(OPENEXR_LIBPATH ${OPENEXR}/lib)
	endif()

	if(WITH_CODEC_FFMPEG)
		set(FFMPEG ${LIBDIR}/ffmpeg)
		set(FFMPEG_INCLUDE_DIRS ${FFMPEG}/include)
		set(FFMPEG_LIBRARIES avcodec avdevice avformat avutil mp3lame swscale x264 xvidcore theora theoradec theoraenc vorbis vorbisenc vorbisfile ogg)
		set(FFMPEG_LIBPATH ${FFMPEG}/lib)
		set(CMAKE_CXX_FLAGS "${CMAKE_CXX_FLAGS} -D__STDC_CONSTANT_MACROS")
	endif()

	if(WITH_SAMPLERATE)
		set(SAMPLERATE ${LIBDIR}/samplerate)
		set(SAMPLERATE_INCLUDE_DIRS ${SAMPLERATE}/include)
		set(SAMPLERATE_LIBRARIES samplerate)
		set(SAMPLERATE_LIBPATH ${SAMPLERATE}/lib)
	endif()

	find_library(SYSTEMSTUBS_LIBRARY 
		NAMES 
		SystemStubs 
		PATHS
	)
	mark_as_advanced(SYSTEMSTUBS_LIBRARY)
	if(SYSTEMSTUBS_LIBRARY)
		set(PLATFORM_LINKLIBS stdc++ SystemStubs)
 	else()
		set(PLATFORM_LINKLIBS stdc++)
	endif()

	if(WITH_COCOA)
		set(PLATFORM_CFLAGS "-pipe -funsigned-char -DGHOST_COCOA")
		set(PLATFORM_LINKFLAGS "-fexceptions -framework CoreServices -framework Foundation -framework IOKit -framework AppKit -framework Cocoa -framework Carbon -framework AudioUnit -framework AudioToolbox -framework CoreAudio")
		if(USE_QTKIT)
			set(PLATFORM_CFLAGS "${PLATFORM_CFLAGS} -DUSE_QTKIT")
			set(PLATFORM_LINKFLAGS "${PLATFORM_LINKFLAGS} -framework QTKit")
			if(CMAKE_OSX_ARCHITECTURES MATCHES i386)
				set(PLATFORM_LINKFLAGS "${PLATFORM_LINKFLAGS} -framework QuickTime")
				#libSDL still needs 32bit carbon quicktime 
			endif()
		elseif(WITH_CODEC_QUICKTIME)
			set(PLATFORM_LINKFLAGS "${PLATFORM_LINKFLAGS} -framework QuickTime")
		endif()

		# XXX - SOME MAC DEV PLEASE TEST WITH THE SDK INSTALLED! 
		# ALSO SHOULD BE MOVED INTO OWN MODULE WHEN FUNCTIONAL
		if(WITH_INPUT_NDOF)
			# This thread it *should* work and check the framework - campbell
			# http://www.cmake.org/pipermail/cmake/2005-December/007740.html
			find_library(3D_CONNEXION_CLIENT_LIBRARY
				NAMES 3DconnexionClient
			)
			if(NOT 3D_CONNEXION_CLIENT_LIBRARY)
				set(WITH_INPUT_NDOF OFF)
			endif()

			if(WITH_INPUT_NDOF)
				set(PLATFORM_LINKFLAGS "${PLATFORM_LINKFLAGS} -weak_framework 3DconnexionClient")
			endif()
		endif()

	else()
		set(PLATFORM_CFLAGS "-pipe -funsigned-char")
		set(PLATFORM_LINKFLAGS "-fexceptions -framework CoreServices -framework Foundation -framework IOKit -framework AppKit -framework Carbon -framework AGL -framework AudioUnit -framework AudioToolbox -framework CoreAudio -framework QuickTime")
		set(WITH_INPUT_NDOF OFF)  # unsupported
	endif()

	if(WITH_OPENCOLLADA)
		set(OPENCOLLADA ${LIBDIR}/opencollada)
		set(OPENCOLLADA_INCLUDE_DIR ${OPENCOLLADA}/include)
		set(OPENCOLLADA_LIBPATH ${OPENCOLLADA}/lib)
		set(OPENCOLLADA_LIBRARIES "OpenCOLLADASaxFrameworkLoader -lOpenCOLLADAFramework -lOpenCOLLADABaseUtils -lOpenCOLLADAStreamWriter -lMathMLSolver -lGeneratedSaxParser -lUTF -lxml2 -lbuffer -lftoa" )
		#pcre is bundled with openCollada
		#set(PCRE ${LIBDIR}/pcre)
		#set(PCRE_LIBPATH ${PCRE}/lib)
		set(PCRE_LIB pcre)
		#libxml2 is used
		#set(EXPAT ${LIBDIR}/expat)
		#set(EXPAT_LIBPATH ${EXPAT}/lib)
		set(EXPAT_LIB)
	endif()

	if(WITH_SDL)
		set(SDL ${LIBDIR}/sdl)
		set(SDL_INCLUDE_DIR ${SDL}/include)
		set(SDL_LIBRARY SDL)
		set(SDL_LIBPATH ${SDL}/lib)
	endif()

	set(PNG "${LIBDIR}/png")
	set(PNG_INCLUDE_DIR "${PNG}/include")
	set(PNG_LIBPATH ${PNG}/lib)

	set(JPEG "${LIBDIR}/jpeg")
	set(JPEG_INCLUDE_DIR "${JPEG}/include")
	set(JPEG_LIBPATH ${JPEG}/lib)

	if(WITH_IMAGE_TIFF)
		set(TIFF ${LIBDIR}/tiff)
		set(TIFF_INCLUDE_DIR ${TIFF}/include)
		set(TIFF_LIBRARY tiff)
		set(TIFF_LIBPATH ${TIFF}/lib)
	endif()

	if (WITH_INPUT_NDOF)
		# linker needs "-weak_framework 3DconnexionClient"
	endif()

	if(WITH_BOOST)
		set(BOOST ${LIBDIR}/boost)
		set(BOOST_INCLUDE_DIR ${BOOST}/include)
		set(BOOST_LIBRARIES boost_date_time-mt boost_filesystem-mt boost_regex-mt boost_system-mt boost_thread-mt)
		set(BOOST_LIBPATH ${BOOST}/lib)
		set(BOOST_DEFINITIONS)
	endif()

	if(WITH_OPENIMAGEIO)
		set(OPENIMAGEIO ${LIBDIR}/openimageio)
		set(OPENIMAGEIO_INCLUDE_DIR ${OPENIMAGEIO}/include)
		set(OPENIMAGEIO_LIBRARY OpenImageIO ${PNG_LIBRARIES} ${JPEG_LIBRARIES} ${TIFF_LIBRARY} ${OPENEXR_LIBRARIES} ${ZLIB_LIBRARIES})
		set(OPENIMAGEIO_LIBPATH ${OPENIMAGEIO}/lib ${JPEG_LIBPATH} ${PNG_LIBPATH} ${TIFF_LIBPATH} ${OPENEXR_LIBPATH} ${ZLIB_LIBPATH})
		set(OPENIMAGEIO_DEFINITIONS "-DOIIO_STATIC_BUILD")
	endif()

	set(EXETYPE MACOSX_BUNDLE)

	set(CMAKE_C_FLAGS_DEBUG "-fno-strict-aliasing -g")
	set(CMAKE_CXX_FLAGS_DEBUG "-fno-strict-aliasing -g")
	if(CMAKE_OSX_ARCHITECTURES MATCHES "i386")
		set(CMAKE_CXX_FLAGS_RELEASE "-O3 -mdynamic-no-pic -ftree-vectorize -msse -msse2 -fvariable-expansion-in-unroller")
		set(CMAKE_C_FLAGS_RELEASE "-O3 -mdynamic-no-pic -ftree-vectorize -msse -msse2 -fvariable-expansion-in-unroller")
	elseif(CMAKE_OSX_ARCHITECTURES MATCHES "x86_64")
		set(CMAKE_CXX_FLAGS_RELEASE "-O3 -mdynamic-no-pic -ftree-vectorize -msse -msse2 -msse3 -mssse3 -fvariable-expansion-in-unroller")
		set(CMAKE_C_FLAGS_RELEASE "-O3 -mdynamic-no-pic -ftree-vectorize -msse -msse2 -msse3 -mssse3 -fvariable-expansion-in-unroller")
	else()
		set(CMAKE_C_FLAGS_RELEASE "-mdynamic-no-pic -fno-strict-aliasing")
		set(CMAKE_CXX_FLAGS_RELEASE "-mdynamic-no-pic -fno-strict-aliasing")
	endif()
endif()

#-----------------------------------------------------------------------------
# Common.

if(APPLE OR WIN32)
	if(NOT EXISTS "${LIBDIR}/")
		message(FATAL_ERROR "Apple and Windows require pre-compiled libs at: '${LIBDIR}'")
	endif()
endif()

# See TEST_SSE_SUPPORT() for how this is defined.

if(WITH_RAYOPTIMIZATION)
	if(CMAKE_COMPILER_IS_GNUCC)
		set(_sse "-msse")
		set(_sse2 "-msse2")
	elseif(MSVC)
		set(_sse "/arch:SSE")
		set(_sse2 "/arch:SSE2")
	else()
		message(WARNING "SSE flags for this compiler not known")
		set(_sse)
		set(_sse2)
	endif()

	if(SUPPORT_SSE_BUILD)
		set(PLATFORM_CFLAGS " ${_sse} ${PLATFORM_CFLAGS}")
		add_definitions(-D__SSE__ -D__MMX__)
	endif()
	if(SUPPORT_SSE2_BUILD)
		set(PLATFORM_CFLAGS " ${_sse2} ${PLATFORM_CFLAGS}")
		add_definitions(-D__SSE2__)
		if(NOT SUPPORT_SSE_BUILD) # dont double up
			add_definitions(-D__MMX__)
		endif()
	endif()
	unset(_sse)
	unset(_sse2)
endif()

if(WITH_IMAGE_OPENJPEG)
	if(UNIX AND NOT APPLE)
		# dealt with above
	else()
		set(OPENJPEG_INCLUDE_DIRS "${CMAKE_SOURCE_DIR}/extern/libopenjpeg")
	endif()
endif()

if(WITH_IMAGE_REDCODE)
	set(REDCODE ${CMAKE_SOURCE_DIR}/extern)
	set(REDCODE_INC ${REDCODE})
endif()

#-----------------------------------------------------------------------------
# Blender WebPlugin

if(WITH_WEBPLUGIN) 
	set(GECKO_DIR "${CMAKE_SOURCE_DIR}/../gecko-sdk/" CACHE PATH "Gecko SDK path")
	set(WEBPLUGIN_SANDBOX_MODE "apparmor" CACHE STRING "WEB Plugin sandbox mode, can be apparmor, privsep, none")

	set(WITH_PLAYER ON)
endif()


#-----------------------------------------------------------------------------
# Configure OpenGL.
find_package(OpenGL)
blender_include_dirs_sys("${OPENGL_INCLUDE_DIR}")
# unset(OPENGL_LIBRARIES CACHE) # not compat with older cmake 
# unset(OPENGL_xmesa_INCLUDE_DIR CACHE) # not compat with older cmake 

#-----------------------------------------------------------------------------
# Configure OpenMP.
if(WITH_OPENMP)
	find_package(OpenMP)	
	if(OPENMP_FOUND)
		set(CMAKE_C_FLAGS "${CMAKE_C_FLAGS} ${OpenMP_C_FLAGS}")
		set(CMAKE_CXX_FLAGS "${CMAKE_CXX_FLAGS} ${OpenMP_CXX_FLAGS}")

		if(APPLE AND ${CMAKE_GENERATOR} MATCHES "Xcode")
			set(CMAKE_XCODE_ATTRIBUTE_ENABLE_OPENMP_SUPPORT "YES")
		endif()
	else()
		set(WITH_OPENMP OFF)
	endif()

	mark_as_advanced(OpenMP_C_FLAGS)
	mark_as_advanced(OpenMP_CXX_FLAGS)
endif() 

#-----------------------------------------------------------------------------
# Configure GLEW

if(WITH_BUILTIN_GLEW)
	# set(GLEW_LIBRARY "")  # unused
	set(GLEW_INCLUDE_PATH "${CMAKE_SOURCE_DIR}/extern/glew/include")
else()
	find_package(GLEW)

	if(NOT GLEW_FOUND)
		message(FATAL_ERROR "GLEW is required to build blender, install it or use WITH_BUILTIN_GLEW")
	endif()

	mark_as_advanced(GLEW_LIBRARY)
	mark_as_advanced(GLEW_INCLUDE_PATH)
endif()

#-----------------------------------------------------------------------------
# Configure Python.

if(WITH_PYTHON_MODULE)
	add_definitions(-DPy_ENABLE_SHARED)
endif() 

#-----------------------------------------------------------------------------
# Extra compile flags

if((NOT WIN32) AND (NOT MSVC))
	# used for internal debug checks
	set(CMAKE_CXX_FLAGS_DEBUG "${CMAKE_CXX_FLAGS_DEBUG} -DDEBUG")
	set(CMAKE_C_FLAGS_DEBUG "${CMAKE_C_FLAGS_DEBUG} -DDEBUG")
	
	# assert() checks for this.
	set(CMAKE_CXX_FLAGS_RELEASE "${CMAKE_CXX_FLAGS_RELEASE} -DNDEBUG")
	set(CMAKE_CXX_FLAGS_MINSIZEREL "${CMAKE_CXX_FLAGS_MINSIZEREL} -DNDEBUG")
	set(CMAKE_CXX_FLAGS_RELWITHDEBINFO "${CMAKE_CXX_FLAGS_RELWITHDEBINFO} -DNDEBUG")

	set(CMAKE_C_FLAGS_RELEASE "${CMAKE_C_FLAGS_RELEASE} -DNDEBUG")
	set(CMAKE_C_FLAGS_MINSIZEREL "${CMAKE_C_FLAGS_MINSIZEREL} -DNDEBUG")
	set(CMAKE_C_FLAGS_RELWITHDEBINFO "${CMAKE_C_FLAGS_RELWITHDEBINFO} -DNDEBUG")
endif()

if(CMAKE_COMPILER_IS_GNUCC)

	ADD_CHECK_C_COMPILER_FLAG(C_WARNINGS C_WARN_ALL -Wall)
	ADD_CHECK_C_COMPILER_FLAG(C_WARNINGS C_WARN_CAST_ALIGN -Wcast-align)
	ADD_CHECK_C_COMPILER_FLAG(C_WARNINGS C_WARN_ERROR_DECLARATION_AFTER_STATEMENT -Werror=declaration-after-statement)
	ADD_CHECK_C_COMPILER_FLAG(C_WARNINGS C_WARN_ERROR_IMPLICIT_FUNCTION_DECLARATION -Werror=implicit-function-declaration)
	ADD_CHECK_C_COMPILER_FLAG(C_WARNINGS C_WARN_ERROR_RETURN_TYPE -Werror=return-type)
	# system headers sometimes do this, disable for now, was: -Werror=strict-prototypes
	ADD_CHECK_C_COMPILER_FLAG(C_WARNINGS C_WARN_STRICT_PROTOTYPES -Wstrict-prototypes)
	ADD_CHECK_C_COMPILER_FLAG(C_WARNINGS C_WARN_NO_CHAR_SUBSCRIPTS -Wno-char-subscripts)
	ADD_CHECK_C_COMPILER_FLAG(C_WARNINGS C_WARN_NO_UNKNOWN_PRAGMAS -Wno-unknown-pragmas)
	ADD_CHECK_C_COMPILER_FLAG(C_WARNINGS C_WARN_POINTER_ARITH -Wpointer-arith)
	ADD_CHECK_C_COMPILER_FLAG(C_WARNINGS C_WARN_UNUSED_PARAMETER -Wunused-parameter)
	ADD_CHECK_C_COMPILER_FLAG(C_WARNINGS C_WARN_WRITE_STRINGS -Wwrite-strings)
	# disable because it gives warnings for printf() & friends.
	# ADD_CHECK_C_COMPILER_FLAG(C_WARNINGS C_WARN_DOUBLE_PROMOTION -Wdouble-promotion -Wno-error=double-promotion)
	ADD_CHECK_C_COMPILER_FLAG(C_WARNINGS C_WARN_NO_ERROR_UNUSED_BUT_SET_VARIABLE -Wno-error=unused-but-set-variable)

	ADD_CHECK_CXX_COMPILER_FLAG(CXX_WARNINGS CXX_WARN_ALL -Wall)
	ADD_CHECK_CXX_COMPILER_FLAG(CXX_WARNINGS CXX_WARN_NO_INVALID_OFFSETOF -Wno-invalid-offsetof)
	ADD_CHECK_CXX_COMPILER_FLAG(CXX_WARNINGS CXX_WARN_NO_SIGN_COMPARE -Wno-sign-compare)

elseif(CMAKE_C_COMPILER_ID MATCHES "Intel")

	ADD_CHECK_C_COMPILER_FLAG(C_WARNINGS C_WARN_ALL -Wall)
	ADD_CHECK_C_COMPILER_FLAG(C_WARNINGS C_WARN_POINTER_ARITH -Wpointer-arith)
	ADD_CHECK_C_COMPILER_FLAG(C_WARNINGS C_WARN_NO_UNKNOWN_PRAGMAS -Wno-unknown-pragmas)

	ADD_CHECK_CXX_COMPILER_FLAG(CXX_WARNINGS CXX_WARN_ALL -Wall)
	ADD_CHECK_CXX_COMPILER_FLAG(CXX_WARNINGS CXX_WARN_NO_INVALID_OFFSETOF -Wno-invalid-offsetof)
	ADD_CHECK_CXX_COMPILER_FLAG(CXX_WARNINGS CXX_WARN_NO_SIGN_COMPARE -Wno-sign-compare)

endif()

# MSVC2010 fails to links C++ libs right
if(MSVC10)
	if(WITH_IMAGE_OPENEXR)
		message(WARNING "MSVC 2010 does not support OpenEXR, disabling WITH_IMAGE_OPENEXR. To enable support use Use MSVC 2008")
		set(WITH_IMAGE_OPENEXR OFF)
	endif()
	if(WITH_OPENCOLLADA)
		message(WARNING "MSVC 2010 does not support OpenCollada, disabling WITH_OPENCOLLADA. To enable support use Use MSVC 2008")
		set(WITH_OPENCOLLADA OFF)
	endif()
endif()

if(CMAKE_CXX_COMPILER_ID MATCHES "Clang")
	if(WITH_IK_ITASC OR WITH_MOD_FLUID)
		message(WARNING "Using Clang as CXX compiler: disabling WITH_IK_ITASC and WITH_MOD_FLUID, these features will be missing.")
		set(WITH_IK_ITASC OFF)
		set(WITH_MOD_FLUID OFF)
	endif()
endif()


# ensure python header is found since detection can fail, this could happen
# with _any_ library but since we used a fixed python version this tends to
# be most problematic.
if(WITH_PYTHON)
	if(NOT EXISTS "${PYTHON_INCLUDE_DIR}/Python.h")
		message(FATAL_ERROR "Missing: \"${PYTHON_INCLUDE_DIR}/Python.h\",\n"
							"Set the cache entry 'PYTHON_INCLUDE_DIR' to point "
							"to a valid python include path. Containing "
							"Python.h for python version \"${PYTHON_VERSION}\"")
	endif()
endif()


set(CMAKE_C_FLAGS "${CMAKE_C_FLAGS} ${PLATFORM_CFLAGS} ${C_WARNINGS}")
set(CMAKE_CXX_FLAGS "${CMAKE_CXX_FLAGS} ${PLATFORM_CFLAGS} ${CXX_WARNINGS}")

#-------------------------------------------------------------------------------
# Global Defines

# better not set includes here but this debugging option is off by default.
if(WITH_CXX_GUARDEDALLOC)
	include_directories(${CMAKE_SOURCE_DIR}/intern/guardedalloc)
endif()

if(WITH_ASSERT_ABORT)
	add_definitions(-DWITH_ASSERT_ABORT)
endif()

# message(STATUS "Using CFLAGS: ${CMAKE_C_FLAGS}")
# message(STATUS "Using CXXFLAGS: ${CMAKE_CXX_FLAGS}")

#-----------------------------------------------------------------------------
# Libraries

add_subdirectory(source)
add_subdirectory(intern)
add_subdirectory(extern)

#-----------------------------------------------------------------------------
# Cycles

if(WITH_CYCLES)
	add_subdirectory(intern/cycles)
endif()

#-----------------------------------------------------------------------------
# Blender Application
if(WITH_BLENDER)
	add_subdirectory(source/creator)
endif()

#-----------------------------------------------------------------------------
# Blender Player
if(WITH_PLAYER)
	add_subdirectory(source/blenderplayer)
endif()

#-----------------------------------------------------------------------------
# CPack for generating packages
include(build_files/cmake/packaging.cmake)


#-----------------------------------------------------------------------------
# Print Final Configuration

if(FIRST_RUN)
	set(_config_msg "\n* Blender Configuration *")
	macro(info_cfg_option
		_setting)
		set(_msg "   * ${_setting}")
		string(LENGTH "${_msg}" _len)
		while("28" GREATER "${_len}")
			set(_msg "${_msg} ")
			 math(EXPR _len "${_len} + 1")
		endwhile()

		set(_config_msg "${_config_msg}\n${_msg}${${_setting}}")
	endmacro()

	macro(info_cfg_text
		_text)
		set(_config_msg "${_config_msg}\n\n  ${_text}")
		
		
	endmacro()

	info_cfg_text("Build Options:")
	info_cfg_option(WITH_GAMEENGINE)
	info_cfg_option(WITH_PLAYER)
	info_cfg_option(WITH_BULLET)
	info_cfg_option(WITH_IK_ITASC)
	info_cfg_option(WITH_OPENCOLLADA)
	info_cfg_option(WITH_FFTW3)
	info_cfg_option(WITH_INTERNATIONAL)
	info_cfg_option(WITH_INPUT_NDOF)

	info_cfg_text("Compiler Options:")
	info_cfg_option(WITH_BUILDINFO)
	info_cfg_option(WITH_OPENMP)
	info_cfg_option(WITH_RAYOPTIMIZATION)

	info_cfg_text("System Options:")
	info_cfg_option(WITH_INSTALL_PORTABLE)
	info_cfg_option(WITH_X11_XINPUT)
	info_cfg_option(WITH_BUILTIN_GLEW)

	info_cfg_text("Image Formats:")
	info_cfg_option(WITH_IMAGE_CINEON)
	info_cfg_option(WITH_IMAGE_DDS)
	info_cfg_option(WITH_IMAGE_HDR)
	info_cfg_option(WITH_IMAGE_OPENEXR)
	info_cfg_option(WITH_IMAGE_OPENJPEG)
	info_cfg_option(WITH_IMAGE_REDCODE)
	info_cfg_option(WITH_IMAGE_TIFF)

	info_cfg_text("Audio:")
	info_cfg_option(WITH_OPENAL)
	info_cfg_option(WITH_SDL)
	info_cfg_option(WITH_JACK)
	info_cfg_option(WITH_CODEC_FFMPEG)
	info_cfg_option(WITH_CODEC_SNDFILE)
	info_cfg_option(WITH_SAMPLERATE)

	info_cfg_text("Compression:")
	info_cfg_option(WITH_LZMA)
	info_cfg_option(WITH_LZO)

	info_cfg_text("Python:")
	info_cfg_option(WITH_PYTHON_INSTALL)
	info_cfg_option(WITH_PYTHON_MODULE)
	info_cfg_option(WITH_PYTHON_SAFETY)

	info_cfg_text("Modifiers:")
	info_cfg_option(WITH_MOD_BOOLEAN)
	info_cfg_option(WITH_MOD_DECIMATE)
	info_cfg_option(WITH_MOD_FLUID)

	info_cfg_text("")

	message("${_config_msg}")
endif()<|MERGE_RESOLUTION|>--- conflicted
+++ resolved
@@ -285,10 +285,7 @@
 	set(WITH_HEADLESS ON)
 endif()
 
-TEST_SSE_SUPPORT()
-
-<<<<<<< HEAD
-# XXX hack
+# auto enable openimageio and boost for cycles
 if(WITH_CYCLES)
 	set(WITH_OPENIMAGEIO ON)
 	set(WITH_BOOST ON)
@@ -296,11 +293,14 @@
 
 if(WITH_OPENIMAGEIO)
 	set(WITH_BOOST ON)
-=======
+endif()
+
+
+TEST_SSE_SUPPORT()
+
 # don't store paths to libs for portable distrobution
 if(WITH_INSTALL_PORTABLE)
 	set(CMAKE_SKIP_BUILD_RPATH TRUE)
->>>>>>> f9bffb3c
 endif()
 
 #-----------------------------------------------------------------------------
