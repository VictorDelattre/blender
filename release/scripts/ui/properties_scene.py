--- conflicted
+++ resolved
@@ -225,10 +225,6 @@
 
         scene = context.scene
         ks = scene.keying_sets.active
-<<<<<<< HEAD
-
-=======
->>>>>>> 2198cfdb
 
         f.write("# Keying Set: %s\n" % ks.name)
 
@@ -310,11 +306,7 @@
 
     def invoke(self, context, event):
         wm = context.window_manager
-<<<<<<< HEAD
-        wm.add_fileselect(self)
-=======
         wm.fileselect_add(self)
->>>>>>> 2198cfdb
         return {'RUNNING_MODAL'}
 
 
