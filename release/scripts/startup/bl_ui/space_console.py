# ##### BEGIN GPL LICENSE BLOCK #####
#
#  This program is free software; you can redistribute it and/or
#  modify it under the terms of the GNU General Public License
#  as published by the Free Software Foundation; either version 2
#  of the License, or (at your option) any later version.
#
#  This program is distributed in the hope that it will be useful,
#  but WITHOUT ANY WARRANTY; without even the implied warranty of
#  MERCHANTABILITY or FITNESS FOR A PARTICULAR PURPOSE.  See the
#  GNU General Public License for more details.
#
#  You should have received a copy of the GNU General Public License
#  along with this program; if not, write to the Free Software Foundation,
#  Inc., 51 Franklin Street, Fifth Floor, Boston, MA 02110-1301, USA.
#
# ##### END GPL LICENSE BLOCK #####

# <pep8 compliant>
import bpy
from bpy.types import Header, Menu, Operator
from bpy.props import StringProperty


class CONSOLE_HT_header(Header):
    bl_space_type = 'CONSOLE'

    def draw(self, context):
        layout = self.layout.row(align=True)

        layout.template_header()

        if context.area.show_menus:
            layout.menu("CONSOLE_MT_console")

        layout.operator("console.autocomplete", text="Autocomplete")


class CONSOLE_MT_console(Menu):
    bl_label = "Console"

    def draw(self, context):
        layout = self.layout
<<<<<<< HEAD
        
=======

>>>>>>> f9bffb3c
        layout.operator("console.clear")
        layout.operator("console.copy")
        layout.operator("console.paste")
        layout.menu("CONSOLE_MT_language")

        layout.separator()

        layout.operator("screen.area_dupli")
        layout.operator("screen.screen_full_area")


class CONSOLE_MT_language(Menu):
    bl_label = "Languages..."

    def draw(self, context):
        import sys

        layout = self.layout
        layout.column()

        # Collect modules with 'console_*.execute'
        languages = []
        for modname, mod in sys.modules.items():
            if modname.startswith("console_") and hasattr(mod, "execute"):
                languages.append(modname.split('_', 1)[-1])

        languages.sort()

        for language in languages:
            layout.operator("console.language", text=language[0].upper() + language[1:]).language = language


def add_scrollback(text, text_type):
    for l in text.split('\n'):
        bpy.ops.console.scrollback_append(text=l.replace('\t', '    '),
            type=text_type)


class ConsoleExec(Operator):
    '''Execute the current console line as a python expression'''
    bl_idname = "console.execute"
    bl_label = "Console Execute"

    def execute(self, context):
        sc = context.space_data

        module = __import__("console_" + sc.language)
        execute = getattr(module, "execute", None)

        if execute:
            return execute(context)
        else:
            print("Error: bpy.ops.console.execute_" + sc.language + " - not found")
            return {'FINISHED'}


class ConsoleAutocomplete(Operator):
    '''Evaluate the namespace up until the cursor and give a list of options or complete the name if there is only one'''
    bl_idname = "console.autocomplete"
    bl_label = "Console Autocomplete"

    def execute(self, context):
        sc = context.space_data
        module = __import__("console_" + sc.language)
        autocomplete = getattr(module, "autocomplete", None)

        if autocomplete:
            return autocomplete(context)
        else:
            print("Error: bpy.ops.console.autocomplete_" + sc.language + " - not found")
            return {'FINISHED'}


class ConsoleBanner(Operator):
    '''Print a message whem the terminal initializes'''
    bl_idname = "console.banner"
    bl_label = "Console Banner"

    def execute(self, context):
        sc = context.space_data

        # default to python
        if not sc.language:
            sc.language = 'python'

        module = __import__("console_" + sc.language)
        banner = getattr(module, "banner", None)

        if banner:
            return banner(context)
        else:
            print("Error: bpy.ops.console.banner_" + sc.language + " - not found")
            return {'FINISHED'}


class ConsoleLanguage(Operator):
    '''Set the current language for this console'''
    bl_idname = "console.language"
    bl_label = "Console Language"

    language = StringProperty(
            name="Language",
            maxlen=32,
            )

    def execute(self, context):
        sc = context.space_data

        # defailt to python
        sc.language = self.language

        bpy.ops.console.banner()

        # insert a new blank line
        bpy.ops.console.history_append(text="", current_character=0,
            remove_duplicates=True)

        return {'FINISHED'}

if __name__ == "__main__":  # only for live edit.
    bpy.utils.register_module(__name__)<|MERGE_RESOLUTION|>--- conflicted
+++ resolved
@@ -41,11 +41,7 @@
 
     def draw(self, context):
         layout = self.layout
-<<<<<<< HEAD
-        
-=======
 
->>>>>>> f9bffb3c
         layout.operator("console.clear")
         layout.operator("console.copy")
         layout.operator("console.paste")
