Project: Vulkan Memory Allocator
URL: https://github.com/GPUOpen-LibrariesAndSDKs/VulkanMemoryAllocator
<<<<<<< HEAD
License: MIT
Upstream version: 009ecd1
=======
License: SPDX:MIT
Upstream version: a6bfc23
Copyright: "Copyright (c) 2017-2024 Advanced Micro Devices, Inc. All rights reserved."
>>>>>>> 0351774d
Local modifications: None<|MERGE_RESOLUTION|>--- conflicted
+++ resolved
@@ -1,11 +1,7 @@
 Project: Vulkan Memory Allocator
 URL: https://github.com/GPUOpen-LibrariesAndSDKs/VulkanMemoryAllocator
-<<<<<<< HEAD
-License: MIT
+License: SPDX:MIT
+Copyright: "Copyright (c) 2017-2024 Advanced Micro Devices, Inc. All rights reserved."
 Upstream version: 009ecd1
-=======
-License: SPDX:MIT
-Upstream version: a6bfc23
-Copyright: "Copyright (c) 2017-2024 Advanced Micro Devices, Inc. All rights reserved."
->>>>>>> 0351774d
-Local modifications: None+Local modifications: None
+
