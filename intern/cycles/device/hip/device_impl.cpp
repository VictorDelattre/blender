/*
 * Copyright 2011-2021 Blender Foundation
 *
 * Licensed under the Apache License, Version 2.0 (the "License");
 * you may not use this file except in compliance with the License.
 * You may obtain a copy of the License at
 *
 * http://www.apache.org/licenses/LICENSE-2.0
 *
 * Unless required by applicable law or agreed to in writing, software
 * distributed under the License is distributed on an "AS IS" BASIS,
 * WITHOUT WARRANTIES OR CONDITIONS OF ANY KIND, either express or implied.
 * See the License for the specific language governing permissions and
 * limitations under the License.
 */

#ifdef WITH_HIP

#  include <climits>
#  include <limits.h>
#  include <stdio.h>
#  include <stdlib.h>
#  include <string.h>

#  include "device/hip/device_impl.h"

#  include "util/debug.h"
#  include "util/foreach.h"
#  include "util/log.h"
#  include "util/map.h"
#  include "util/md5.h"
#  include "util/opengl.h"
#  include "util/path.h"
#  include "util/string.h"
#  include "util/system.h"
#  include "util/time.h"
#  include "util/types.h"
#  include "util/windows.h"

CCL_NAMESPACE_BEGIN

class HIPDevice;

bool HIPDevice::have_precompiled_kernels()
{
  string fatbins_path = path_get("lib");
  return path_exists(fatbins_path);
}

BVHLayoutMask HIPDevice::get_bvh_layout_mask() const
{
  return BVH_LAYOUT_BVH2;
}

void HIPDevice::set_error(const string &error)
{
  Device::set_error(error);

  if (first_error) {
    fprintf(stderr, "\nRefer to the Cycles GPU rendering documentation for possible solutions:\n");
    fprintf(stderr,
            "https://docs.blender.org/manual/en/latest/render/cycles/gpu_rendering.html\n\n");
    first_error = false;
  }
}

HIPDevice::HIPDevice(const DeviceInfo &info, Stats &stats, Profiler &profiler)
    : Device(info, stats, profiler), texture_info(this, "__texture_info", MEM_GLOBAL)
{
  first_error = true;

  hipDevId = info.num;
  hipDevice = 0;
  hipContext = 0;

  hipModule = 0;

  need_texture_info = false;

  device_texture_headroom = 0;
  device_working_headroom = 0;
  move_texture_to_host = false;
  map_host_limit = 0;
  map_host_used = 0;
  can_map_host = 0;
  pitch_alignment = 0;

  /* Initialize HIP. */
  hipError_t result = hipInit(0);
  if (result != hipSuccess) {
    set_error(string_printf("Failed to initialize HIP runtime (%s)", hipewErrorString(result)));
    return;
  }

  /* Setup device and context. */
  result = hipGetDevice(&hipDevice, hipDevId);
  if (result != hipSuccess) {
    set_error(string_printf("Failed to get HIP device handle from ordinal (%s)",
                            hipewErrorString(result)));
    return;
  }

  /* hipDeviceMapHost for mapping host memory when out of device memory.
   * hipDeviceLmemResizeToMax for reserving local memory ahead of render,
   * so we can predict which memory to map to host. */
  hip_assert(hipDeviceGetAttribute(&can_map_host, hipDeviceAttributeCanMapHostMemory, hipDevice));

  hip_assert(
      hipDeviceGetAttribute(&pitch_alignment, hipDeviceAttributeTexturePitchAlignment, hipDevice));

  unsigned int ctx_flags = hipDeviceLmemResizeToMax;
  if (can_map_host) {
    ctx_flags |= hipDeviceMapHost;
    init_host_memory();
  }

  /* Create context. */
  result = hipCtxCreate(&hipContext, ctx_flags, hipDevice);

  if (result != hipSuccess) {
    set_error(string_printf("Failed to create HIP context (%s)", hipewErrorString(result)));
    return;
  }

  int major, minor;
  hipDeviceGetAttribute(&major, hipDeviceAttributeComputeCapabilityMajor, hipDevId);
  hipDeviceGetAttribute(&minor, hipDeviceAttributeComputeCapabilityMinor, hipDevId);
  hipDevArchitecture = major * 100 + minor * 10;

  /* Pop context set by hipCtxCreate. */
  hipCtxPopCurrent(NULL);
}

HIPDevice::~HIPDevice()
{
  texture_info.free();

  hip_assert(hipCtxDestroy(hipContext));
}

bool HIPDevice::support_device(const uint /*kernel_features*/)
{
  if (hipSupportsDevice(hipDevId)) {
    return true;
  }
  else {
    /* We only support Navi and above. */
    hipDeviceProp_t props;
    hipGetDeviceProperties(&props, hipDevId);

    set_error(string_printf("HIP backend requires AMD RDNA graphics card or up, but found %s.",
                            props.name));
    return false;
  }
}

bool HIPDevice::check_peer_access(Device *peer_device)
{
  if (peer_device == this) {
    return false;
  }
  if (peer_device->info.type != DEVICE_HIP && peer_device->info.type != DEVICE_OPTIX) {
    return false;
  }

  HIPDevice *const peer_device_hip = static_cast<HIPDevice *>(peer_device);

  int can_access = 0;
  hip_assert(hipDeviceCanAccessPeer(&can_access, hipDevice, peer_device_hip->hipDevice));
  if (can_access == 0) {
    return false;
  }

  // Ensure array access over the link is possible as well (for 3D textures)
  hip_assert(hipDeviceGetP2PAttribute(
      &can_access, hipDevP2PAttrHipArrayAccessSupported, hipDevice, peer_device_hip->hipDevice));
  if (can_access == 0) {
    return false;
  }

  // Enable peer access in both directions
  {
    const HIPContextScope scope(this);
    hipError_t result = hipCtxEnablePeerAccess(peer_device_hip->hipContext, 0);
    if (result != hipSuccess) {
      set_error(string_printf("Failed to enable peer access on HIP context (%s)",
                              hipewErrorString(result)));
      return false;
    }
  }
  {
    const HIPContextScope scope(peer_device_hip);
    hipError_t result = hipCtxEnablePeerAccess(hipContext, 0);
    if (result != hipSuccess) {
      set_error(string_printf("Failed to enable peer access on HIP context (%s)",
                              hipewErrorString(result)));
      return false;
    }
  }

  return true;
}

bool HIPDevice::use_adaptive_compilation()
{
  return DebugFlags().hip.adaptive_compile;
}

/* Common HIPCC flags which stays the same regardless of shading model,
 * kernel sources md5 and only depends on compiler or compilation settings.
 */
string HIPDevice::compile_kernel_get_common_cflags(const uint kernel_features)
{
  const int machine = system_cpu_bits();
  const string source_path = path_get("source");
  const string include_path = source_path;
  string cflags = string_printf(
      "-m%d "
      "--use_fast_math "
      "-DHIPCC "
      "-I\"%s\"",
      machine,
      include_path.c_str());
  if (use_adaptive_compilation()) {
    cflags += " -D__KERNEL_FEATURES__=" + to_string(kernel_features);
  }
  return cflags;
}

string HIPDevice::compile_kernel(const uint kernel_features, const char *name, const char *base)
{
  /* Compute kernel name. */
  int major, minor;
  hipDeviceGetAttribute(&major, hipDeviceAttributeComputeCapabilityMajor, hipDevId);
  hipDeviceGetAttribute(&minor, hipDeviceAttributeComputeCapabilityMinor, hipDevId);
  hipDeviceProp_t props;
  hipGetDeviceProperties(&props, hipDevId);

  /* gcnArchName can contain tokens after the arch name with features, ie.
   * `gfx1010:sramecc-:xnack-` so we tokenize it to get the first part. */
  char *arch = strtok(props.gcnArchName, ":");
  if (arch == NULL) {
    arch = props.gcnArchName;
  }

  /* Attempt to use kernel provided with Blender. */
  if (!use_adaptive_compilation()) {
    const string fatbin = path_get(string_printf("lib/%s_%s.fatbin", name, arch));
    VLOG(1) << "Testing for pre-compiled kernel " << fatbin << ".";
    if (path_exists(fatbin)) {
      VLOG(1) << "Using precompiled kernel.";
      return fatbin;
    }
  }

  /* Try to use locally compiled kernel. */
  string source_path = path_get("source");
  const string source_md5 = path_files_md5_hash(source_path);

  /* We include cflags into md5 so changing hip toolkit or changing other
   * compiler command line arguments makes sure fatbin gets re-built.
   */
  string common_cflags = compile_kernel_get_common_cflags(kernel_features);
  const string kernel_md5 = util_md5_string(source_md5 + common_cflags);

  const char *const kernel_ext = "genco";
  std::string options;
#  ifdef _WIN32
  options.append("Wno-parentheses-equality -Wno-unused-value --hipcc-func-supp -ffast-math");
#  else
  options.append("Wno-parentheses-equality -Wno-unused-value --hipcc-func-supp -O3 -ffast-math");
#  endif
#  ifdef _DEBUG
  options.append(" -save-temps");
#  endif
  options.append(" --amdgpu-target=").append(arch);

  const string include_path = source_path;
  const string fatbin_file = string_printf("cycles_%s_%s_%s", name, arch, kernel_md5.c_str());
  const string fatbin = path_cache_get(path_join("kernels", fatbin_file));
  VLOG(1) << "Testing for locally compiled kernel " << fatbin << ".";
  if (path_exists(fatbin)) {
    VLOG(1) << "Using locally compiled kernel.";
    return fatbin;
  }

#  ifdef _WIN32
  if (!use_adaptive_compilation() && have_precompiled_kernels()) {
    if (!hipSupportsDevice(hipDevId)) {
      set_error(
          string_printf("HIP backend requires compute capability 10.1 or up, but found %d.%d. "
                        "Your GPU is not supported.",
                        major,
                        minor));
    }
    else {
      set_error(
          string_printf("HIP binary kernel for this graphics card compute "
                        "capability (%d.%d) not found.",
                        major,
                        minor));
    }
    return string();
  }
#  endif

  /* Compile. */
  const char *const hipcc = hipewCompilerPath();
  if (hipcc == NULL) {
    set_error(
        "HIP hipcc compiler not found. "
        "Install HIP toolkit in default location.");
    return string();
  }

  const int hipcc_hip_version = hipewCompilerVersion();
  VLOG(1) << "Found hipcc " << hipcc << ", HIP version " << hipcc_hip_version << ".";
  if (hipcc_hip_version < 40) {
    printf(
        "Unsupported HIP version %d.%d detected, "
        "you need HIP 4.0 or newer.\n",
        hipcc_hip_version / 10,
        hipcc_hip_version % 10);
    return string();
  }

  double starttime = time_dt();

  path_create_directories(fatbin);

  source_path = path_join(path_join(source_path, "kernel"),
                          path_join("device", path_join(base, string_printf("%s.cpp", name))));

  string command = string_printf("%s -%s -I %s --%s %s -o \"%s\"",
                                 hipcc,
                                 options.c_str(),
                                 include_path.c_str(),
                                 kernel_ext,
                                 source_path.c_str(),
                                 fatbin.c_str());

  printf("Compiling %sHIP kernel ...\n%s\n",
         (use_adaptive_compilation()) ? "adaptive " : "",
         command.c_str());

#  ifdef _WIN32
  command = "call " + command;
#  endif
  if (system(command.c_str()) != 0) {
    set_error(
        "Failed to execute compilation command, "
        "see console for details.");
    return string();
  }

  /* Verify if compilation succeeded */
  if (!path_exists(fatbin)) {
    set_error(
        "HIP kernel compilation failed, "
        "see console for details.");
    return string();
  }

  printf("Kernel compilation finished in %.2lfs.\n", time_dt() - starttime);

  return fatbin;
}

bool HIPDevice::load_kernels(const uint kernel_features)
{
  /* TODO(sergey): Support kernels re-load for HIP devices adaptive compile.
   *
   * Currently re-loading kernels will invalidate memory pointers.
   */
  if (hipModule) {
    if (use_adaptive_compilation()) {
      VLOG(1) << "Skipping HIP kernel reload for adaptive compilation, not currently supported.";
    }
    return true;
  }

  /* check if hip init succeeded */
  if (hipContext == 0)
    return false;

  /* check if GPU is supported */
  if (!support_device(kernel_features)) {
    return false;
  }

  /* get kernel */
  const char *kernel_name = "kernel";
  string fatbin = compile_kernel(kernel_features, kernel_name);
  if (fatbin.empty())
    return false;

  /* open module */
  HIPContextScope scope(this);

  string fatbin_data;
  hipError_t result;

  if (path_read_text(fatbin, fatbin_data))
    result = hipModuleLoadData(&hipModule, fatbin_data.c_str());
  else
    result = hipErrorFileNotFound;

  if (result != hipSuccess)
    set_error(string_printf(
        "Failed to load HIP kernel from '%s' (%s)", fatbin.c_str(), hipewErrorString(result)));

  if (result == hipSuccess) {
    kernels.load(this);
    reserve_local_memory(kernel_features);
  }

  return (result == hipSuccess);
}

void HIPDevice::reserve_local_memory(const uint kernel_features)
{
  /* Together with hipDeviceLmemResizeToMax, this reserves local memory
   * needed for kernel launches, so that we can reliably figure out when
   * to allocate scene data in mapped host memory. */
  size_t total = 0, free_before = 0, free_after = 0;

  {
    HIPContextScope scope(this);
    hipMemGetInfo(&free_before, &total);
  }

  {
    /* Use the biggest kernel for estimation. */
    const DeviceKernel test_kernel = (kernel_features & KERNEL_FEATURE_NODE_RAYTRACE) ?
                                         DEVICE_KERNEL_INTEGRATOR_SHADE_SURFACE_RAYTRACE :
                                         DEVICE_KERNEL_INTEGRATOR_SHADE_SURFACE;

    /* Launch kernel, using just 1 block appears sufficient to reserve memory for all
     * multiprocessors. It would be good to do this in parallel for the multi GPU case
     * still to make it faster. */
    HIPDeviceQueue queue(this);

    void *d_path_index = nullptr;
    void *d_render_buffer = nullptr;
    int d_work_size = 0;
    void *args[] = {&d_path_index, &d_render_buffer, &d_work_size};

    queue.init_execution();
    queue.enqueue(test_kernel, 1, args);
    queue.synchronize();
  }

  {
    HIPContextScope scope(this);
    hipMemGetInfo(&free_after, &total);
  }

  VLOG(1) << "Local memory reserved " << string_human_readable_number(free_before - free_after)
          << " bytes. (" << string_human_readable_size(free_before - free_after) << ")";

#  if 0
  /* For testing mapped host memory, fill up device memory. */
  const size_t keep_mb = 1024;

  while (free_after > keep_mb * 1024 * 1024LL) {
    hipDeviceptr_t tmp;
    hip_assert(hipMalloc(&tmp, 10 * 1024 * 1024LL));
    hipMemGetInfo(&free_after, &total);
  }
#  endif
}

void HIPDevice::init_host_memory()
{
  /* Limit amount of host mapped memory, because allocating too much can
   * cause system instability. Leave at least half or 4 GB of system
   * memory free, whichever is smaller. */
  size_t default_limit = 4 * 1024 * 1024 * 1024LL;
  size_t system_ram = system_physical_ram();

  if (system_ram > 0) {
    if (system_ram / 2 > default_limit) {
      map_host_limit = system_ram - default_limit;
    }
    else {
      map_host_limit = system_ram / 2;
    }
  }
  else {
    VLOG(1) << "Mapped host memory disabled, failed to get system RAM";
    map_host_limit = 0;
  }

  /* Amount of device memory to keep is free after texture memory
   * and working memory allocations respectively. We set the working
   * memory limit headroom lower so that some space is left after all
   * texture memory allocations. */
  device_working_headroom = 32 * 1024 * 1024LL;   // 32MB
  device_texture_headroom = 128 * 1024 * 1024LL;  // 128MB

  VLOG(1) << "Mapped host memory limit set to " << string_human_readable_number(map_host_limit)
          << " bytes. (" << string_human_readable_size(map_host_limit) << ")";
}

void HIPDevice::load_texture_info()
{
  if (need_texture_info) {
    /* Unset flag before copying, so this does not loop indefinitely if the copy below calls
     * into 'move_textures_to_host' (which calls 'load_texture_info' again). */
    need_texture_info = false;
    texture_info.copy_to_device();
  }
}

void HIPDevice::move_textures_to_host(size_t size, bool for_texture)
{
  /* Break out of recursive call, which can happen when moving memory on a multi device. */
  static bool any_device_moving_textures_to_host = false;
  if (any_device_moving_textures_to_host) {
    return;
  }

  /* Signal to reallocate textures in host memory only. */
  move_texture_to_host = true;

  while (size > 0) {
    /* Find suitable memory allocation to move. */
    device_memory *max_mem = NULL;
    size_t max_size = 0;
    bool max_is_image = false;

    thread_scoped_lock lock(hip_mem_map_mutex);
    foreach (HIPMemMap::value_type &pair, hip_mem_map) {
      device_memory &mem = *pair.first;
      HIPMem *cmem = &pair.second;

      /* Can only move textures allocated on this device (and not those from peer devices).
       * And need to ignore memory that is already on the host. */
      if (!mem.is_resident(this) || cmem->use_mapped_host) {
        continue;
      }

      bool is_texture = (mem.type == MEM_TEXTURE || mem.type == MEM_GLOBAL) &&
                        (&mem != &texture_info);
      bool is_image = is_texture && (mem.data_height > 1);

      /* Can't move this type of memory. */
      if (!is_texture || cmem->array) {
        continue;
      }

      /* For other textures, only move image textures. */
      if (for_texture && !is_image) {
        continue;
      }

      /* Try to move largest allocation, prefer moving images. */
      if (is_image > max_is_image || (is_image == max_is_image && mem.device_size > max_size)) {
        max_is_image = is_image;
        max_size = mem.device_size;
        max_mem = &mem;
      }
    }
    lock.unlock();

    /* Move to host memory. This part is mutex protected since
     * multiple HIP devices could be moving the memory. The
     * first one will do it, and the rest will adopt the pointer. */
    if (max_mem) {
      VLOG(1) << "Move memory from device to host: " << max_mem->name;

      static thread_mutex move_mutex;
      thread_scoped_lock lock(move_mutex);

      any_device_moving_textures_to_host = true;

      /* Potentially need to call back into multi device, so pointer mapping
       * and peer devices are updated. This is also necessary since the device
       * pointer may just be a key here, so cannot be accessed and freed directly.
       * Unfortunately it does mean that memory is reallocated on all other
       * devices as well, which is potentially dangerous when still in use (since
       * a thread rendering on another devices would only be caught in this mutex
       * if it so happens to do an allocation at the same time as well. */
      max_mem->device_copy_to();
      size = (max_size >= size) ? 0 : size - max_size;

      any_device_moving_textures_to_host = false;
    }
    else {
      break;
    }
  }

  /* Unset flag before texture info is reloaded, since it should stay in device memory. */
  move_texture_to_host = false;

  /* Update texture info array with new pointers. */
  load_texture_info();
}

HIPDevice::HIPMem *HIPDevice::generic_alloc(device_memory &mem, size_t pitch_padding)
{
  HIPContextScope scope(this);

  hipDeviceptr_t device_pointer = 0;
  size_t size = mem.memory_size() + pitch_padding;

  hipError_t mem_alloc_result = hipErrorOutOfMemory;
  const char *status = "";

  /* First try allocating in device memory, respecting headroom. We make
   * an exception for texture info. It is small and frequently accessed,
   * so treat it as working memory.
   *
   * If there is not enough room for working memory, we will try to move
   * textures to host memory, assuming the performance impact would have
   * been worse for working memory. */
  bool is_texture = (mem.type == MEM_TEXTURE || mem.type == MEM_GLOBAL) && (&mem != &texture_info);
  bool is_image = is_texture && (mem.data_height > 1);

  size_t headroom = (is_texture) ? device_texture_headroom : device_working_headroom;

  size_t total = 0, free = 0;
  hipMemGetInfo(&free, &total);

  /* Move textures to host memory if needed. */
  if (!move_texture_to_host && !is_image && (size + headroom) >= free && can_map_host) {
    move_textures_to_host(size + headroom - free, is_texture);
    hipMemGetInfo(&free, &total);
  }

  /* Allocate in device memory. */
  if (!move_texture_to_host && (size + headroom) < free) {
    mem_alloc_result = hipMalloc(&device_pointer, size);
    if (mem_alloc_result == hipSuccess) {
      status = " in device memory";
    }
  }

  /* Fall back to mapped host memory if needed and possible. */

  void *shared_pointer = 0;

  if (mem_alloc_result != hipSuccess && can_map_host) {
    if (mem.shared_pointer) {
      /* Another device already allocated host memory. */
      mem_alloc_result = hipSuccess;
      shared_pointer = mem.shared_pointer;
    }
    else if (map_host_used + size < map_host_limit) {
      /* Allocate host memory ourselves. */
      mem_alloc_result = hipHostMalloc(
          &shared_pointer, size, hipHostMallocMapped | hipHostMallocWriteCombined);

      assert((mem_alloc_result == hipSuccess && shared_pointer != 0) ||
             (mem_alloc_result != hipSuccess && shared_pointer == 0));
    }

    if (mem_alloc_result == hipSuccess) {
      hip_assert(hipHostGetDevicePointer(&device_pointer, shared_pointer, 0));
      map_host_used += size;
      status = " in host memory";
    }
  }

  if (mem_alloc_result != hipSuccess) {
    status = " failed, out of device and host memory";
    set_error("System is out of GPU and shared host memory");
  }

  if (mem.name) {
    VLOG(1) << "Buffer allocate: " << mem.name << ", "
            << string_human_readable_number(mem.memory_size()) << " bytes. ("
            << string_human_readable_size(mem.memory_size()) << ")" << status;
  }

  mem.device_pointer = (device_ptr)device_pointer;
  mem.device_size = size;
  stats.mem_alloc(size);

  if (!mem.device_pointer) {
    return NULL;
  }

  /* Insert into map of allocations. */
  thread_scoped_lock lock(hip_mem_map_mutex);
  HIPMem *cmem = &hip_mem_map[&mem];
  if (shared_pointer != 0) {
    /* Replace host pointer with our host allocation. Only works if
     * HIP memory layout is the same and has no pitch padding. Also
     * does not work if we move textures to host during a render,
     * since other devices might be using the memory. */

    if (!move_texture_to_host && pitch_padding == 0 && mem.host_pointer &&
        mem.host_pointer != shared_pointer) {
      memcpy(shared_pointer, mem.host_pointer, size);

      /* A Call to device_memory::host_free() should be preceded by
       * a call to device_memory::device_free() for host memory
       * allocated by a device to be handled properly. Two exceptions
       * are here and a call in OptiXDevice::generic_alloc(), where
       * the current host memory can be assumed to be allocated by
       * device_memory::host_alloc(), not by a device */

      mem.host_free();
      mem.host_pointer = shared_pointer;
    }
    mem.shared_pointer = shared_pointer;
    mem.shared_counter++;
    cmem->use_mapped_host = true;
  }
  else {
    cmem->use_mapped_host = false;
  }

  return cmem;
}

void HIPDevice::generic_copy_to(device_memory &mem)
{
  if (!mem.host_pointer || !mem.device_pointer) {
    return;
  }

  /* If use_mapped_host of mem is false, the current device only uses device memory allocated by
   * hipMalloc regardless of mem.host_pointer and mem.shared_pointer, and should copy data from
   * mem.host_pointer. */
  thread_scoped_lock lock(hip_mem_map_mutex);
  if (!hip_mem_map[&mem].use_mapped_host || mem.host_pointer != mem.shared_pointer) {
    const HIPContextScope scope(this);
    hip_assert(
        hipMemcpyHtoD((hipDeviceptr_t)mem.device_pointer, mem.host_pointer, mem.memory_size()));
  }
}

void HIPDevice::generic_free(device_memory &mem)
{
  if (mem.device_pointer) {
    HIPContextScope scope(this);
    thread_scoped_lock lock(hip_mem_map_mutex);
    const HIPMem &cmem = hip_mem_map[&mem];

    /* If cmem.use_mapped_host is true, reference counting is used
     * to safely free a mapped host memory. */

    if (cmem.use_mapped_host) {
      assert(mem.shared_pointer);
      if (mem.shared_pointer) {
        assert(mem.shared_counter > 0);
        if (--mem.shared_counter == 0) {
          if (mem.host_pointer == mem.shared_pointer) {
            mem.host_pointer = 0;
          }
          hipHostFree(mem.shared_pointer);
          mem.shared_pointer = 0;
        }
      }
      map_host_used -= mem.device_size;
    }
    else {
      /* Free device memory. */
      hip_assert(hipFree(mem.device_pointer));
    }

    stats.mem_free(mem.device_size);
    mem.device_pointer = 0;
    mem.device_size = 0;

    hip_mem_map.erase(hip_mem_map.find(&mem));
  }
}

void HIPDevice::mem_alloc(device_memory &mem)
{
  if (mem.type == MEM_TEXTURE) {
    assert(!"mem_alloc not supported for textures.");
  }
  else if (mem.type == MEM_GLOBAL) {
    assert(!"mem_alloc not supported for global memory.");
  }
  else {
    generic_alloc(mem);
  }
}

void HIPDevice::mem_copy_to(device_memory &mem)
{
  if (mem.type == MEM_GLOBAL) {
    global_free(mem);
    global_alloc(mem);
  }
  else if (mem.type == MEM_TEXTURE) {
    tex_free((device_texture &)mem);
    tex_alloc((device_texture &)mem);
  }
  else {
    if (!mem.device_pointer) {
      generic_alloc(mem);
    }
    generic_copy_to(mem);
  }
}

void HIPDevice::mem_copy_from(device_memory &mem, size_t y, size_t w, size_t h, size_t elem)
{
  if (mem.type == MEM_TEXTURE || mem.type == MEM_GLOBAL) {
    assert(!"mem_copy_from not supported for textures.");
  }
  else if (mem.host_pointer) {
    const size_t size = elem * w * h;
    const size_t offset = elem * y * w;

    if (mem.device_pointer) {
      const HIPContextScope scope(this);
      hip_assert(hipMemcpyDtoH(
          (char *)mem.host_pointer + offset, (hipDeviceptr_t)mem.device_pointer + offset, size));
    }
    else {
      memset((char *)mem.host_pointer + offset, 0, size);
    }
  }
}

void HIPDevice::mem_zero(device_memory &mem)
{
  if (!mem.device_pointer) {
    mem_alloc(mem);
  }
  if (!mem.device_pointer) {
    return;
  }

  /* If use_mapped_host of mem is false, mem.device_pointer currently refers to device memory
   * regardless of mem.host_pointer and mem.shared_pointer. */
  thread_scoped_lock lock(hip_mem_map_mutex);
  if (!hip_mem_map[&mem].use_mapped_host || mem.host_pointer != mem.shared_pointer) {
    const HIPContextScope scope(this);
    hip_assert(hipMemsetD8((hipDeviceptr_t)mem.device_pointer, 0, mem.memory_size()));
  }
  else if (mem.host_pointer) {
    memset(mem.host_pointer, 0, mem.memory_size());
  }
}

void HIPDevice::mem_free(device_memory &mem)
{
  if (mem.type == MEM_GLOBAL) {
    global_free(mem);
  }
  else if (mem.type == MEM_TEXTURE) {
    tex_free((device_texture &)mem);
  }
  else {
    generic_free(mem);
  }
}

device_ptr HIPDevice::mem_alloc_sub_ptr(device_memory &mem, size_t offset, size_t /*size*/)
{
  return (device_ptr)(((char *)mem.device_pointer) + mem.memory_elements_size(offset));
}

void HIPDevice::const_copy_to(const char *name, void *host, size_t size)
{
  HIPContextScope scope(this);
  hipDeviceptr_t mem;
  size_t bytes;

  hip_assert(hipModuleGetGlobal(&mem, &bytes, hipModule, name));
  hip_assert(hipMemcpyHtoD(mem, host, size));
}

void HIPDevice::global_alloc(device_memory &mem)
{
  if (mem.is_resident(this)) {
    generic_alloc(mem);
    generic_copy_to(mem);
  }

  const_copy_to(mem.name, &mem.device_pointer, sizeof(mem.device_pointer));
}

void HIPDevice::global_free(device_memory &mem)
{
  if (mem.is_resident(this) && mem.device_pointer) {
    generic_free(mem);
  }
}

void HIPDevice::tex_alloc(device_texture &mem)
{
  HIPContextScope scope(this);

  string bind_name = mem.name;
  size_t dsize = datatype_size(mem.data_type);
  size_t size = mem.memory_size();

  hipTextureAddressMode address_mode = hipAddressModeWrap;
  switch (mem.info.extension) {
    case EXTENSION_REPEAT:
      address_mode = hipAddressModeWrap;
      break;
    case EXTENSION_EXTEND:
      address_mode = hipAddressModeClamp;
      break;
    case EXTENSION_CLIP:
      // TODO : (Arya) setting this to Mode Clamp instead of Mode Border because it's unsupported
      // in hip
      address_mode = hipAddressModeClamp;
      break;
    default:
      assert(0);
      break;
  }

  hipTextureFilterMode filter_mode;
  if (mem.info.interpolation == INTERPOLATION_CLOSEST) {
    filter_mode = hipFilterModePoint;
  }
  else {
    filter_mode = hipFilterModeLinear;
  }

  /* Image Texture Storage */
  hipArray_Format format;
  switch (mem.data_type) {
    case TYPE_UCHAR:
      format = HIP_AD_FORMAT_UNSIGNED_INT8;
      break;
    case TYPE_UINT16:
      format = HIP_AD_FORMAT_UNSIGNED_INT16;
      break;
    case TYPE_UINT:
      format = HIP_AD_FORMAT_UNSIGNED_INT32;
      break;
    case TYPE_INT:
      format = HIP_AD_FORMAT_SIGNED_INT32;
      break;
    case TYPE_FLOAT:
      format = HIP_AD_FORMAT_FLOAT;
      break;
    case TYPE_HALF:
      format = HIP_AD_FORMAT_HALF;
      break;
    default:
      assert(0);
      return;
  }

  HIPMem *cmem = NULL;
  hArray array_3d = NULL;
  size_t src_pitch = mem.data_width * dsize * mem.data_elements;
  size_t dst_pitch = src_pitch;

  if (!mem.is_resident(this)) {
    thread_scoped_lock lock(hip_mem_map_mutex);
    cmem = &hip_mem_map[&mem];
    cmem->texobject = 0;

    if (mem.data_depth > 1) {
      array_3d = (hArray)mem.device_pointer;
      cmem->array = array_3d;
    }
    else if (mem.data_height > 0) {
      dst_pitch = align_up(src_pitch, pitch_alignment);
    }
  }
  else if (mem.data_depth > 1) {
    /* 3D texture using array, there is no API for linear memory. */
    HIP_ARRAY3D_DESCRIPTOR desc;

    desc.Width = mem.data_width;
    desc.Height = mem.data_height;
    desc.Depth = mem.data_depth;
    desc.Format = format;
    desc.NumChannels = mem.data_elements;
    desc.Flags = 0;

    VLOG(1) << "Array 3D allocate: " << mem.name << ", "
            << string_human_readable_number(mem.memory_size()) << " bytes. ("
            << string_human_readable_size(mem.memory_size()) << ")";

    hip_assert(hipArray3DCreate((hArray*)&array_3d, &desc));

    if (!array_3d) {
      return;
    }

    HIP_MEMCPY3D param;
    memset(&param, 0, sizeof(HIP_MEMCPY3D));
    param.dstMemoryType = hipMemoryTypeArray;
    param.dstArray = array_3d;
    param.srcMemoryType = hipMemoryTypeHost;
    param.srcHost = mem.host_pointer;
    param.srcPitch = src_pitch;
    param.WidthInBytes = param.srcPitch;
    param.Height = mem.data_height;
    param.Depth = mem.data_depth;

    hip_assert(hipDrvMemcpy3D(&param));

    mem.device_pointer = (device_ptr)array_3d;
    mem.device_size = size;
    stats.mem_alloc(size);

    thread_scoped_lock lock(hip_mem_map_mutex);
    cmem = &hip_mem_map[&mem];
    cmem->texobject = 0;
    cmem->array = array_3d;
  }
  else if (mem.data_height > 0) {
    /* 2D texture, using pitch aligned linear memory. */
    dst_pitch = align_up(src_pitch, pitch_alignment);
    size_t dst_size = dst_pitch * mem.data_height;

    cmem = generic_alloc(mem, dst_size - mem.memory_size());
    if (!cmem) {
      return;
    }

    hip_Memcpy2D param;
    memset(&param, 0, sizeof(param));
    param.dstMemoryType = hipMemoryTypeDevice;
    param.dstDevice = mem.device_pointer;
    param.dstPitch = dst_pitch;
    param.srcMemoryType = hipMemoryTypeHost;
    param.srcHost = mem.host_pointer;
    param.srcPitch = src_pitch;
    param.WidthInBytes = param.srcPitch;
    param.Height = mem.data_height;

    hip_assert(hipDrvMemcpy2DUnaligned(&param));
  }
  else {
    /* 1D texture, using linear memory. */
    cmem = generic_alloc(mem);
    if (!cmem) {
      return;
    }

    hip_assert(hipMemcpyHtoD(mem.device_pointer, mem.host_pointer, size));
  }

  /* Resize once */
  const uint slot = mem.slot;
  if (slot >= texture_info.size()) {
    /* Allocate some slots in advance, to reduce amount
     * of re-allocations. */
    texture_info.resize(slot + 128);
  }

  /* Set Mapping and tag that we need to (re-)upload to device */
  texture_info[slot] = mem.info;
  need_texture_info = true;

  if (mem.info.data_type != IMAGE_DATA_TYPE_NANOVDB_FLOAT &&
      mem.info.data_type != IMAGE_DATA_TYPE_NANOVDB_FLOAT3) {
<<<<<<< HEAD
=======
    /* Bindless textures. */
>>>>>>> f2bb42a0
    hipResourceDesc resDesc;
    memset(&resDesc, 0, sizeof(resDesc));

    if (array_3d) {
      resDesc.resType = hipResourceTypeArray;
      resDesc.res.array.h_Array = array_3d;
      resDesc.flags = 0;
    }
    else if (mem.data_height > 0) {
      resDesc.resType = hipResourceTypePitch2D;
      resDesc.res.pitch2D.devPtr = mem.device_pointer;
      resDesc.res.pitch2D.format = format;
      resDesc.res.pitch2D.numChannels = mem.data_elements;
      resDesc.res.pitch2D.height = mem.data_height;
      resDesc.res.pitch2D.width = mem.data_width;
      resDesc.res.pitch2D.pitchInBytes = dst_pitch;
    }
    else {
      resDesc.resType = hipResourceTypeLinear;
      resDesc.res.linear.devPtr = mem.device_pointer;
      resDesc.res.linear.format = format;
      resDesc.res.linear.numChannels = mem.data_elements;
      resDesc.res.linear.sizeInBytes = mem.device_size;
    }

    hipTextureDesc texDesc;
    memset(&texDesc, 0, sizeof(texDesc));
    texDesc.addressMode[0] = address_mode;
    texDesc.addressMode[1] = address_mode;
    texDesc.addressMode[2] = address_mode;
    texDesc.filterMode = filter_mode;
    texDesc.flags = HIP_TRSF_NORMALIZED_COORDINATES;

    thread_scoped_lock lock(hip_mem_map_mutex);
    cmem = &hip_mem_map[&mem];

    hip_assert(hipTexObjectCreate(&cmem->texobject, &resDesc, &texDesc, NULL));

    texture_info[slot].data = (uint64_t)cmem->texobject;
  }
  else {
    texture_info[slot].data = (uint64_t)mem.device_pointer;
  }
}

void HIPDevice::tex_free(device_texture &mem)
{
  if (mem.device_pointer) {
    HIPContextScope scope(this);
    thread_scoped_lock lock(hip_mem_map_mutex);
    const HIPMem &cmem = hip_mem_map[&mem];

    if (cmem.texobject) {
      /* Free bindless texture. */
      hipTexObjectDestroy(cmem.texobject);
    }

    if (!mem.is_resident(this)) {
      /* Do not free memory here, since it was allocated on a different device. */
      hip_mem_map.erase(hip_mem_map.find(&mem));
    }
    else if (cmem.array) {
      /* Free array. */
      hipArrayDestroy(cmem.array);
      stats.mem_free(mem.device_size);
      mem.device_pointer = 0;
      mem.device_size = 0;

      hip_mem_map.erase(hip_mem_map.find(&mem));
    }
    else {
      lock.unlock();
      generic_free(mem);
    }
  }
}

unique_ptr<DeviceQueue> HIPDevice::gpu_queue_create()
{
  return make_unique<HIPDeviceQueue>(this);
}

bool HIPDevice::should_use_graphics_interop()
{
  /* Check whether this device is part of OpenGL context.
   *
   * Using HIP device for graphics interoperability which is not part of the OpenGL context is
   * possible, but from the empiric measurements it can be considerably slower than using naive
   * pixels copy. */

  /* Disable graphics interop for now, because of driver bug in 21.40. See T92972 */
#  if 0
  HIPContextScope scope(this);

  int num_all_devices = 0;
  hip_assert(hipGetDeviceCount(&num_all_devices));

  if (num_all_devices == 0) {
    return false;
  }

  vector<hipDevice_t> gl_devices(num_all_devices);
  uint num_gl_devices = 0;
  hipGLGetDevices(&num_gl_devices, gl_devices.data(), num_all_devices, hipGLDeviceListAll);

  for (hipDevice_t gl_device : gl_devices) {
    if (gl_device == hipDevice) {
      return true;
    }
  }
#  endif

  return false;
}

int HIPDevice::get_num_multiprocessors()
{
  return get_device_default_attribute(hipDeviceAttributeMultiprocessorCount, 0);
}

int HIPDevice::get_max_num_threads_per_multiprocessor()
{
  return get_device_default_attribute(hipDeviceAttributeMaxThreadsPerMultiProcessor, 0);
}

bool HIPDevice::get_device_attribute(hipDeviceAttribute_t attribute, int *value)
{
  HIPContextScope scope(this);

  return hipDeviceGetAttribute(value, attribute, hipDevice) == hipSuccess;
}

int HIPDevice::get_device_default_attribute(hipDeviceAttribute_t attribute, int default_value)
{
  int value = 0;
  if (!get_device_attribute(attribute, &value)) {
    return default_value;
  }
  return value;
}

CCL_NAMESPACE_END

#endif<|MERGE_RESOLUTION|>--- conflicted
+++ resolved
@@ -1055,10 +1055,7 @@
 
   if (mem.info.data_type != IMAGE_DATA_TYPE_NANOVDB_FLOAT &&
       mem.info.data_type != IMAGE_DATA_TYPE_NANOVDB_FLOAT3) {
-<<<<<<< HEAD
-=======
     /* Bindless textures. */
->>>>>>> f2bb42a0
     hipResourceDesc resDesc;
     memset(&resDesc, 0, sizeof(resDesc));
 
