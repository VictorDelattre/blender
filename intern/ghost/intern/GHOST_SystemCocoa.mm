/* SPDX-FileCopyrightText: 2001-2002 NaN Holding BV. All rights reserved.
 *
 * SPDX-License-Identifier: GPL-2.0-or-later */

#include "GHOST_SystemCocoa.hh"

#include "GHOST_DisplayManagerCocoa.hh"
#include "GHOST_EventButton.hh"
#include "GHOST_EventCursor.hh"
#include "GHOST_EventDragnDrop.hh"
#include "GHOST_EventKey.hh"
#include "GHOST_EventString.hh"
#include "GHOST_EventTrackpad.hh"
#include "GHOST_EventWheel.hh"
#include "GHOST_TimerManager.hh"
#include "GHOST_TimerTask.hh"
#include "GHOST_WindowCocoa.hh"
#include "GHOST_WindowManager.hh"

/* Don't generate OpenGL deprecation warning. This is a known thing, and is not something easily
 * solvable in a short term. */
#ifdef __clang__
#  pragma clang diagnostic ignored "-Wdeprecated-declarations"
#endif

#ifdef WITH_METAL_BACKEND
#  include "GHOST_ContextCGL.hh"
#endif

#ifdef WITH_VULKAN_BACKEND
#  include "GHOST_ContextVK.hh"
#endif

#ifdef WITH_INPUT_NDOF
#  include "GHOST_NDOFManagerCocoa.hh"
#endif

#include "AssertMacros.h"

#import <Cocoa/Cocoa.h>

/* For the currently not ported to Cocoa keyboard layout functions (64bit & 10.6 compatible) */
#include <Carbon/Carbon.h>

#include <sys/sysctl.h>
#include <sys/time.h>
#include <sys/types.h>

#include <mach/mach_time.h>

/* --------------------------------------------------------------------
 * Keymaps, mouse converters.
 */

static GHOST_TButton convertButton(int button)
{
  switch (button) {
    case 0:
      return GHOST_kButtonMaskLeft;
    case 1:
      return GHOST_kButtonMaskRight;
    case 2:
      return GHOST_kButtonMaskMiddle;
    case 3:
      return GHOST_kButtonMaskButton4;
    case 4:
      return GHOST_kButtonMaskButton5;
    case 5:
      return GHOST_kButtonMaskButton6;
    case 6:
      return GHOST_kButtonMaskButton7;
    default:
      return GHOST_kButtonMaskLeft;
  }
}

/**
 * Converts Mac raw-key codes (same for Cocoa & Carbon)
 * into GHOST key codes
 * \param rawCode: The raw physical key code
 * \param recvChar: the character ignoring modifiers (except for shift)
 * \return Ghost key code
 */
static GHOST_TKey convertKey(int rawCode, unichar recvChar)
{
  // printf("\nrecvchar %c 0x%x",recvChar,recvChar);
  switch (rawCode) {
    /* Physical key-codes: (not used due to map changes in international keyboards). */
#if 0
    case kVK_ANSI_A:    return GHOST_kKeyA;
    case kVK_ANSI_B:    return GHOST_kKeyB;
    case kVK_ANSI_C:    return GHOST_kKeyC;
    case kVK_ANSI_D:    return GHOST_kKeyD;
    case kVK_ANSI_E:    return GHOST_kKeyE;
    case kVK_ANSI_F:    return GHOST_kKeyF;
    case kVK_ANSI_G:    return GHOST_kKeyG;
    case kVK_ANSI_H:    return GHOST_kKeyH;
    case kVK_ANSI_I:    return GHOST_kKeyI;
    case kVK_ANSI_J:    return GHOST_kKeyJ;
    case kVK_ANSI_K:    return GHOST_kKeyK;
    case kVK_ANSI_L:    return GHOST_kKeyL;
    case kVK_ANSI_M:    return GHOST_kKeyM;
    case kVK_ANSI_N:    return GHOST_kKeyN;
    case kVK_ANSI_O:    return GHOST_kKeyO;
    case kVK_ANSI_P:    return GHOST_kKeyP;
    case kVK_ANSI_Q:    return GHOST_kKeyQ;
    case kVK_ANSI_R:    return GHOST_kKeyR;
    case kVK_ANSI_S:    return GHOST_kKeyS;
    case kVK_ANSI_T:    return GHOST_kKeyT;
    case kVK_ANSI_U:    return GHOST_kKeyU;
    case kVK_ANSI_V:    return GHOST_kKeyV;
    case kVK_ANSI_W:    return GHOST_kKeyW;
    case kVK_ANSI_X:    return GHOST_kKeyX;
    case kVK_ANSI_Y:    return GHOST_kKeyY;
    case kVK_ANSI_Z:    return GHOST_kKeyZ;
#endif
    /* Numbers keys: mapped to handle some international keyboard (e.g. French). */
    case kVK_ANSI_1:
      return GHOST_kKey1;
    case kVK_ANSI_2:
      return GHOST_kKey2;
    case kVK_ANSI_3:
      return GHOST_kKey3;
    case kVK_ANSI_4:
      return GHOST_kKey4;
    case kVK_ANSI_5:
      return GHOST_kKey5;
    case kVK_ANSI_6:
      return GHOST_kKey6;
    case kVK_ANSI_7:
      return GHOST_kKey7;
    case kVK_ANSI_8:
      return GHOST_kKey8;
    case kVK_ANSI_9:
      return GHOST_kKey9;
    case kVK_ANSI_0:
      return GHOST_kKey0;

    case kVK_ANSI_Keypad0:
      return GHOST_kKeyNumpad0;
    case kVK_ANSI_Keypad1:
      return GHOST_kKeyNumpad1;
    case kVK_ANSI_Keypad2:
      return GHOST_kKeyNumpad2;
    case kVK_ANSI_Keypad3:
      return GHOST_kKeyNumpad3;
    case kVK_ANSI_Keypad4:
      return GHOST_kKeyNumpad4;
    case kVK_ANSI_Keypad5:
      return GHOST_kKeyNumpad5;
    case kVK_ANSI_Keypad6:
      return GHOST_kKeyNumpad6;
    case kVK_ANSI_Keypad7:
      return GHOST_kKeyNumpad7;
    case kVK_ANSI_Keypad8:
      return GHOST_kKeyNumpad8;
    case kVK_ANSI_Keypad9:
      return GHOST_kKeyNumpad9;
    case kVK_ANSI_KeypadDecimal:
      return GHOST_kKeyNumpadPeriod;
    case kVK_ANSI_KeypadEnter:
      return GHOST_kKeyNumpadEnter;
    case kVK_ANSI_KeypadPlus:
      return GHOST_kKeyNumpadPlus;
    case kVK_ANSI_KeypadMinus:
      return GHOST_kKeyNumpadMinus;
    case kVK_ANSI_KeypadMultiply:
      return GHOST_kKeyNumpadAsterisk;
    case kVK_ANSI_KeypadDivide:
      return GHOST_kKeyNumpadSlash;
    case kVK_ANSI_KeypadClear:
      return GHOST_kKeyUnknown;

    case kVK_F1:
      return GHOST_kKeyF1;
    case kVK_F2:
      return GHOST_kKeyF2;
    case kVK_F3:
      return GHOST_kKeyF3;
    case kVK_F4:
      return GHOST_kKeyF4;
    case kVK_F5:
      return GHOST_kKeyF5;
    case kVK_F6:
      return GHOST_kKeyF6;
    case kVK_F7:
      return GHOST_kKeyF7;
    case kVK_F8:
      return GHOST_kKeyF8;
    case kVK_F9:
      return GHOST_kKeyF9;
    case kVK_F10:
      return GHOST_kKeyF10;
    case kVK_F11:
      return GHOST_kKeyF11;
    case kVK_F12:
      return GHOST_kKeyF12;
    case kVK_F13:
      return GHOST_kKeyF13;
    case kVK_F14:
      return GHOST_kKeyF14;
    case kVK_F15:
      return GHOST_kKeyF15;
    case kVK_F16:
      return GHOST_kKeyF16;
    case kVK_F17:
      return GHOST_kKeyF17;
    case kVK_F18:
      return GHOST_kKeyF18;
    case kVK_F19:
      return GHOST_kKeyF19;
    case kVK_F20:
      return GHOST_kKeyF20;

    case kVK_UpArrow:
      return GHOST_kKeyUpArrow;
    case kVK_DownArrow:
      return GHOST_kKeyDownArrow;
    case kVK_LeftArrow:
      return GHOST_kKeyLeftArrow;
    case kVK_RightArrow:
      return GHOST_kKeyRightArrow;

    case kVK_Return:
      return GHOST_kKeyEnter;
    case kVK_Delete:
      return GHOST_kKeyBackSpace;
    case kVK_ForwardDelete:
      return GHOST_kKeyDelete;
    case kVK_Escape:
      return GHOST_kKeyEsc;
    case kVK_Tab:
      return GHOST_kKeyTab;
    case kVK_Space:
      return GHOST_kKeySpace;

    case kVK_Home:
      return GHOST_kKeyHome;
    case kVK_End:
      return GHOST_kKeyEnd;
    case kVK_PageUp:
      return GHOST_kKeyUpPage;
    case kVK_PageDown:
      return GHOST_kKeyDownPage;
#if 0
    /* These constants with "ANSI" in the name are labeled according to the key position on an
     * ANSI-standard US keyboard. Therefore they may not match the physical key label on other
     * keyboard layouts. */
    case kVK_ANSI_Minus:        return GHOST_kKeyMinus;
    case kVK_ANSI_Equal:        return GHOST_kKeyEqual;
    case kVK_ANSI_Comma:        return GHOST_kKeyComma;
    case kVK_ANSI_Period:       return GHOST_kKeyPeriod;
    case kVK_ANSI_Slash:        return GHOST_kKeySlash;
    case kVK_ANSI_Semicolon:    return GHOST_kKeySemicolon;
    case kVK_ANSI_Quote:        return GHOST_kKeyQuote;
    case kVK_ANSI_Backslash:    return GHOST_kKeyBackslash;
    case kVK_ANSI_LeftBracket:  return GHOST_kKeyLeftBracket;
    case kVK_ANSI_RightBracket: return GHOST_kKeyRightBracket;
    case kVK_ANSI_Grave:        return GHOST_kKeyAccentGrave;
    case kVK_ISO_Section:       return GHOST_kKeyUnknown;
#endif
    case kVK_VolumeUp:
    case kVK_VolumeDown:
    case kVK_Mute:
      return GHOST_kKeyUnknown;

    default: {
      /* Alphanumerical or punctuation key that is remappable in international keyboards. */
      if ((recvChar >= 'A') && (recvChar <= 'Z')) {
        return (GHOST_TKey)(recvChar - 'A' + GHOST_kKeyA);
      }

      if ((recvChar >= 'a') && (recvChar <= 'z')) {
        return (GHOST_TKey)(recvChar - 'a' + GHOST_kKeyA);
      }
      else {
        /* Leopard and Snow Leopard 64bit compatible API. */
        const TISInputSourceRef kbdTISHandle = TISCopyCurrentKeyboardLayoutInputSource();
        /* The keyboard layout. */
        const CFDataRef uchrHandle = static_cast<CFDataRef>(
            TISGetInputSourceProperty(kbdTISHandle, kTISPropertyUnicodeKeyLayoutData));
        CFRelease(kbdTISHandle);

        /* Get actual character value of the "remappable" keys in international keyboards,
         * if keyboard layout is not correctly reported (e.g. some non Apple keyboards in Tiger),
         * then fallback on using the received #charactersIgnoringModifiers. */
        if (uchrHandle) {
          UInt32 deadKeyState = 0;
          UniCharCount actualStrLength = 0;

          UCKeyTranslate((UCKeyboardLayout *)CFDataGetBytePtr(uchrHandle),
                         rawCode,
                         kUCKeyActionDown,
                         0,
                         LMGetKbdType(),
                         kUCKeyTranslateNoDeadKeysMask,
                         &deadKeyState,
                         1,
                         &actualStrLength,
                         &recvChar);
        }

        switch (recvChar) {
          case '-':
            return GHOST_kKeyMinus;
          case '+':
            return GHOST_kKeyPlus;
          case '=':
            return GHOST_kKeyEqual;
          case ',':
            return GHOST_kKeyComma;
          case '.':
            return GHOST_kKeyPeriod;
          case '/':
            return GHOST_kKeySlash;
          case ';':
            return GHOST_kKeySemicolon;
          case '\'':
            return GHOST_kKeyQuote;
          case '\\':
            return GHOST_kKeyBackslash;
          case '[':
            return GHOST_kKeyLeftBracket;
          case ']':
            return GHOST_kKeyRightBracket;
          case '`':
          case '<': /* The position of '`' is equivalent to this symbol in the French layout. */
            return GHOST_kKeyAccentGrave;
          default:
            return GHOST_kKeyUnknown;
        }
      }
    }
  }
  return GHOST_kKeyUnknown;
}

/* --------------------------------------------------------------------
 * Utility functions.
 */

#define FIRSTFILEBUFLG 512
static bool g_hasFirstFile = false;
static char g_firstFileBuf[FIRSTFILEBUFLG];

/* TODO: Need to investigate this.
 * Function called too early in creator.c to have g_hasFirstFile == true */
extern "C" int GHOST_HACK_getFirstFile(char buf[FIRSTFILEBUFLG])
{
  if (g_hasFirstFile) {
    memcpy(buf, g_firstFileBuf, FIRSTFILEBUFLG);
    buf[FIRSTFILEBUFLG - 1] = '\0';
    return 1;
  }
  return 0;
}

/* --------------------------------------------------------------------
 * Cocoa objects.
 */

/**
 * CocoaAppDelegate
 * ObjC object to capture applicationShouldTerminate, and send quit event
 */
@interface CocoaAppDelegate : NSObject <NSApplicationDelegate>

@property(nonatomic, readonly, assign) GHOST_SystemCocoa *systemCocoa;

- (instancetype)initWithSystemCocoa:(GHOST_SystemCocoa *)systemCocoa;
- (void)dealloc;
- (void)applicationDidFinishLaunching:(NSNotification *)aNotification;
- (BOOL)application:(NSApplication *)theApplication openFile:(NSString *)filename;
- (NSApplicationTerminateReply)applicationShouldTerminate:(NSApplication *)sender;
- (void)applicationWillTerminate:(NSNotification *)aNotification;
- (void)applicationWillBecomeActive:(NSNotification *)aNotification;
- (void)toggleFullScreen:(NSNotification *)notification;
- (void)windowWillClose:(NSNotification *)notification;

- (BOOL)applicationSupportsSecureRestorableState:(NSApplication *)app;

@end

@implementation CocoaAppDelegate : NSObject

@synthesize systemCocoa = m_systemCocoa;

- (instancetype)initWithSystemCocoa:(GHOST_SystemCocoa *)systemCocoa
{
  self = [super init];

  if (self) {
    NSNotificationCenter *center = [NSNotificationCenter defaultCenter];
    [center addObserver:self
               selector:@selector(windowWillClose:)
                   name:NSWindowWillCloseNotification
                 object:nil];
    m_systemCocoa = systemCocoa;
  }

  return self;
}

- (void)dealloc
{
  @autoreleasepool {
    NSNotificationCenter *center = [NSNotificationCenter defaultCenter];
    [center removeObserver:self name:NSWindowWillCloseNotification object:nil];
    [super dealloc];
  }
}

- (void)applicationDidFinishLaunching:(NSNotification *)aNotification
{
  if (m_systemCocoa->m_windowFocus) {
    /* Raise application to front, convenient when starting from the terminal
     * and important for launching the animation player. we call this after the
     * application finishes launching, as doing it earlier can make us end up
     * with a front-most window but an inactive application. */
    [NSApp activateIgnoringOtherApps:YES];
  }

  [NSEvent setMouseCoalescingEnabled:NO];
}

- (BOOL)application:(NSApplication *)theApplication openFile:(NSString *)filename
{
  return m_systemCocoa->handleOpenDocumentRequest(filename);
}

- (NSApplicationTerminateReply)applicationShouldTerminate:(NSApplication *)sender
{
  /* TODO: implement graceful termination through Cocoa mechanism
   * to avoid session log off to be canceled. */
  /* Note that Command-Q is already handled by key-handler. */
  m_systemCocoa->handleQuitRequest();
  return NSTerminateCancel;
}

/* To avoid canceling a log off process, we must use Cocoa termination process
 * And this function is the only chance to perform clean up
 * So WM_exit needs to be called directly, as the event loop will never run before termination. */
- (void)applicationWillTerminate:(NSNotification *)aNotification
{
#if 0
  WM_exit(C, EXIT_SUCCESS);
#endif
}

- (void)applicationWillBecomeActive:(NSNotification *)aNotification
{
  m_systemCocoa->handleApplicationBecomeActiveEvent();
}

- (void)toggleFullScreen:(NSNotification *)notification
{
}

/* The purpose of this function is to make sure closing "About" window does not
 * leave Blender with no key windows. This is needed due to a custom event loop
 * nature of the application: for some reason only using [NSApp run] will ensure
 * correct behavior in this case.
 *
 * This is similar to an issue solved in SDL:
 *   https://bugzilla.libsdl.org/show_bug.cgi?id=1825
 *
 * Our solution is different, since we want Blender to keep track of what is
 * the key window during normal operation. In order to do so we exploit the
 * fact that "About" window is never in the orderedWindows array: we only force
 * key window from here if the closing one is not in the orderedWindows. This
 * saves lack of key windows when closing "About", but does not interfere with
 * Blender's window manager when closing Blender's windows.
 *
 * NOTE: It also receives notifiers when menus are closed on macOS 14.
 * Presumably it considers menus to be windows. */
- (void)windowWillClose:(NSNotification *)notification
{
  @autoreleasepool {
    NSWindow *closing_window = (NSWindow *)[notification object];

    if (![closing_window isKeyWindow]) {
      /* If the window wasn't key then its either none of the windows are key or another window
       * is a key. The former situation is a bit strange, but probably forcing a key window is not
       * something desirable. The latter situation is when we definitely do not want to change the
       * key window.
       *
       * Ignoring non-key windows also avoids the code which ensures ordering below from running
       * when the notifier is received for menus on macOS 14. */
      return;
    }

    const NSInteger index = [[NSApp orderedWindows] indexOfObject:closing_window];
    if (index != NSNotFound) {
      return;
    }
    /* Find first suitable window from the current space. */
    for (NSWindow *current_window in [NSApp orderedWindows]) {
      if (current_window == closing_window) {
        continue;
      }
      if (current_window.isOnActiveSpace && current_window.canBecomeKeyWindow) {
        [current_window makeKeyAndOrderFront:nil];
        return;
      }
    }
    /* If that didn't find any windows, we try to find any suitable window of the application. */
    for (NSNumber *window_number in [NSWindow windowNumbersWithOptions:0]) {
      NSWindow *current_window = [NSApp windowWithWindowNumber:[window_number integerValue]];
      if (current_window == closing_window) {
        continue;
      }
      if ([current_window canBecomeKeyWindow]) {
        [current_window makeKeyAndOrderFront:nil];
        return;
      }
    }
  }
}

/* Explicitly opt-in to the secure coding for the restorable state.
 *
 * This is something that only has affect on macOS 12+, and is implicitly
 * enabled on macOS 14.
 *
 * For the details see
 *   https://sector7.computest.nl/post/2022-08-process-injection-breaking-all-macos-security-layers-with-a-single-vulnerability/
 */
- (BOOL)applicationSupportsSecureRestorableState:(NSApplication *)app
{
  return YES;
}

@end

/* --------------------------------------------------------------------
 * Initialization / Finalization.
 */

GHOST_SystemCocoa::GHOST_SystemCocoa()
{
  m_modifierMask = 0;
  m_outsideLoopEventProcessed = false;
  m_needDelayedApplicationBecomeActiveEventProcessing = false;
  m_displayManager = new GHOST_DisplayManagerCocoa();
  GHOST_ASSERT(m_displayManager, "GHOST_SystemCocoa::GHOST_SystemCocoa(): m_displayManager==0\n");
  m_displayManager->initialize();

  m_ignoreWindowSizedMessages = false;
  m_ignoreMomentumScroll = false;
  m_multiTouchScroll = false;
  m_last_warp_timestamp = 0;
}

GHOST_SystemCocoa::~GHOST_SystemCocoa()
{
  /* The application delegate integrates the Cocoa application with the GHOST system.
   *
   * Since the GHOST system is about to be fully destroyed release the application delegate as
   * well, so it does not point back to a freed system, forcing the delegate to be created with the
   * new GHOST system in init(). */
  @autoreleasepool {
    CocoaAppDelegate *appDelegate = (CocoaAppDelegate *)[NSApp delegate];
    if (appDelegate) {
      [NSApp setDelegate:nil];
      [appDelegate release];
    }
  }
}

GHOST_TSuccess GHOST_SystemCocoa::init()
{
  GHOST_TSuccess success = GHOST_System::init();
  if (success) {

#ifdef WITH_INPUT_NDOF
    m_ndofManager = new GHOST_NDOFManagerCocoa(*this);
#endif

    // ProcessSerialNumber psn;

    /* Carbon stuff to move window & menu to foreground. */
#if 0
    if (!GetCurrentProcess(&psn)) {
      TransformProcessType(&psn, kProcessTransformToForegroundApplication);
      SetFrontProcess(&psn);
    }
#endif

    @autoreleasepool {
      [NSApplication sharedApplication]; /* initializes `NSApp`. */

      if ([NSApp mainMenu] == nil) {
        NSMenu *mainMenubar = [[NSMenu alloc] init];
        NSMenuItem *menuItem;
        NSMenu *windowMenu;
        NSMenu *appMenu;

        /* Create the application menu. */
        appMenu = [[NSMenu alloc] initWithTitle:@"Blender"];

        [appMenu addItemWithTitle:@"About Blender"
                           action:@selector(orderFrontStandardAboutPanel:)
                    keyEquivalent:@""];
        [appMenu addItem:[NSMenuItem separatorItem]];

        menuItem = [appMenu addItemWithTitle:@"Hide Blender"
                                      action:@selector(hide:)
                               keyEquivalent:@"h"];
        menuItem.keyEquivalentModifierMask = NSEventModifierFlagCommand;

        menuItem = [appMenu addItemWithTitle:@"Hide Others"
                                      action:@selector(hideOtherApplications:)
                               keyEquivalent:@"h"];
        menuItem.keyEquivalentModifierMask = (NSEventModifierFlagOption |
                                              NSEventModifierFlagCommand);

        [appMenu addItemWithTitle:@"Show All"
                           action:@selector(unhideAllApplications:)
                    keyEquivalent:@""];

        menuItem = [appMenu addItemWithTitle:@"Quit Blender"
                                      action:@selector(terminate:)
                               keyEquivalent:@"q"];
        menuItem.keyEquivalentModifierMask = NSEventModifierFlagCommand;

        menuItem = [[NSMenuItem alloc] init];
        menuItem.submenu = appMenu;

        [mainMenubar addItem:menuItem];
        [menuItem release];
        [appMenu release];

        /* Create the window menu. */
        windowMenu = [[NSMenu alloc] initWithTitle:@"Window"];

        menuItem = [windowMenu addItemWithTitle:@"Minimize"
                                         action:@selector(performMiniaturize:)
                                  keyEquivalent:@"m"];
        menuItem.keyEquivalentModifierMask = NSEventModifierFlagCommand;

        [windowMenu addItemWithTitle:@"Zoom" action:@selector(performZoom:) keyEquivalent:@""];

        menuItem = [windowMenu addItemWithTitle:@"Enter Full Screen"
                                         action:@selector(toggleFullScreen:)
                                  keyEquivalent:@"f"];
        menuItem.keyEquivalentModifierMask = NSEventModifierFlagControl |
                                             NSEventModifierFlagCommand;

        menuItem = [windowMenu addItemWithTitle:@"Close"
                                         action:@selector(performClose:)
                                  keyEquivalent:@"w"];
        menuItem.keyEquivalentModifierMask = NSEventModifierFlagCommand;

        menuItem = [[NSMenuItem alloc] init];
        menuItem.submenu = windowMenu;

        [mainMenubar addItem:menuItem];
        [menuItem release];

        [NSApp setMainMenu:mainMenubar];
        [NSApp setWindowsMenu:windowMenu];
        [windowMenu release];
      }

      if ([NSApp delegate] == nil) {
        CocoaAppDelegate *appDelegate = [[CocoaAppDelegate alloc] initWithSystemCocoa:this];
        [NSApp setDelegate:appDelegate];
      }

      /* AppKit provides automatic window tabbing. Blender is a single-tabbed
       * application without a macOS tab bar, and should explicitly opt-out of this.
       * This is also controlled by the macOS user default #NSWindowTabbingEnabled. */
      NSWindow.allowsAutomaticWindowTabbing = NO;

      [NSApp finishLaunching];
    }
  }
  return success;
}

/* --------------------------------------------------------------------
 * Window management.
 */

uint64_t GHOST_SystemCocoa::getMilliSeconds() const
{
  /* For comparing to NSEvent timestamp, this particular API function matches. */
  return (uint64_t)([[NSProcessInfo processInfo] systemUptime] * 1000);
}

uint8_t GHOST_SystemCocoa::getNumDisplays() const
{
  /* Note that OS X supports monitor hot plug.
   * We do not support multiple monitors at the moment. */
  @autoreleasepool {
    return NSScreen.screens.count;
  }
}

void GHOST_SystemCocoa::getMainDisplayDimensions(uint32_t &width, uint32_t &height) const
{
  @autoreleasepool {
    /* Get visible frame, that is frame excluding dock and top menu bar. */
    const NSRect frame = [[NSScreen mainScreen] visibleFrame];

    /* Returns max window contents (excluding title bar...). */
    const NSRect contentRect = [NSWindow
        contentRectForFrameRect:frame
                      styleMask:(NSWindowStyleMaskTitled | NSWindowStyleMaskClosable |
                                 NSWindowStyleMaskMiniaturizable)];

    width = contentRect.size.width;
    height = contentRect.size.height;
  }
}

void GHOST_SystemCocoa::getAllDisplayDimensions(uint32_t &width, uint32_t &height) const
{
  /* TODO! */
  getMainDisplayDimensions(width, height);
}

GHOST_IWindow *GHOST_SystemCocoa::createWindow(const char *title,
                                               int32_t left,
                                               int32_t top,
                                               uint32_t width,
                                               uint32_t height,
                                               GHOST_TWindowState state,
                                               GHOST_GPUSettings gpuSettings,
                                               const bool /*exclusive*/,
                                               const bool is_dialog,
                                               const GHOST_IWindow *parentWindow)
{
  GHOST_IWindow *window = nullptr;
  @autoreleasepool {
    /* Get the available rect for including window contents. */
    const NSRect frame = [[NSScreen mainScreen] visibleFrame];
    const NSRect contentRect = [NSWindow
        contentRectForFrameRect:frame
                      styleMask:(NSWindowStyleMaskTitled | NSWindowStyleMaskClosable |
                                 NSWindowStyleMaskMiniaturizable)];

    int32_t bottom = (contentRect.size.height - 1) - height - top;

    /* Ensures window top left is inside this available rect. */
    left = left > contentRect.origin.x ? left : contentRect.origin.x;
    /* Add `contentRect.origin.y` to respect dock-size. */
    bottom = bottom > contentRect.origin.y ? bottom + contentRect.origin.y : contentRect.origin.y;

    window = new GHOST_WindowCocoa(this,
                                   title,
                                   left,
                                   bottom,
                                   width,
                                   height,
                                   state,
                                   gpuSettings.context_type,
                                   gpuSettings.flags & GHOST_gpuStereoVisual,
                                   gpuSettings.flags & GHOST_gpuDebugContext,
                                   is_dialog,
                                   (GHOST_WindowCocoa *)parentWindow,
                                   gpuSettings.preferred_device);

    if (window->getValid()) {
      /* Store the pointer to the window. */
      GHOST_ASSERT(m_windowManager, "m_windowManager not initialized");
      m_windowManager->addWindow(window);
      m_windowManager->setActiveWindow(window);
      /* Need to tell window manager the new window is the active one
       * (Cocoa does not send the event activate upon window creation). */
      pushEvent(new GHOST_Event(getMilliSeconds(), GHOST_kEventWindowActivate, window));
      pushEvent(new GHOST_Event(getMilliSeconds(), GHOST_kEventWindowSize, window));
    }
    else {
      GHOST_PRINT("GHOST_SystemCocoa::createWindow(): window invalid\n");
      delete window;
      window = nullptr;
    }
  }
  return window;
}

/**
 * Create a new off-screen context.
 * Never explicitly delete the context, use #disposeContext() instead.
 * \return The new context (or 0 if creation failed).
 */
GHOST_IContext *GHOST_SystemCocoa::createOffscreenContext(GHOST_GPUSettings gpuSettings)
{
  const bool debug_context = (gpuSettings.flags & GHOST_gpuDebugContext) != 0;

  switch (gpuSettings.context_type) {
#ifdef WITH_VULKAN_BACKEND
    case GHOST_kDrawingContextTypeVulkan: {
      GHOST_Context *context = new GHOST_ContextVK(
          false, nullptr, 1, 2, debug_context, gpuSettings.preferred_device);
      if (context->initializeDrawingContext()) {
        return context;
      }
      delete context;
      return nullptr;
    }
#endif

#ifdef WITH_METAL_BACKEND
    case GHOST_kDrawingContextTypeMetal: {
      /* TODO(fclem): Remove OpenGL support and rename context to ContextMTL */
      GHOST_Context *context = new GHOST_ContextCGL(false, nullptr, nullptr, debug_context);
      if (context->initializeDrawingContext()) {
        return context;
      }
      delete context;
      return nullptr;
    }
#endif

    default:
      /* Unsupported backend. */
      return nullptr;
  }
}

/**
 * Dispose of a context.
 * \param context: Pointer to the context to be disposed.
 * \return Indication of success.
 */
GHOST_TSuccess GHOST_SystemCocoa::disposeContext(GHOST_IContext *context)
{
  delete context;

  return GHOST_kSuccess;
}

GHOST_IWindow *GHOST_SystemCocoa::getWindowUnderCursor(int32_t x, int32_t y)
{
  const NSPoint scr_co = NSMakePoint(x, y);

  @autoreleasepool {
    const int windowNumberAtPoint = [NSWindow windowNumberAtPoint:scr_co
                                      belowWindowWithWindowNumber:0];
    NSWindow *nswindow = [NSApp windowWithWindowNumber:windowNumberAtPoint];

    if (nswindow == nil) {
      return nil;
    }

    return m_windowManager->getWindowAssociatedWithOSWindow((const void *)nswindow);
  }
}

/**
 * \note returns coordinates in Cocoa screen coordinates.
 */
GHOST_TSuccess GHOST_SystemCocoa::getCursorPosition(int32_t &x, int32_t &y) const
{
  const NSPoint mouseLoc = [NSEvent mouseLocation];

  /* Returns the mouse location in screen coordinates. */
  x = int32_t(mouseLoc.x);
  y = int32_t(mouseLoc.y);
  return GHOST_kSuccess;
}

/**
 * \note expect Cocoa screen coordinates.
 */
GHOST_TSuccess GHOST_SystemCocoa::setCursorPosition(int32_t x, int32_t y)
{
  GHOST_WindowCocoa *window = (GHOST_WindowCocoa *)m_windowManager->getActiveWindow();
  if (!window) {
    return GHOST_kFailure;
  }

  /* Cursor and mouse dissociation placed here not to interfere with continuous grab
   * (in cont. grab setMouseCursorPosition is directly called). */
  CGAssociateMouseAndMouseCursorPosition(false);
  setMouseCursorPosition(x, y);
  CGAssociateMouseAndMouseCursorPosition(true);

  /* Force mouse move event (not pushed by Cocoa). */
  pushEvent(new GHOST_EventCursor(
      getMilliSeconds(), GHOST_kEventCursorMove, window, x, y, window->GetCocoaTabletData()));
  m_outsideLoopEventProcessed = true;

  return GHOST_kSuccess;
}

GHOST_TSuccess GHOST_SystemCocoa::getPixelAtCursor(float r_color[3]) const
{
  /* NOTE: There are known issues/limitations at the moment:
   *
   * - User needs to allow screen capture permission for Blender.
   * - Blender has no control of the cursor outside its window, so the eyedropper cursor won't be
   *   available
   * - GHOST does not report click events from outside the window, so the user needs to press Enter
   *   instead.
   *
   * Ref #111303.
   */

  @autoreleasepool {
    /* Check for screen capture access permission early to prevent issues.
     * Without permission, macOS may capture only the Blender window, wallpaper, and taskbar.
     * This behavior could confuse users, especially when trying to pick a color from another app,
     * potentially capturing the wallpaper under that app window.
     */
    if (!CGPreflightScreenCaptureAccess()) {
      CGRequestScreenCaptureAccess();
      return GHOST_kFailure;
    }

    const CGEventRef event = CGEventCreate(nil);
    if (!event) {
      return GHOST_kFailure;
    }
    const CGPoint mouseLocation = CGEventGetLocation(event);
    CFRelease(event);

    const CGRect rect = CGRectMake(mouseLocation.x, mouseLocation.y, 1, 1);
    const CGImageRef image = CGWindowListCreateImage(
        rect, kCGWindowListOptionOnScreenOnly, kCGNullWindowID, kCGWindowImageDefault);
    if (!image) {
      return GHOST_kFailure;
    }
    NSBitmapImageRep *bitmap = [[[NSBitmapImageRep alloc] initWithCGImage:image] autorelease];
    CGImageRelease(image);

    NSColor *color = [bitmap colorAtX:0 y:0];
    if (!color) {
      return GHOST_kFailure;
    }
    NSColor *srgbColor = [color colorUsingColorSpace:[NSColorSpace sRGBColorSpace]];
    if (!srgbColor) {
      return GHOST_kFailure;
    }

    CGFloat red = 0.0, green = 0.0, blue = 0.0;
    [color getRed:&red green:&green blue:&blue alpha:nil];
    r_color[0] = red;
    r_color[1] = green;
    r_color[2] = blue;
  }
  return GHOST_kSuccess;
}

GHOST_TSuccess GHOST_SystemCocoa::setMouseCursorPosition(int32_t x, int32_t y)
{
  float xf = float(x), yf = float(y);
  GHOST_WindowCocoa *window = (GHOST_WindowCocoa *)m_windowManager->getActiveWindow();
  if (!window) {
    return GHOST_kFailure;
  }

  @autoreleasepool {
    NSScreen *windowScreen = window->getScreen();
    const NSRect screenRect = windowScreen.frame;

    /* Set position relative to current screen. */
    xf -= screenRect.origin.x;
    yf -= screenRect.origin.y;

    /* Quartz Display Services uses the old coordinates (top left origin). */
    yf = screenRect.size.height - yf;

    CGDisplayMoveCursorToPoint((CGDirectDisplayID)[[[windowScreen deviceDescription]
                                   objectForKey:@"NSScreenNumber"] unsignedIntValue],
                               CGPointMake(xf, yf));

    /* See https://stackoverflow.com/a/17559012. By default, hardware events
     * will be suppressed for 500ms after a synthetic mouse event. For unknown
     * reasons CGEventSourceSetLocalEventsSuppressionInterval does not work,
     * however calling CGAssociateMouseAndMouseCursorPosition also removes the
     * delay, even if this is undocumented. */
    CGAssociateMouseAndMouseCursorPosition(true);
  }
  return GHOST_kSuccess;
}

GHOST_TSuccess GHOST_SystemCocoa::getModifierKeys(GHOST_ModifierKeys &keys) const
{
  keys.set(GHOST_kModifierKeyLeftOS, (m_modifierMask & NSEventModifierFlagCommand) ? true : false);
  keys.set(GHOST_kModifierKeyLeftAlt, (m_modifierMask & NSEventModifierFlagOption) ? true : false);
  keys.set(GHOST_kModifierKeyLeftShift,
           (m_modifierMask & NSEventModifierFlagShift) ? true : false);
  keys.set(GHOST_kModifierKeyLeftControl,
           (m_modifierMask & NSEventModifierFlagControl) ? true : false);

  return GHOST_kSuccess;
}

GHOST_TSuccess GHOST_SystemCocoa::getButtons(GHOST_Buttons &buttons) const
{
  const UInt32 button_state = GetCurrentEventButtonState();

  buttons.clear();
  buttons.set(GHOST_kButtonMaskLeft, button_state & (1 << 0));
  buttons.set(GHOST_kButtonMaskRight, button_state & (1 << 1));
  buttons.set(GHOST_kButtonMaskMiddle, button_state & (1 << 2));
  buttons.set(GHOST_kButtonMaskButton4, button_state & (1 << 3));
  buttons.set(GHOST_kButtonMaskButton5, button_state & (1 << 4));
  return GHOST_kSuccess;
}

GHOST_TCapabilityFlag GHOST_SystemCocoa::getCapabilities() const
{
  return GHOST_TCapabilityFlag(GHOST_CAPABILITY_FLAG_ALL &
                               ~(
                                   /* Cocoa has no support for a primary selection clipboard. */
                                   GHOST_kCapabilityPrimaryClipboard));
}

/* --------------------------------------------------------------------
 * Event handlers.
 */

/**
 * The event queue polling function
 */
bool GHOST_SystemCocoa::processEvents(bool /*waitForEvent*/)
{
  bool anyProcessed = false;
  NSEvent *event;

  /* TODO: implement timer? */
#if 0
  do {
    GHOST_TimerManager* timerMgr = getTimerManager();

    if (waitForEvent) {
      uint64_t next = timerMgr->nextFireTime();
      double timeOut;

      if (next == GHOST_kFireTimeNever) {
        timeOut = kEventDurationForever;
      }
      else {
        timeOut = (double)(next - getMilliSeconds())/1000.0;
        if (timeOut < 0.0)
          timeOut = 0.0;
      }

      ::ReceiveNextEvent(0, nullptr, timeOut, false, &event);
    }

    if (timerMgr->fireTimers(getMilliSeconds())) {
      anyProcessed = true;
    }
#endif
  do {
    @autoreleasepool {
      event = [NSApp nextEventMatchingMask:NSEventMaskAny
                                 untilDate:[NSDate distantPast]
                                    inMode:NSDefaultRunLoopMode
                                   dequeue:YES];
      if (event == nil) {
        break;
      }

      anyProcessed = true;

      /* Send event to NSApp to ensure Mac wide events are handled,
       * this will send events to BlenderWindow which will call back
       * to handleKeyEvent, handleMouseEvent and handleTabletEvent. */

      /* There is on special exception for Control+(Shift)+Tab.
       * We do not get keyDown events delivered to the view because they are
       * special hotkeys to switch between views, so override directly */

      if (event.type == NSEventTypeKeyDown && event.keyCode == kVK_Tab &&
          (event.modifierFlags & NSEventModifierFlagControl))
      {
        handleKeyEvent(event);
      }
      else {
        /* For some reason NSApp is swallowing the key up events when modifier
         * key is pressed, even if there seems to be no apparent reason to do
         * so, as a workaround we always handle these up events. */
        if (event.type == NSEventTypeKeyUp &&
            (event.modifierFlags & (NSEventModifierFlagCommand | NSEventModifierFlagOption)))
        {
          handleKeyEvent(event);
        }

        [NSApp sendEvent:event];
      }
    }
  } while (event != nil);
#if 0
  } while (waitForEvent && !anyProcessed); /* Needed only for timer implementation. */
#endif

  if (m_needDelayedApplicationBecomeActiveEventProcessing) {
    handleApplicationBecomeActiveEvent();
  }

  if (m_outsideLoopEventProcessed) {
    m_outsideLoopEventProcessed = false;
    return true;
  }

  m_ignoreWindowSizedMessages = false;

  return anyProcessed;
}

/* NOTE: called from #NSApplication delegate. */
GHOST_TSuccess GHOST_SystemCocoa::handleApplicationBecomeActiveEvent()
{
  @autoreleasepool {
    for (GHOST_IWindow *iwindow : m_windowManager->getWindows()) {
      GHOST_WindowCocoa *window = (GHOST_WindowCocoa *)iwindow;
      if (window->isDialog()) {
        [window->getViewWindow() makeKeyAndOrderFront:nil];
      }
    }

    /* Update the modifiers key mask, as its status may have changed when the application
     * was not active (that is when update events are sent to another application). */
    GHOST_IWindow *window = m_windowManager->getActiveWindow();

    if (!window) {
      m_needDelayedApplicationBecomeActiveEventProcessing = true;
      return GHOST_kFailure;
    }

    m_needDelayedApplicationBecomeActiveEventProcessing = false;

    const unsigned int modifiers = [[[NSApplication sharedApplication] currentEvent]
        modifierFlags];

    if ((modifiers & NSEventModifierFlagShift) != (m_modifierMask & NSEventModifierFlagShift)) {
      pushEvent(new GHOST_EventKey(getMilliSeconds(),
                                   (modifiers & NSEventModifierFlagShift) ? GHOST_kEventKeyDown :
                                                                            GHOST_kEventKeyUp,
                                   window,
                                   GHOST_kKeyLeftShift,
                                   false));
    }
    if ((modifiers & NSEventModifierFlagControl) != (m_modifierMask & NSEventModifierFlagControl))
    {
      pushEvent(new GHOST_EventKey(getMilliSeconds(),
                                   (modifiers & NSEventModifierFlagControl) ? GHOST_kEventKeyDown :
                                                                              GHOST_kEventKeyUp,
                                   window,
                                   GHOST_kKeyLeftControl,
                                   false));
    }
    if ((modifiers & NSEventModifierFlagOption) != (m_modifierMask & NSEventModifierFlagOption)) {
      pushEvent(new GHOST_EventKey(getMilliSeconds(),
                                   (modifiers & NSEventModifierFlagOption) ? GHOST_kEventKeyDown :
                                                                             GHOST_kEventKeyUp,
                                   window,
                                   GHOST_kKeyLeftAlt,
                                   false));
    }
    if ((modifiers & NSEventModifierFlagCommand) != (m_modifierMask & NSEventModifierFlagCommand))
    {
      pushEvent(new GHOST_EventKey(getMilliSeconds(),
                                   (modifiers & NSEventModifierFlagCommand) ? GHOST_kEventKeyDown :
                                                                              GHOST_kEventKeyUp,
                                   window,
                                   GHOST_kKeyLeftOS,
                                   false));
    }

    m_modifierMask = modifiers;

    m_outsideLoopEventProcessed = true;
  }
  return GHOST_kSuccess;
}

bool GHOST_SystemCocoa::hasDialogWindow()
{
  for (GHOST_IWindow *iwindow : m_windowManager->getWindows()) {
    GHOST_WindowCocoa *window = (GHOST_WindowCocoa *)iwindow;
    if (window->isDialog()) {
      return true;
    }
  }
  return false;
}

void GHOST_SystemCocoa::notifyExternalEventProcessed()
{
  m_outsideLoopEventProcessed = true;
}

/* NOTE: called from #NSWindow delegate. */
GHOST_TSuccess GHOST_SystemCocoa::handleWindowEvent(GHOST_TEventType eventType,
                                                    GHOST_WindowCocoa *window)
{
  if (!validWindow(window)) {
    return GHOST_kFailure;
  }
  switch (eventType) {
    case GHOST_kEventWindowClose:
      pushEvent(new GHOST_Event(getMilliSeconds(), GHOST_kEventWindowClose, window));
      break;
    case GHOST_kEventWindowActivate:
      m_windowManager->setActiveWindow(window);
      window->loadCursor(window->getCursorVisibility(), window->getCursorShape());
      pushEvent(new GHOST_Event(getMilliSeconds(), GHOST_kEventWindowActivate, window));
      break;
    case GHOST_kEventWindowDeactivate:
      m_windowManager->setWindowInactive(window);
      pushEvent(new GHOST_Event(getMilliSeconds(), GHOST_kEventWindowDeactivate, window));
      break;
    case GHOST_kEventWindowUpdate:
      if (m_nativePixel) {
        window->setNativePixelSize();
        pushEvent(new GHOST_Event(getMilliSeconds(), GHOST_kEventNativeResolutionChange, window));
      }
      pushEvent(new GHOST_Event(getMilliSeconds(), GHOST_kEventWindowUpdate, window));
      break;
    case GHOST_kEventWindowMove:
      pushEvent(new GHOST_Event(getMilliSeconds(), GHOST_kEventWindowMove, window));
      break;
    case GHOST_kEventWindowSize:
      if (!m_ignoreWindowSizedMessages) {
        /* Enforce only one resize message per event loop
         * (coalescing all the live resize messages). */
        window->updateDrawingContext();
        pushEvent(new GHOST_Event(getMilliSeconds(), GHOST_kEventWindowSize, window));
        /* Mouse up event is trapped by the resizing event loop,
         * so send it anyway to the window manager. */
        pushEvent(new GHOST_EventButton(getMilliSeconds(),
                                        GHOST_kEventButtonUp,
                                        window,
                                        GHOST_kButtonMaskLeft,
                                        GHOST_TABLET_DATA_NONE));
        // m_ignoreWindowSizedMessages = true;
      }
      break;
    case GHOST_kEventNativeResolutionChange:

      if (m_nativePixel) {
        window->setNativePixelSize();
        pushEvent(new GHOST_Event(getMilliSeconds(), GHOST_kEventNativeResolutionChange, window));
      }

    default:
      return GHOST_kFailure;
      break;
  }

  m_outsideLoopEventProcessed = true;
  return GHOST_kSuccess;
}

/**
 * Get the true pixel size of an NSImage object.
 * \param image: NSImage to obtain the size of.
 * \return Contained image size in pixels.
 */
static NSSize getNSImagePixelSize(NSImage *image)
{
  /* Assuming the NSImage instance only contains one single image. */
  @autoreleasepool {
    NSImageRep *imageRepresentation = [[image representations] firstObject];
    return NSMakeSize(imageRepresentation.pixelsWide, imageRepresentation.pixelsHigh);
  }
}

/**
 * Convert an NSImage to an ImBuf.
 * \param image: NSImage to convert.
 * \return Pointer to the resulting allocated ImBuf. Caller must free.
 */
static ImBuf *NSImageToImBuf(NSImage *image)
{
  const NSSize imageSize = getNSImagePixelSize(image);
  ImBuf *ibuf = IMB_allocImBuf(imageSize.width, imageSize.height, 32, IB_rect);

  if (!ibuf) {
    return nullptr;
  }

  @autoreleasepool {
    NSBitmapImageRep *bitmapImage = nil;
    for (NSImageRep *representation in [image representations]) {
      if ([representation isKindOfClass:[NSBitmapImageRep class]]) {
        bitmapImage = (NSBitmapImageRep *)representation;
        break;
      }
    }

    if (bitmapImage == nil || bitmapImage.bitsPerPixel != 32 || bitmapImage.isPlanar ||
        bitmapImage.bitmapFormat & (NSBitmapFormatAlphaFirst | NSBitmapFormatFloatingPointSamples))
    {
      return nullptr;
    }

    uint8_t *ibuf_data = ibuf->byte_buffer.data;
    uint8_t *bmp_data = (uint8_t *)bitmapImage.bitmapData;

    /* Vertical Flip. */
    for (int y = 0; y < imageSize.height; y++) {
      const int row_byte_count = 4 * imageSize.width;
      const int ibuf_off = (imageSize.height - y - 1) * row_byte_count;
      const int bmp_off = y * row_byte_count;
      memcpy(ibuf_data + ibuf_off, bmp_data + bmp_off, row_byte_count);
    }
  }

  return ibuf;
}

/* NOTE: called from #NSWindow subclass. */
GHOST_TSuccess GHOST_SystemCocoa::handleDraggingEvent(GHOST_TEventType eventType,
                                                      GHOST_TDragnDropTypes draggedObjectType,
                                                      GHOST_WindowCocoa *window,
                                                      int mouseX,
                                                      int mouseY,
                                                      void *data)
{
  if (!validWindow(window)) {
    return GHOST_kFailure;
  }
  switch (eventType) {
    case GHOST_kEventDraggingEntered:
    case GHOST_kEventDraggingUpdated:
    case GHOST_kEventDraggingExited:
      window->clientToScreenIntern(mouseX, mouseY, mouseX, mouseY);
      pushEvent(new GHOST_EventDragnDrop(
          getMilliSeconds(), eventType, draggedObjectType, window, mouseX, mouseY, nullptr));
      break;

    case GHOST_kEventDraggingDropDone: {
      if (!data) {
        return GHOST_kFailure;
      }

      GHOST_TDragnDropDataPtr eventData;
      @autoreleasepool {
        switch (draggedObjectType) {
          case GHOST_kDragnDropTypeFilenames: {
            NSArray *droppedArray = (NSArray *)data;

            GHOST_TStringArray *strArray = (GHOST_TStringArray *)malloc(
                sizeof(GHOST_TStringArray));
            if (!strArray) {
              return GHOST_kFailure;
            }

            strArray->count = droppedArray.count;
            if (strArray->count == 0) {
              free(strArray);
              return GHOST_kFailure;
            }

            strArray->strings = (uint8_t **)malloc(strArray->count * sizeof(uint8_t *));

            for (int i = 0; i < strArray->count; i++) {
              NSString *droppedStr = [droppedArray objectAtIndex:i];
              const size_t pastedTextSize = [droppedStr
                  lengthOfBytesUsingEncoding:NSUTF8StringEncoding];
              uint8_t *temp_buff = (uint8_t *)malloc(pastedTextSize + 1);

              if (!temp_buff) {
                strArray->count = i;
                break;
              }

              memcpy(temp_buff,
                     [droppedStr cStringUsingEncoding:NSUTF8StringEncoding],
                     pastedTextSize);
              temp_buff[pastedTextSize] = '\0';

              strArray->strings[i] = temp_buff;
            }

            eventData = static_cast<GHOST_TDragnDropDataPtr>(strArray);
            break;
          }
          case GHOST_kDragnDropTypeString: {
            NSString *droppedStr = (NSString *)data;
            const size_t pastedTextSize = [droppedStr
                lengthOfBytesUsingEncoding:NSUTF8StringEncoding];
            uint8_t *temp_buff = (uint8_t *)malloc(pastedTextSize + 1);

            if (temp_buff == nullptr) {
              return GHOST_kFailure;
            }

            memcpy(
                temp_buff, [droppedStr cStringUsingEncoding:NSUTF8StringEncoding], pastedTextSize);
            temp_buff[pastedTextSize] = '\0';

            eventData = static_cast<GHOST_TDragnDropDataPtr>(temp_buff);
            break;
          }
          case GHOST_kDragnDropTypeBitmap: {
            NSImage *droppedImg = static_cast<NSImage *>(data);
            ImBuf *ibuf = NSImageToImBuf(droppedImg);

            eventData = static_cast<GHOST_TDragnDropDataPtr>(ibuf);

            [droppedImg release];
            break;
          }
          default:
            return GHOST_kFailure;
            break;
        }
      }

      window->clientToScreenIntern(mouseX, mouseY, mouseX, mouseY);
      pushEvent(new GHOST_EventDragnDrop(
          getMilliSeconds(), eventType, draggedObjectType, window, mouseX, mouseY, eventData));

      break;
    }
    default:
      return GHOST_kFailure;
  }
  m_outsideLoopEventProcessed = true;
  return GHOST_kSuccess;
}

void GHOST_SystemCocoa::handleQuitRequest()
{
  GHOST_Window *window = (GHOST_Window *)m_windowManager->getActiveWindow();

  /* Discard quit event if we are in cursor grab sequence. */
  if (window && window->getCursorGrabModeIsWarp()) {
    return;
  }

  /* Push the event to Blender so it can open a dialog if needed. */
  pushEvent(new GHOST_Event(getMilliSeconds(), GHOST_kEventQuitRequest, window));
  m_outsideLoopEventProcessed = true;
}

bool GHOST_SystemCocoa::handleOpenDocumentRequest(void *filepathStr)
{
  NSString *filepath = (NSString *)filepathStr;

  /* Check for blender opened windows and make the front-most key.
   * In case blender is minimized, opened on another desktop space,
   * or in full-screen mode. */
  @autoreleasepool {
    NSArray *windowsList = [NSApp orderedWindows];
    if ([windowsList count]) {
      [[windowsList objectAtIndex:0] makeKeyAndOrderFront:nil];
    }

    GHOST_Window *window = m_windowManager->getWindows().empty() ?
                               nullptr :
                               (GHOST_Window *)m_windowManager->getWindows().front();

    if (!window) {
      return NO;
    }

    /* Discard event if we are in cursor grab sequence,
     * it'll lead to "stuck cursor" situation if the alert panel is raised. */
    if (window && window->getCursorGrabModeIsWarp()) {
      return NO;
    }

    const size_t filenameTextSize = [filepath lengthOfBytesUsingEncoding:NSUTF8StringEncoding];
    char *temp_buff = (char *)malloc(filenameTextSize + 1);

    if (temp_buff == nullptr) {
      return GHOST_kFailure;
    }

    memcpy(temp_buff, [filepath cStringUsingEncoding:NSUTF8StringEncoding], filenameTextSize);
    temp_buff[filenameTextSize] = '\0';

    pushEvent(new GHOST_EventString(getMilliSeconds(),
                                    GHOST_kEventOpenMainFile,
                                    window,
                                    static_cast<GHOST_TEventDataPtr>(temp_buff)));
  }
  return YES;
}

GHOST_TSuccess GHOST_SystemCocoa::handleTabletEvent(void *eventPtr, short eventType)
{
  NSEvent *event = (NSEvent *)eventPtr;

  GHOST_IWindow *window = m_windowManager->getWindowAssociatedWithOSWindow(
      (const void *)event.window);
  if (!window) {
    // printf("\nW failure for event 0x%x",event.type);
    return GHOST_kFailure;
  }

  GHOST_TabletData &ct = ((GHOST_WindowCocoa *)window)->GetCocoaTabletData();

  switch (eventType) {
    case NSEventTypeTabletPoint:
      /* workaround 2 corner-cases:
       * 1. if event.isEnteringProximity was not triggered since program-start.
       * 2. device is not sending event.pointingDeviceType, due no eraser. */
      if (ct.Active == GHOST_kTabletModeNone) {
        ct.Active = GHOST_kTabletModeStylus;
      }

      ct.Pressure = event.pressure;
      ct.Xtilt = event.tilt.x;
      ct.Ytilt = event.tilt.y;
      break;

    case NSEventTypeTabletProximity:
      /* Reset tablet data when device enters proximity or leaves. */
      ct = GHOST_TABLET_DATA_NONE;
      if (event.isEnteringProximity) {
        /* Pointer is entering tablet area proximity. */
        switch (event.pointingDeviceType) {
          case NSPointingDeviceTypePen:
            ct.Active = GHOST_kTabletModeStylus;
            break;
          case NSPointingDeviceTypeEraser:
            ct.Active = GHOST_kTabletModeEraser;
            break;
          case NSPointingDeviceTypeCursor:
          case NSPointingDeviceTypeUnknown:
          default:
            break;
        }
      }
      break;

    default:
      GHOST_ASSERT(FALSE, "GHOST_SystemCocoa::handleTabletEvent : unknown event received");
      return GHOST_kFailure;
      break;
  }
  return GHOST_kSuccess;
}

bool GHOST_SystemCocoa::handleTabletEvent(void *eventPtr)
{
  NSEvent *event = (NSEvent *)eventPtr;

  switch (event.subtype) {
    case NSEventSubtypeTabletPoint:
      handleTabletEvent(eventPtr, NSEventTypeTabletPoint);
      return true;
    case NSEventSubtypeTabletProximity:
      handleTabletEvent(eventPtr, NSEventTypeTabletProximity);
      return true;
    default:
      /* No tablet event included: do nothing. */
      return false;
  }
}

GHOST_TSuccess GHOST_SystemCocoa::handleMouseEvent(void *eventPtr)
{
  NSEvent *event = (NSEvent *)eventPtr;

  /* event.window returns other windows if mouse-over, that's OSX input standard
   * however, if mouse exits window(s), the windows become inactive, until you click.
   * We then fall back to the active window from ghost. */
  GHOST_WindowCocoa *window = (GHOST_WindowCocoa *)m_windowManager
                                  ->getWindowAssociatedWithOSWindow((const void *)event.window);
  if (!window) {
    window = (GHOST_WindowCocoa *)m_windowManager->getActiveWindow();
    if (!window) {
      // printf("\nW failure for event 0x%x", event.type);
      return GHOST_kFailure;
    }
  }

  switch (event.type) {
    case NSEventTypeLeftMouseDown:
      handleTabletEvent(event); /* Update window tablet state to be included in event. */
      pushEvent(new GHOST_EventButton(event.timestamp * 1000,
                                      GHOST_kEventButtonDown,
                                      window,
                                      GHOST_kButtonMaskLeft,
                                      window->GetCocoaTabletData()));
      break;
    case NSEventTypeRightMouseDown:
      handleTabletEvent(event); /* Update window tablet state to be included in event. */
      pushEvent(new GHOST_EventButton(event.timestamp * 1000,
                                      GHOST_kEventButtonDown,
                                      window,
                                      GHOST_kButtonMaskRight,
                                      window->GetCocoaTabletData()));
      break;
    case NSEventTypeOtherMouseDown:
      handleTabletEvent(event); /* Handle tablet events combined with mouse events. */
      pushEvent(new GHOST_EventButton(event.timestamp * 1000,
                                      GHOST_kEventButtonDown,
                                      window,
                                      convertButton(event.buttonNumber),
                                      window->GetCocoaTabletData()));
      break;
    case NSEventTypeLeftMouseUp:
      handleTabletEvent(event); /* Update window tablet state to be included in event. */
      pushEvent(new GHOST_EventButton(event.timestamp * 1000,
                                      GHOST_kEventButtonUp,
                                      window,
                                      GHOST_kButtonMaskLeft,
                                      window->GetCocoaTabletData()));
      break;
    case NSEventTypeRightMouseUp:
      handleTabletEvent(event); /* Update window tablet state to be included in event. */
      pushEvent(new GHOST_EventButton(event.timestamp * 1000,
                                      GHOST_kEventButtonUp,
                                      window,
                                      GHOST_kButtonMaskRight,
                                      window->GetCocoaTabletData()));
      break;
    case NSEventTypeOtherMouseUp:
      handleTabletEvent(event); /* Update window tablet state to be included in event. */
      pushEvent(new GHOST_EventButton(event.timestamp * 1000,
                                      GHOST_kEventButtonUp,
                                      window,
                                      convertButton(event.buttonNumber),
                                      window->GetCocoaTabletData()));
      break;
    case NSEventTypeLeftMouseDragged:
    case NSEventTypeRightMouseDragged:
    case NSEventTypeOtherMouseDragged:
      handleTabletEvent(event); /* Update window tablet state to be included in event. */

    case NSEventTypeMouseMoved: {
      GHOST_TGrabCursorMode grab_mode = window->getCursorGrabMode();

      /* TODO: CHECK IF THIS IS A TABLET EVENT */
      bool is_tablet = false;

      if (is_tablet && window->getCursorGrabModeIsWarp()) {
        grab_mode = GHOST_kGrabDisable;
      }

      switch (grab_mode) {
        case GHOST_kGrabHide: {
          /* Cursor hidden grab operation : no cursor move */
          int32_t x_warp, y_warp, x_accum, y_accum, x, y;

          window->getCursorGrabInitPos(x_warp, y_warp);
          window->screenToClientIntern(x_warp, y_warp, x_warp, y_warp);

          /* Strange Apple implementation (inverted coordinates for the deltaY)... */
          window->getCursorGrabAccum(x_accum, y_accum);
          x_accum += event.deltaX;
          y_accum += -event.deltaY;
          window->setCursorGrabAccum(x_accum, y_accum);

          window->clientToScreenIntern(x_warp + x_accum, y_warp + y_accum, x, y);
          pushEvent(new GHOST_EventCursor(event.timestamp * 1000,
                                          GHOST_kEventCursorMove,
                                          window,
                                          x,
                                          y,
                                          window->GetCocoaTabletData()));
          break;
        }
        case GHOST_kGrabWrap: {
          /* Wrap cursor at area/window boundaries. */
          const NSTimeInterval timestamp = event.timestamp;
          if (timestamp < m_last_warp_timestamp) {
            /* After warping we can still receive older unwrapped mouse events,
             * ignore those. */
            break;
          }

          GHOST_Rect bounds, windowBounds, correctedBounds;

          /* fallback to window bounds */
          if (window->getCursorGrabBounds(bounds) == GHOST_kFailure) {
            window->getClientBounds(bounds);
          }

          /* Switch back to Cocoa coordinates orientation
           * (y=0 at bottom, the same as blender internal BTW!), and to client coordinates. */
          window->getClientBounds(windowBounds);
          window->screenToClient(bounds.m_l, bounds.m_b, correctedBounds.m_l, correctedBounds.m_t);
          window->screenToClient(bounds.m_r, bounds.m_t, correctedBounds.m_r, correctedBounds.m_b);
          correctedBounds.m_b = (windowBounds.m_b - windowBounds.m_t) - correctedBounds.m_b;
          correctedBounds.m_t = (windowBounds.m_b - windowBounds.m_t) - correctedBounds.m_t;

          /* Get accumulation from previous mouse warps. */
          int32_t x_accum, y_accum;
          window->getCursorGrabAccum(x_accum, y_accum);

          const NSPoint mousePos = event.locationInWindow;
          /* Casting. */
          const int32_t x_mouse = mousePos.x;
          const int32_t y_mouse = mousePos.y;

          /* Warp mouse cursor if needed. */
          int32_t warped_x_mouse = x_mouse;
          int32_t warped_y_mouse = y_mouse;
          correctedBounds.wrapPoint(
              warped_x_mouse, warped_y_mouse, 4, window->getCursorGrabAxis());

          /* Set new cursor position. */
          if (x_mouse != warped_x_mouse || y_mouse != warped_y_mouse) {
            int32_t warped_x, warped_y;
            window->clientToScreenIntern(warped_x_mouse, warped_y_mouse, warped_x, warped_y);
            setMouseCursorPosition(warped_x, warped_y); /* wrap */
            window->setCursorGrabAccum(x_accum + (x_mouse - warped_x_mouse),
                                       y_accum + (y_mouse - warped_y_mouse));

            /* This is the current time that matches NSEvent timestamp. */
            m_last_warp_timestamp = [[NSProcessInfo processInfo] systemUptime];
          }

          /* Generate event. */
          int32_t x, y;
          window->clientToScreenIntern(x_mouse + x_accum, y_mouse + y_accum, x, y);
          pushEvent(new GHOST_EventCursor(event.timestamp * 1000,
                                          GHOST_kEventCursorMove,
                                          window,
                                          x,
                                          y,
                                          window->GetCocoaTabletData()));
          break;
        }
        default: {
          /* Normal cursor operation: send mouse position in window. */
          const NSPoint mousePos = event.locationInWindow;
          int32_t x, y;

          window->clientToScreenIntern(mousePos.x, mousePos.y, x, y);
          pushEvent(new GHOST_EventCursor(event.timestamp * 1000,
                                          GHOST_kEventCursorMove,
                                          window,
                                          x,
                                          y,
                                          window->GetCocoaTabletData()));
          break;
        }
      }
      break;
    }
    case NSEventTypeScrollWheel: {
      const NSEventPhase momentumPhase = event.momentumPhase;
      const NSEventPhase phase = event.phase;

      /* when pressing a key while momentum scrolling continues after
       * lifting fingers off the trackpad, the action can unexpectedly
       * change from e.g. scrolling to zooming. this works around the
       * issue by ignoring momentum scroll after a key press */
      if (momentumPhase) {
        if (m_ignoreMomentumScroll) {
          break;
        }
      }
      else {
        m_ignoreMomentumScroll = false;
      }

      /* we assume phases are only set for gestures from trackpad or magic
       * mouse events. note that using tablet at the same time may not work
       * since this is a static variable */
      if (phase == NSEventPhaseBegan && m_multitouchGestures) {
        m_multiTouchScroll = true;
      }
      else if (phase == NSEventPhaseEnded) {
        m_multiTouchScroll = false;
      }

      /* Standard scroll-wheel case, if no swiping happened,
       * and no momentum (kinetic scroll) works. */
      if (!m_multiTouchScroll && momentumPhase == NSEventPhaseNone) {
        double deltaF = event.deltaY;

        if (deltaF == 0.0) {
          deltaF = event.deltaX; /* Make blender decide if it's horizontal scroll. */
        }
        if (deltaF == 0.0) {
          break; /* Discard trackpad delta=0 events. */
        }

        const int32_t delta = deltaF > 0.0 ? 1 : -1;
        pushEvent(new GHOST_EventWheel(event.timestamp * 1000, window, delta));
      }
      else {
        const NSPoint mousePos = event.locationInWindow;

        /* with 10.7 nice scrolling deltas are supported */
        double dx = event.scrollingDeltaX;
        double dy = event.scrollingDeltaY;

        /* However, WACOM tablet (intuos5) needs old deltas,
         * it then has momentum and phase at zero. */
        if (phase == NSEventPhaseNone && momentumPhase == NSEventPhaseNone) {
          dx = event.deltaX;
          dy = event.deltaY;
        }

        int32_t x, y;
        window->clientToScreenIntern(mousePos.x, mousePos.y, x, y);

        BlenderWindow *view_window = (BlenderWindow *)window->getOSWindow();

        @autoreleasepool {
          const NSPoint delta = [[view_window contentView]
              convertPointToBacking:NSMakePoint(dx, dy)];
          pushEvent(new GHOST_EventTrackpad(event.timestamp * 1000,
                                            window,
                                            GHOST_kTrackpadEventScroll,
                                            x,
                                            y,
                                            delta.x,
                                            delta.y,
                                            event.isDirectionInvertedFromDevice));
        }
      }
      break;
    }
    case NSEventTypeMagnify: {
      const NSPoint mousePos = event.locationInWindow;
      int32_t x, y;
      window->clientToScreenIntern(mousePos.x, mousePos.y, x, y);
      pushEvent(new GHOST_EventTrackpad(event.timestamp * 1000,
                                        window,
                                        GHOST_kTrackpadEventMagnify,
                                        x,
                                        y,
                                        event.magnification * 125.0 + 0.1,
                                        0,
                                        false));
      break;
    }
    case NSEventTypeSmartMagnify: {
      const NSPoint mousePos = event.locationInWindow;
      int32_t x, y;
      window->clientToScreenIntern(mousePos.x, mousePos.y, x, y);
      pushEvent(new GHOST_EventTrackpad(
          event.timestamp * 1000, window, GHOST_kTrackpadEventSmartMagnify, x, y, 0, 0, false));
      break;
    }
    case NSEventTypeRotate: {
      const NSPoint mousePos = event.locationInWindow;
      int32_t x, y;
      window->clientToScreenIntern(mousePos.x, mousePos.y, x, y);
      pushEvent(new GHOST_EventTrackpad(event.timestamp * 1000,
                                        window,
                                        GHOST_kTrackpadEventRotate,
                                        x,
                                        y,
                                        event.rotation * -5.0,
                                        0,
                                        false));
    }
    default:
      return GHOST_kFailure;
      break;
  }
  return GHOST_kSuccess;
}

GHOST_TSuccess GHOST_SystemCocoa::handleKeyEvent(void *eventPtr)
{
  NSEvent *event = (NSEvent *)eventPtr;
  GHOST_IWindow *window = m_windowManager->getWindowAssociatedWithOSWindow(
      (const void *)event.window);

  if (!window) {
    // printf("\nW failure for event 0x%x",event.type);
    return GHOST_kFailure;
  }

  switch (event.type) {
    case NSEventTypeKeyDown:
    case NSEventTypeKeyUp: {
      /* Returns an empty string for dead keys. */
      GHOST_TKey keyCode;
      char utf8_buf[6] = {'\0'};

      @autoreleasepool {
        NSString *charsIgnoringModifiers = event.charactersIgnoringModifiers;
        if (charsIgnoringModifiers.length > 0) {
          keyCode = convertKey(event.keyCode, [charsIgnoringModifiers characterAtIndex:0]);
        }
        else {
          keyCode = convertKey(event.keyCode, 0);
        }

        NSString *characters = event.characters;
        if ([characters length] > 0) {
          NSData *convertedCharacters = [characters dataUsingEncoding:NSUTF8StringEncoding];

          for (int x = 0; x < convertedCharacters.length; x++) {
            utf8_buf[x] = ((char *)convertedCharacters.bytes)[x];
          }
        }
      }

      /* arrow keys should not have utf8 */
      if ((keyCode >= GHOST_kKeyLeftArrow) && (keyCode <= GHOST_kKeyDownArrow)) {
        utf8_buf[0] = '\0';
      }

      /* F keys should not have utf8 */
      if ((keyCode >= GHOST_kKeyF1) && (keyCode <= GHOST_kKeyF20)) {
        utf8_buf[0] = '\0';
      }

      /* no text with command key pressed */
      if (m_modifierMask & NSEventModifierFlagCommand) {
        utf8_buf[0] = '\0';
      }

      if ((keyCode == GHOST_kKeyQ) && (m_modifierMask & NSEventModifierFlagCommand)) {
        break; /* Command-Q is directly handled by Cocoa. */
      }

      if (event.type == NSEventTypeKeyDown) {
        pushEvent(new GHOST_EventKey(event.timestamp * 1000,
                                     GHOST_kEventKeyDown,
                                     window,
                                     keyCode,
                                     event.isARepeat,
                                     utf8_buf));
#if 0
        printf("Key down rawCode=0x%x charsIgnoringModifiers=%c keyCode=%u utf8=%s\n",
               event.keyCode,
               charsIgnoringModifiers.length > 0 ? [charsIgnoringModifiers characterAtIndex:0] :
                                                     ' ',
               keyCode,
               utf8_buf);
#endif
      }
      else {
        pushEvent(new GHOST_EventKey(
            event.timestamp * 1000, GHOST_kEventKeyUp, window, keyCode, false, nullptr));
#if 0
        printf("Key up rawCode=0x%x charsIgnoringModifiers=%c keyCode=%u utf8=%s\n",
               event.keyCode,
               charsIgnoringModifiers.length > 0 ? [charsIgnoringModifiers characterAtIndex:0] :
                                                     ' ',
               keyCode,
               utf8_buf);
#endif
      }
      m_ignoreMomentumScroll = true;
      break;
    }
    case NSEventTypeFlagsChanged: {
      const unsigned int modifiers = event.modifierFlags;

      if ((modifiers & NSEventModifierFlagShift) != (m_modifierMask & NSEventModifierFlagShift)) {
        pushEvent(new GHOST_EventKey(event.timestamp * 1000,
                                     (modifiers & NSEventModifierFlagShift) ? GHOST_kEventKeyDown :
                                                                              GHOST_kEventKeyUp,
                                     window,
                                     GHOST_kKeyLeftShift,
                                     false));
      }
      if ((modifiers & NSEventModifierFlagControl) !=
          (m_modifierMask & NSEventModifierFlagControl))
      {
        pushEvent(new GHOST_EventKey(
            event.timestamp * 1000,
            (modifiers & NSEventModifierFlagControl) ? GHOST_kEventKeyDown : GHOST_kEventKeyUp,
            window,
            GHOST_kKeyLeftControl,
            false));
      }
      if ((modifiers & NSEventModifierFlagOption) != (m_modifierMask & NSEventModifierFlagOption))
      {
        pushEvent(new GHOST_EventKey(
            event.timestamp * 1000,
            (modifiers & NSEventModifierFlagOption) ? GHOST_kEventKeyDown : GHOST_kEventKeyUp,
            window,
            GHOST_kKeyLeftAlt,
            false));
      }
      if ((modifiers & NSEventModifierFlagCommand) !=
          (m_modifierMask & NSEventModifierFlagCommand))
      {
        pushEvent(new GHOST_EventKey(
            event.timestamp * 1000,
            (modifiers & NSEventModifierFlagCommand) ? GHOST_kEventKeyDown : GHOST_kEventKeyUp,
            window,
            GHOST_kKeyLeftOS,
            false));
      }

      m_modifierMask = modifiers;
      m_ignoreMomentumScroll = true;
      break;
    }

    default:
      return GHOST_kFailure;
      break;
  }
  return GHOST_kSuccess;
}

/* --------------------------------------------------------------------
 * Clipboard get/set.
 */

char *GHOST_SystemCocoa::getClipboard(bool /*selection*/) const
{
  @autoreleasepool {
    NSPasteboard *pasteBoard = [NSPasteboard generalPasteboard];
    NSString *textPasted = [pasteBoard stringForType:NSPasteboardTypeString];

    if (textPasted == nil) {
      return nullptr;
    }

    const size_t pastedTextSize = [textPasted lengthOfBytesUsingEncoding:NSUTF8StringEncoding];

    char *temp_buff = (char *)malloc(pastedTextSize + 1);

    if (temp_buff == nullptr) {
      return nullptr;
    }

    memcpy(temp_buff, [textPasted cStringUsingEncoding:NSUTF8StringEncoding], pastedTextSize);
    temp_buff[pastedTextSize] = '\0';

    if (temp_buff) {
      return temp_buff;
    }
  }
  return nullptr;
}

void GHOST_SystemCocoa::putClipboard(const char *buffer, bool selection) const
{
  if (selection) {
    return; /* For copying the selection, used on X11. */
  }

  @autoreleasepool {
    NSPasteboard *pasteBoard = NSPasteboard.generalPasteboard;
    [pasteBoard declareTypes:@[ NSPasteboardTypeString ] owner:nil];

    NSString *textToCopy = [NSString stringWithCString:buffer encoding:NSUTF8StringEncoding];
    [pasteBoard setString:textToCopy forType:NSPasteboardTypeString];
  }
}

static NSURL *NSPasteboardGetImageFile()
{
  NSURL *pasteboardImageFile = nil;

  @autoreleasepool {
    NSPasteboard *pasteboard = [NSPasteboard generalPasteboard];
    NSDictionary *pasteboardFilteringOptions = @{
      NSPasteboardURLReadingFileURLsOnlyKey : @YES,
      NSPasteboardURLReadingContentsConformToTypesKey : [NSImage imageTypes]
    };

    NSArray *pasteboardMatches = [pasteboard readObjectsForClasses:@[ [NSURL class] ]
                                                           options:pasteboardFilteringOptions];

    if (!pasteboardMatches || !pasteboardMatches.count) {
      return nil;
    }

    pasteboardImageFile = [[pasteboardMatches firstObject] copy];
  }

  return [pasteboardImageFile autorelease];
}

GHOST_TSuccess GHOST_SystemCocoa::hasClipboardImage() const
{
  @autoreleasepool {
    NSPasteboard *pasteboard = [NSPasteboard generalPasteboard];
    NSArray *supportedTypes = [NSArray
        arrayWithObjects:NSPasteboardTypeFileURL, NSPasteboardTypeTIFF, NSPasteboardTypePNG, nil];

    NSPasteboardType availableType = [pasteboard availableTypeFromArray:supportedTypes];

    if (!availableType) {
      return GHOST_kFailure;
    }

    /* If we got a file, ensure it's an image file. */
    if ([pasteboard availableTypeFromArray:@[ NSPasteboardTypeFileURL ]] &&
        NSPasteboardGetImageFile() == nil)
    {
      return GHOST_kFailure;
    }
  }

  return GHOST_kSuccess;
}

uint *GHOST_SystemCocoa::getClipboardImage(int *r_width, int *r_height) const
{
  if (!hasClipboardImage()) {
    return nullptr;
  }

  @autoreleasepool {
    NSPasteboard *pasteboard = [NSPasteboard generalPasteboard];

    NSImage *clipboardImage = nil;
    if (NSURL *pasteboardImageFile = NSPasteboardGetImageFile(); pasteboardImageFile != nil) {
      /* Image file. */
      clipboardImage = [[[NSImage alloc] initWithContentsOfURL:pasteboardImageFile] autorelease];
    }
    else {
      /* Raw image data. */
      clipboardImage = [[[NSImage alloc] initWithPasteboard:pasteboard] autorelease];
    }

    if (!clipboardImage) {
      return nullptr;
    }

    ImBuf *ibuf = NSImageToImBuf(clipboardImage);
    const NSSize clipboardImageSize = getNSImagePixelSize(clipboardImage);

    if (ibuf) {
      const size_t byteCount = clipboardImageSize.width * clipboardImageSize.height * 4;
      uint *rgba = (uint *)malloc(byteCount);

      if (!rgba) {
        IMB_freeImBuf(ibuf);
        return nullptr;
      }

      memcpy(rgba, ibuf->byte_buffer.data, byteCount);
      IMB_freeImBuf(ibuf);

      *r_width = clipboardImageSize.width;
      *r_height = clipboardImageSize.height;

      return rgba;
    }
  }

  return nullptr;
}

GHOST_TSuccess GHOST_SystemCocoa::putClipboardImage(uint *rgba, int width, int height) const
{
  @autoreleasepool {
    const size_t rowByteCount = width * 4;

    NSBitmapImageRep *imageRep = [[NSBitmapImageRep alloc]
        initWithBitmapDataPlanes:nil
                      pixelsWide:width
                      pixelsHigh:height
                   bitsPerSample:8
                 samplesPerPixel:4
                        hasAlpha:YES
                        isPlanar:NO
                  colorSpaceName:NSDeviceRGBColorSpace
                     bytesPerRow:rowByteCount
                    bitsPerPixel:32];

    /* Copy the source image data to imageRep, flipping it vertically. */
    uint8_t *srcBuffer = reinterpret_cast<uint8_t *>(rgba);
    uint8_t *dstBuffer = static_cast<uint8_t *>([imageRep bitmapData]);

    for (int y = 0; y < height; y++) {
      const int dstOff = (height - y - 1) * rowByteCount;
      const int srcOff = y * rowByteCount;
      memcpy(dstBuffer + dstOff, srcBuffer + srcOff, rowByteCount);
    }

<<<<<<< HEAD

=======
>>>>>>> 574e0827
    NSImage *image = [[[NSImage alloc] initWithSize:NSMakeSize(width, height)] autorelease];
    [image addRepresentation:imageRep];

    NSPasteboard *pasteboard = [NSPasteboard generalPasteboard];
    [pasteboard clearContents];

    BOOL pasteSuccess = [pasteboard writeObjects:@[ image ]];

    if (!pasteSuccess) {
      return GHOST_kFailure;
    }
  }
  return GHOST_kSuccess;
}

GHOST_TSuccess GHOST_SystemCocoa::showMessageBox(const char *title,
                                                 const char *message,
                                                 const char *help_label,
                                                 const char *continue_label,
                                                 const char *link,
                                                 GHOST_DialogOptions dialog_options) const
{
  @autoreleasepool {
    NSAlert *alert = [[[NSAlert alloc] init] autorelease];
    alert.accessoryView = [[[NSView alloc] initWithFrame:NSMakeRect(0, 0, 500, 0)] autorelease];

    NSString *titleString = [NSString stringWithCString:title];
    NSString *messageString = [NSString stringWithCString:message];
    NSString *continueString = [NSString stringWithCString:continue_label];
    NSString *helpString = [NSString stringWithCString:help_label];

    if (dialog_options & GHOST_DialogError) {
      alert.alertStyle = NSAlertStyleCritical;
    }
    else if (dialog_options & GHOST_DialogWarning) {
      alert.alertStyle = NSAlertStyleWarning;
    }
    else {
      alert.alertStyle = NSAlertStyleInformational;
    }

    alert.messageText = titleString;
    alert.informativeText = messageString;

    [alert addButtonWithTitle:continueString];
    if (link && strlen(link)) {
      [alert addButtonWithTitle:helpString];
    }

    const NSModalResponse response = [alert runModal];
    if (response == NSAlertSecondButtonReturn) {
      NSString *linkString = [NSString stringWithCString:link];
      [[NSWorkspace sharedWorkspace] openURL:[NSURL URLWithString:linkString]];
    }
  }
  return GHOST_kSuccess;
}<|MERGE_RESOLUTION|>--- conflicted
+++ resolved
@@ -2161,10 +2161,6 @@
       memcpy(dstBuffer + dstOff, srcBuffer + srcOff, rowByteCount);
     }
 
-<<<<<<< HEAD
-
-=======
->>>>>>> 574e0827
     NSImage *image = [[[NSImage alloc] initWithSize:NSMakeSize(width, height)] autorelease];
     [image addRepresentation:imageRep];
 
